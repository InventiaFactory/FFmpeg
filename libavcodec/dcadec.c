--- conflicted
+++ resolved
@@ -595,7 +595,7 @@
         if (get_bits1(&s->gb)) {
             embedded_downmix = get_bits1(&s->gb);
             scale_factor     =
-               1.0f / dca_downmix_scale_factors[(get_bits(&s->gb, 6) - 1) << 2];
+               1.0f / dca_dmixtable[(get_bits(&s->gb, 6) - 1) << 2];
 
             s->xxch_dmix_sf[s->xxch_chset] = scale_factor;
 
@@ -616,7 +616,7 @@
 
                         coeff = get_bits(&s->gb, 7);
                         sign  = (coeff & 64) ? 1.0 : -1.0;
-                        mag   = dca_downmix_scale_factors[((coeff & 63) - 1) << 2];
+                        mag   = dca_dmixtable[((coeff & 63) - 1) << 2];
                         ichan = dca_xxch2index(s, 1 << i);
                         s->xxch_dmix_coeff[j][ichan] = sign * mag;
                     }
@@ -2142,6 +2142,55 @@
     /* record number of core channels incase less than max channels are requested */
     num_core_channels = s->prim_channels;
 
+    if (s->prim_channels > 2 &&
+        avctx->request_channel_layout == AV_CH_LAYOUT_STEREO) {
+        /* Stereo downmix coefficients
+         *
+         * The decoder can only downmix to 2-channel, so we need to ensure
+         * embedded downmix coefficients are actually targeting 2-channel.
+         *
+         * Coefficients for the LFE channel are ignored (not supported) */
+        if (s->core_downmix && (s->core_downmix_amode == DCA_STEREO ||
+                                s->core_downmix_amode == DCA_STEREO_TOTAL)) {
+            int sign, code;
+            for (i = 0; i < s->prim_channels; i++) {
+                sign = s->core_downmix_codes[i][0] & 0x100 ? 1 : -1;
+                code = s->core_downmix_codes[i][0] & 0x0FF;
+                s->downmix_coef[i][0] = (!code ? 0.0f :
+                                        sign * dca_dmixtable[code - 1]);
+                sign = s->core_downmix_codes[i][1] & 0x100 ? 1 : -1;
+                code = s->core_downmix_codes[i][1] & 0x0FF;
+                s->downmix_coef[i][1] = (!code ? 0.0f :
+                                        sign * dca_dmixtable[code - 1]);
+            }
+        } else {
+            int am = s->amode & DCA_CHANNEL_MASK;
+            if (am >= FF_ARRAY_ELEMS(dca_default_coeffs)) {
+                av_log(s->avctx, AV_LOG_ERROR,
+                    "Invalid channel mode %d\n", am);
+                return AVERROR_INVALIDDATA;
+            }
+
+            if (s->prim_channels > FF_ARRAY_ELEMS(dca_default_coeffs[0])) {
+                avpriv_request_sample(s->avctx, "Downmixing %d channels",
+                                    s->prim_channels);
+                return AVERROR_PATCHWELCOME;
+            }
+            for (i = 0; i < s->prim_channels; i++) {
+                s->downmix_coef[i][0] = dca_default_coeffs[am][i][0];
+                s->downmix_coef[i][1] = dca_default_coeffs[am][i][1];
+            }
+        }
+        av_dlog(s->avctx, "Stereo downmix coeffs:\n");
+        for (i = 0; i < s->prim_channels; i++) {
+            av_dlog(s->avctx, "L, input channel %d = %f\n", i,
+                    s->downmix_coef[i][0]);
+            av_dlog(s->avctx, "R, input channel %d = %f\n", i,
+                    s->downmix_coef[i][1]);
+        }
+        av_dlog(s->avctx, "\n");
+    }
+
     if (s->ext_coding)
         s->core_ext_mask = dca_ext_audio_descr_mask[s->ext_descr];
     else
@@ -2370,60 +2419,7 @@
             for (i = 0; i < channels; i++)
                 s->xxch_order_tab[i] = i;
 
-<<<<<<< HEAD
             s->lfe_index = channels - 1;
-=======
-        if (s->prim_channels > 2 &&
-            avctx->request_channel_layout == AV_CH_LAYOUT_STEREO) {
-            channels = 2;
-            s->output = DCA_STEREO;
-            avctx->channel_layout = AV_CH_LAYOUT_STEREO;
-
-            /* Stereo downmix coefficients
-             *
-             * The decoder can only downmix to 2-channel, so we need to ensure
-             * embedded downmix coefficients are actually targeting 2-channel.
-             *
-             * Coefficients for the LFE channel are ignored (not supported) */
-            if (s->core_downmix && (s->core_downmix_amode == DCA_STEREO ||
-                                    s->core_downmix_amode == DCA_STEREO_TOTAL)) {
-                int sign, code;
-                for (i = 0; i < s->prim_channels; i++) {
-                    sign = s->core_downmix_codes[i][0] & 0x100 ? 1 : -1;
-                    code = s->core_downmix_codes[i][0] & 0x0FF;
-                    s->downmix_coef[i][0] = (!code ? 0.0f :
-                                             sign * dca_dmixtable[code - 1]);
-                    sign = s->core_downmix_codes[i][1] & 0x100 ? 1 : -1;
-                    code = s->core_downmix_codes[i][1] & 0x0FF;
-                    s->downmix_coef[i][1] = (!code ? 0.0f :
-                                             sign * dca_dmixtable[code - 1]);
-                }
-            } else {
-                int am = s->amode & DCA_CHANNEL_MASK;
-                if (am >= FF_ARRAY_ELEMS(dca_default_coeffs)) {
-                    av_log(s->avctx, AV_LOG_ERROR,
-                           "Invalid channel mode %d\n", am);
-                    return AVERROR_INVALIDDATA;
-                }
-                if (s->prim_channels > FF_ARRAY_ELEMS(dca_default_coeffs[0])) {
-                    avpriv_request_sample(s->avctx, "Downmixing %d channels",
-                                          s->prim_channels);
-                    return AVERROR_PATCHWELCOME;
-                }
-                for (i = 0; i < s->prim_channels; i++) {
-                    s->downmix_coef[i][0] = dca_default_coeffs[am][i][0];
-                    s->downmix_coef[i][1] = dca_default_coeffs[am][i][1];
-                }
-            }
-            av_dlog(s->avctx, "Stereo downmix coeffs:\n");
-            for (i = 0; i < s->prim_channels; i++) {
-                av_dlog(s->avctx, "L, input channel %d = %f\n", i,
-                        s->downmix_coef[i][0]);
-                av_dlog(s->avctx, "R, input channel %d = %f\n", i,
-                        s->downmix_coef[i][1]);
-            }
-            av_dlog(s->avctx, "\n");
->>>>>>> 44b17d79
         }
 
         s->channel_order_tab = s->xxch_order_tab;
