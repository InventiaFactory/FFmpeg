/*
 * FFV1 decoder
 *
 * Copyright (c) 2003-2013 Michael Niedermayer <michaelni@gmx.at>
 *
 * This file is part of FFmpeg.
 *
 * FFmpeg is free software; you can redistribute it and/or
 * modify it under the terms of the GNU Lesser General Public
 * License as published by the Free Software Foundation; either
 * version 2.1 of the License, or (at your option) any later version.
 *
 * FFmpeg is distributed in the hope that it will be useful,
 * but WITHOUT ANY WARRANTY; without even the implied warranty of
 * MERCHANTABILITY or FITNESS FOR A PARTICULAR PURPOSE.  See the GNU
 * Lesser General Public License for more details.
 *
 * You should have received a copy of the GNU Lesser General Public
 * License along with FFmpeg; if not, write to the Free Software
 * Foundation, Inc., 51 Franklin Street, Fifth Floor, Boston, MA 02110-1301 USA
 */

/**
 * @file
 * FF Video Codec 1 (a lossless codec) decoder
 */

#include "libavutil/avassert.h"
#include "libavutil/crc.h"
#include "libavutil/opt.h"
#include "libavutil/imgutils.h"
#include "libavutil/pixdesc.h"
#include "libavutil/timer.h"
#include "avcodec.h"
#include "internal.h"
#include "get_bits.h"
#include "rangecoder.h"
#include "golomb.h"
#include "mathops.h"
#include "ffv1.h"

static inline av_flatten int get_symbol_inline(RangeCoder *c, uint8_t *state,
                                               int is_signed)
{
    if (get_rac(c, state + 0))
        return 0;
    else {
        int i, e, a;
        e = 0;
        while (get_rac(c, state + 1 + FFMIN(e, 9))) // 1..10
            e++;

        a = 1;
        for (i = e - 1; i >= 0; i--)
            a += a + get_rac(c, state + 22 + FFMIN(i, 9));  // 22..31

        e = -(is_signed && get_rac(c, state + 11 + FFMIN(e, 10))); // 11..21
        return (a ^ e) - e;
    }
}

static av_noinline int get_symbol(RangeCoder *c, uint8_t *state, int is_signed)
{
    return get_symbol_inline(c, state, is_signed);
}

static inline int get_vlc_symbol(GetBitContext *gb, VlcState *const state,
                                 int bits)
{
    int k, i, v, ret;

    i = state->count;
    k = 0;
    while (i < state->error_sum) { // FIXME: optimize
        k++;
        i += i;
    }

    v = get_sr_golomb(gb, k, 12, bits);
    av_dlog(NULL, "v:%d bias:%d error:%d drift:%d count:%d k:%d",
            v, state->bias, state->error_sum, state->drift, state->count, k);

#if 0 // JPEG LS
    if (k == 0 && 2 * state->drift <= -state->count)
        v ^= (-1);
#else
    v ^= ((2 * state->drift + state->count) >> 31);
#endif

    ret = fold(v + state->bias, bits);

    update_vlc_state(state, v);

    return ret;
}

static av_always_inline void decode_line(FFV1Context *s, int w,
                                         int16_t *sample[2],
                                         int plane_index, int bits)
{
    PlaneContext *const p = &s->plane[plane_index];
    RangeCoder *const c   = &s->c;
    int x;
    int run_count = 0;
    int run_mode  = 0;
    int run_index = s->run_index;

    if (s->slice_coding_mode == 1) {
        int i;
        for (x = 0; x < w; x++) {
            int v = 0;
            for (i=0; i<bits; i++) {
                uint8_t state = 128;
                v += v + get_rac(c, &state);
            }
            sample[1][x] = v;
        }
        return;
    }

    for (x = 0; x < w; x++) {
        int diff, context, sign;

        context = get_context(p, sample[1] + x, sample[0] + x, sample[1] + x);
        if (context < 0) {
            context = -context;
            sign    = 1;
        } else
            sign = 0;

        av_assert2(context < p->context_count);

        if (s->ac) {
            diff = get_symbol_inline(c, p->state[context], 1);
        } else {
            if (context == 0 && run_mode == 0)
                run_mode = 1;

            if (run_mode) {
                if (run_count == 0 && run_mode == 1) {
                    if (get_bits1(&s->gb)) {
                        run_count = 1 << ff_log2_run[run_index];
                        if (x + run_count <= w)
                            run_index++;
                    } else {
                        if (ff_log2_run[run_index])
                            run_count = get_bits(&s->gb, ff_log2_run[run_index]);
                        else
                            run_count = 0;
                        if (run_index)
                            run_index--;
                        run_mode = 2;
                    }
                }
                run_count--;
                if (run_count < 0) {
                    run_mode  = 0;
                    run_count = 0;
                    diff      = get_vlc_symbol(&s->gb, &p->vlc_state[context],
                                               bits);
                    if (diff >= 0)
                        diff++;
                } else
                    diff = 0;
            } else
                diff = get_vlc_symbol(&s->gb, &p->vlc_state[context], bits);

            av_dlog(s->avctx, "count:%d index:%d, mode:%d, x:%d pos:%d\n",
                    run_count, run_index, run_mode, x, get_bits_count(&s->gb));
        }

        if (sign)
            diff = -diff;

        sample[1][x] = (predict(sample[1] + x, sample[0] + x) + diff) &
                       ((1 << bits) - 1);
    }
    s->run_index = run_index;
}

static void decode_plane(FFV1Context *s, uint8_t *src,
                         int w, int h, int stride, int plane_index)
{
    int x, y;
    int16_t *sample[2];
    sample[0] = s->sample_buffer + 3;
    sample[1] = s->sample_buffer + w + 6 + 3;

    s->run_index = 0;

    memset(s->sample_buffer, 0, 2 * (w + 6) * sizeof(*s->sample_buffer));

    for (y = 0; y < h; y++) {
        int16_t *temp = sample[0]; // FIXME: try a normal buffer

        sample[0] = sample[1];
        sample[1] = temp;

        sample[1][-1] = sample[0][0];
        sample[0][w]  = sample[0][w - 1];

// { START_TIMER
        if (s->avctx->bits_per_raw_sample <= 8) {
            decode_line(s, w, sample, plane_index, 8);
            for (x = 0; x < w; x++)
                src[x + stride * y] = sample[1][x];
        } else {
            decode_line(s, w, sample, plane_index, s->avctx->bits_per_raw_sample);
            if (s->packed_at_lsb) {
                for (x = 0; x < w; x++) {
                    ((uint16_t*)(src + stride*y))[x] = sample[1][x];
                }
            } else {
                for (x = 0; x < w; x++) {
                    ((uint16_t*)(src + stride*y))[x] = sample[1][x] << (16 - s->avctx->bits_per_raw_sample);
                }
            }
        }
// STOP_TIMER("decode-line") }
    }
}

static void decode_rgb_frame(FFV1Context *s, uint8_t *src[3], int w, int h, int stride[3])
{
    int x, y, p;
    int16_t *sample[4][2];
    int lbd    = s->avctx->bits_per_raw_sample <= 8;
    int bits   = s->avctx->bits_per_raw_sample > 0 ? s->avctx->bits_per_raw_sample : 8;
    int offset = 1 << bits;

    for (x = 0; x < 4; x++) {
        sample[x][0] = s->sample_buffer +  x * 2      * (w + 6) + 3;
        sample[x][1] = s->sample_buffer + (x * 2 + 1) * (w + 6) + 3;
    }

    s->run_index = 0;

    memset(s->sample_buffer, 0, 8 * (w + 6) * sizeof(*s->sample_buffer));

    for (y = 0; y < h; y++) {
        for (p = 0; p < 3 + s->transparency; p++) {
            int16_t *temp = sample[p][0]; // FIXME: try a normal buffer

            sample[p][0] = sample[p][1];
            sample[p][1] = temp;

            sample[p][1][-1]= sample[p][0][0  ];
            sample[p][0][ w]= sample[p][0][w-1];
            if (lbd && s->slice_coding_mode == 0)
                decode_line(s, w, sample[p], (p + 1)/2, 9);
            else
                decode_line(s, w, sample[p], (p + 1)/2, bits + (s->slice_coding_mode != 1));
        }
        for (x = 0; x < w; x++) {
            int g = sample[0][1][x];
            int b = sample[1][1][x];
            int r = sample[2][1][x];
            int a = sample[3][1][x];

            if (s->slice_coding_mode != 1) {
                b -= offset;
                r -= offset;
                g -= (b + r) >> 2;
                b += g;
                r += g;
            }

            if (lbd)
                *((uint32_t*)(src[0] + x*4 + stride[0]*y)) = b + (g<<8) + (r<<16) + (a<<24);
            else {
                *((uint16_t*)(src[0] + x*2 + stride[0]*y)) = b;
                *((uint16_t*)(src[1] + x*2 + stride[1]*y)) = g;
                *((uint16_t*)(src[2] + x*2 + stride[2]*y)) = r;
            }
        }
    }
}

static int decode_slice_header(FFV1Context *f, FFV1Context *fs)
{
    RangeCoder *c = &fs->c;
    uint8_t state[CONTEXT_SIZE];
    unsigned ps, i, context_count;
    memset(state, 128, sizeof(state));

    av_assert0(f->version > 2);

    fs->slice_x      =  get_symbol(c, state, 0)      * f->width ;
    fs->slice_y      =  get_symbol(c, state, 0)      * f->height;
    fs->slice_width  = (get_symbol(c, state, 0) + 1) * f->width  + fs->slice_x;
    fs->slice_height = (get_symbol(c, state, 0) + 1) * f->height + fs->slice_y;

    fs->slice_x /= f->num_h_slices;
    fs->slice_y /= f->num_v_slices;
    fs->slice_width  = fs->slice_width /f->num_h_slices - fs->slice_x;
    fs->slice_height = fs->slice_height/f->num_v_slices - fs->slice_y;
    if ((unsigned)fs->slice_width > f->width || (unsigned)fs->slice_height > f->height)
        return -1;
    if (    (unsigned)fs->slice_x + (uint64_t)fs->slice_width  > f->width
         || (unsigned)fs->slice_y + (uint64_t)fs->slice_height > f->height)
        return -1;

    for (i = 0; i < f->plane_count; i++) {
        PlaneContext * const p = &fs->plane[i];
        int idx = get_symbol(c, state, 0);
        if (idx > (unsigned)f->quant_table_count) {
            av_log(f->avctx, AV_LOG_ERROR, "quant_table_index out of range\n");
            return -1;
        }
        p->quant_table_index = idx;
        memcpy(p->quant_table, f->quant_tables[idx], sizeof(p->quant_table));
        context_count = f->context_count[idx];

        if (p->context_count < context_count) {
            av_freep(&p->state);
            av_freep(&p->vlc_state);
        }
        p->context_count = context_count;
    }

    ps = get_symbol(c, state, 0);
    if (ps == 1) {
        f->cur->interlaced_frame = 1;
        f->cur->top_field_first  = 1;
    } else if (ps == 2) {
        f->cur->interlaced_frame = 1;
        f->cur->top_field_first  = 0;
    } else if (ps == 3) {
        f->cur->interlaced_frame = 0;
    }
    f->cur->sample_aspect_ratio.num = get_symbol(c, state, 0);
    f->cur->sample_aspect_ratio.den = get_symbol(c, state, 0);
    if (fs->version > 3) {
        fs->slice_reset_contexts = get_rac(c, state);
        fs->slice_coding_mode = get_symbol(c, state, 0);
    }
    return 0;
}

static int decode_slice(AVCodecContext *c, void *arg)
{
    FFV1Context *fs   = *(void **)arg;
    FFV1Context *f    = fs->avctx->priv_data;
    int width, height, x, y, ret;
    const int ps      = av_pix_fmt_desc_get(c->pix_fmt)->comp[0].step_minus1 + 1;
    AVFrame * const p = f->cur;
    int i, si;

    for( si=0; fs != f->slice_context[si]; si ++)
        ;

    if(f->fsrc && !p->key_frame)
        ff_thread_await_progress(&f->last_picture, si, 0);

    if(f->fsrc && !p->key_frame) {
        FFV1Context *fssrc = f->fsrc->slice_context[si];
        FFV1Context *fsdst = f->slice_context[si];
        av_assert1(fsdst->plane_count == fssrc->plane_count);
        av_assert1(fsdst == fs);

        if (!p->key_frame)
            fsdst->slice_damaged |= fssrc->slice_damaged;

        for (i = 0; i < f->plane_count; i++) {
            PlaneContext *psrc = &fssrc->plane[i];
            PlaneContext *pdst = &fsdst->plane[i];

            av_free(pdst->state);
            av_free(pdst->vlc_state);
            memcpy(pdst, psrc, sizeof(*pdst));
            pdst->state = NULL;
            pdst->vlc_state = NULL;

            if (fssrc->ac) {
                pdst->state = av_malloc(CONTEXT_SIZE * psrc->context_count);
                memcpy(pdst->state, psrc->state, CONTEXT_SIZE * psrc->context_count);
            } else {
                pdst->vlc_state = av_malloc(sizeof(*pdst->vlc_state) * psrc->context_count);
                memcpy(pdst->vlc_state, psrc->vlc_state, sizeof(*pdst->vlc_state) * psrc->context_count);
            }
        }
    }

    if (f->version > 2) {
        if (ffv1_init_slice_state(f, fs) < 0)
            return AVERROR(ENOMEM);
        if (decode_slice_header(f, fs) < 0) {
            fs->slice_damaged = 1;
            return AVERROR_INVALIDDATA;
        }
    }
    if ((ret = ffv1_init_slice_state(f, fs)) < 0)
        return ret;
    if (f->cur->key_frame || fs->slice_reset_contexts)
        ffv1_clear_slice_state(f, fs);

    width  = fs->slice_width;
    height = fs->slice_height;
    x      = fs->slice_x;
    y      = fs->slice_y;

    if (!fs->ac) {
        if (f->version == 3 && f->micro_version > 1 || f->version > 3)
            get_rac(&fs->c, (uint8_t[]) { 129 });
        fs->ac_byte_count = f->version > 2 || (!x && !y) ? fs->c.bytestream - fs->c.bytestream_start - 1 : 0;
        init_get_bits(&fs->gb,
                      fs->c.bytestream_start + fs->ac_byte_count,
                      (fs->c.bytestream_end - fs->c.bytestream_start - fs->ac_byte_count) * 8);
    }

    av_assert1(width && height);
    if (f->colorspace == 0) {
        const int chroma_width  = FF_CEIL_RSHIFT(width,  f->chroma_h_shift);
        const int chroma_height = FF_CEIL_RSHIFT(height, f->chroma_v_shift);
        const int cx            = x >> f->chroma_h_shift;
        const int cy            = y >> f->chroma_v_shift;
        decode_plane(fs, p->data[0] + ps*x + y*p->linesize[0], width, height, p->linesize[0], 0);

        if (f->chroma_planes) {
            decode_plane(fs, p->data[1] + ps*cx+cy*p->linesize[1], chroma_width, chroma_height, p->linesize[1], 1);
            decode_plane(fs, p->data[2] + ps*cx+cy*p->linesize[2], chroma_width, chroma_height, p->linesize[2], 1);
        }
        if (fs->transparency)
            decode_plane(fs, p->data[3] + ps*x + y*p->linesize[3], width, height, p->linesize[3], 2);
    } else {
        uint8_t *planes[3] = { p->data[0] + ps * x + y * p->linesize[0],
                               p->data[1] + ps * x + y * p->linesize[1],
                               p->data[2] + ps * x + y * p->linesize[2] };
        decode_rgb_frame(fs, planes, width, height, p->linesize);
    }
    if (fs->ac && f->version > 2) {
        int v;
        get_rac(&fs->c, (uint8_t[]) { 129 });
        v = fs->c.bytestream_end - fs->c.bytestream - 2 - 5*f->ec;
        if (v) {
            av_log(f->avctx, AV_LOG_ERROR, "bytestream end mismatching by %d\n", v);
            fs->slice_damaged = 1;
        }
    }

    emms_c();

    ff_thread_report_progress(&f->picture, si, 0);

    return 0;
}

static int read_quant_table(RangeCoder *c, int16_t *quant_table, int scale)
{
    int v;
    int i = 0;
    uint8_t state[CONTEXT_SIZE];

    memset(state, 128, sizeof(state));

    for (v = 0; i < 128; v++) {
        unsigned len = get_symbol(c, state, 0) + 1;

        if (len > 128 - i)
            return AVERROR_INVALIDDATA;

        while (len--) {
            quant_table[i] = scale * v;
            i++;
        }
    }

    for (i = 1; i < 128; i++)
        quant_table[256 - i] = -quant_table[i];
    quant_table[128] = -quant_table[127];

    return 2 * v - 1;
}

static int read_quant_tables(RangeCoder *c,
                             int16_t quant_table[MAX_CONTEXT_INPUTS][256])
{
    int i;
    int context_count = 1;

    for (i = 0; i < 5; i++) {
        context_count *= read_quant_table(c, quant_table[i], context_count);
        if (context_count > 32768U) {
            return AVERROR_INVALIDDATA;
        }
    }
    return (context_count + 1) / 2;
}

static int read_extra_header(FFV1Context *f)
{
    RangeCoder *const c = &f->c;
    uint8_t state[CONTEXT_SIZE];
    int i, j, k, ret;
    uint8_t state2[32][CONTEXT_SIZE];

    memset(state2, 128, sizeof(state2));
    memset(state, 128, sizeof(state));

    ff_init_range_decoder(c, f->avctx->extradata, f->avctx->extradata_size);
    ff_build_rac_states(c, 0.05 * (1LL << 32), 256 - 8);

    f->version = get_symbol(c, state, 0);
    if (f->version < 2) {
        av_log(f->avctx, AV_LOG_ERROR, "Invalid version in global header\n");
        return AVERROR_INVALIDDATA;
    }
    if (f->version > 2) {
        c->bytestream_end -= 4;
        f->micro_version = get_symbol(c, state, 0);
    }
    f->ac = f->avctx->coder_type = get_symbol(c, state, 0);
    if (f->ac > 1) {
        for (i = 1; i < 256; i++)
            f->state_transition[i] = get_symbol(c, state, 1) + c->one_state[i];
    }

    f->colorspace                 = get_symbol(c, state, 0); //YUV cs type
    f->avctx->bits_per_raw_sample = get_symbol(c, state, 0);
    f->chroma_planes              = get_rac(c, state);
    f->chroma_h_shift             = get_symbol(c, state, 0);
    f->chroma_v_shift             = get_symbol(c, state, 0);
    f->transparency               = get_rac(c, state);
    f->plane_count                = 1 + (f->chroma_planes || f->version<4) + f->transparency;
    f->num_h_slices               = 1 + get_symbol(c, state, 0);
    f->num_v_slices               = 1 + get_symbol(c, state, 0);

    if (f->num_h_slices > (unsigned)f->width  || !f->num_h_slices ||
        f->num_v_slices > (unsigned)f->height || !f->num_v_slices
       ) {
        av_log(f->avctx, AV_LOG_ERROR, "slice count invalid\n");
        return AVERROR_INVALIDDATA;
    }

    f->quant_table_count = get_symbol(c, state, 0);
    if (f->quant_table_count > (unsigned)MAX_QUANT_TABLES)
        return AVERROR_INVALIDDATA;

    for (i = 0; i < f->quant_table_count; i++) {
        f->context_count[i] = read_quant_tables(c, f->quant_tables[i]);
        if (f->context_count[i] < 0) {
            av_log(f->avctx, AV_LOG_ERROR, "read_quant_table error\n");
            return AVERROR_INVALIDDATA;
        }
    }
    if ((ret = ffv1_allocate_initial_states(f)) < 0)
        return ret;

    for (i = 0; i < f->quant_table_count; i++)
        if (get_rac(c, state)) {
            for (j = 0; j < f->context_count[i]; j++)
                for (k = 0; k < CONTEXT_SIZE; k++) {
                    int pred = j ? f->initial_states[i][j - 1][k] : 128;
                    f->initial_states[i][j][k] =
                        (pred + get_symbol(c, state2[k], 1)) & 0xFF;
                }
        }

    if (f->version > 2) {
        f->ec = get_symbol(c, state, 0);
        if (f->micro_version > 2)
            f->intra = get_symbol(c, state, 0);
    }

    if (f->version > 2) {
        unsigned v;
        v = av_crc(av_crc_get_table(AV_CRC_32_IEEE), 0,
                   f->avctx->extradata, f->avctx->extradata_size);
        if (v) {
            av_log(f->avctx, AV_LOG_ERROR, "CRC mismatch %X!\n", v);
            return AVERROR_INVALIDDATA;
        }
    }

    if (f->avctx->debug & FF_DEBUG_PICT_INFO)
        av_log(f->avctx, AV_LOG_DEBUG,
               "global: ver:%d.%d, coder:%d, colorspace: %d bpr:%d chroma:%d(%d:%d), alpha:%d slices:%dx%d qtabs:%d ec:%d intra:%d\n",
               f->version, f->micro_version,
               f->ac,
               f->colorspace,
               f->avctx->bits_per_raw_sample,
               f->chroma_planes, f->chroma_h_shift, f->chroma_v_shift,
               f->transparency,
               f->num_h_slices, f->num_v_slices,
               f->quant_table_count,
               f->ec,
               f->intra
              );
    return 0;
}

static int read_header(FFV1Context *f)
{
    uint8_t state[CONTEXT_SIZE];
    int i, j, context_count = -1; //-1 to avoid warning
    RangeCoder *const c = &f->slice_context[0]->c;

    memset(state, 128, sizeof(state));

    if (f->version < 2) {
        int chroma_planes, chroma_h_shift, chroma_v_shift, transparency, colorspace, bits_per_raw_sample;
        unsigned v= get_symbol(c, state, 0);
        if (v >= 2) {
            av_log(f->avctx, AV_LOG_ERROR, "invalid version %d in ver01 header\n", v);
            return AVERROR_INVALIDDATA;
        }
        f->version = v;
        f->ac      = f->avctx->coder_type = get_symbol(c, state, 0);
        if (f->ac > 1) {
            for (i = 1; i < 256; i++)
                f->state_transition[i] = get_symbol(c, state, 1) + c->one_state[i];
        }

        colorspace     = get_symbol(c, state, 0); //YUV cs type
        bits_per_raw_sample = f->version > 0 ? get_symbol(c, state, 0) : f->avctx->bits_per_raw_sample;
        chroma_planes  = get_rac(c, state);
        chroma_h_shift = get_symbol(c, state, 0);
        chroma_v_shift = get_symbol(c, state, 0);
        transparency   = get_rac(c, state);

        if (f->plane_count) {
            if (   colorspace    != f->colorspace
                || bits_per_raw_sample != f->avctx->bits_per_raw_sample
                || chroma_planes != f->chroma_planes
                || chroma_h_shift!= f->chroma_h_shift
                || chroma_v_shift!= f->chroma_v_shift
                || transparency  != f->transparency) {
                av_log(f->avctx, AV_LOG_ERROR, "Invalid change of global parameters\n");
                return AVERROR_INVALIDDATA;
            }
        }

        f->colorspace     = colorspace;
        f->avctx->bits_per_raw_sample = bits_per_raw_sample;
        f->chroma_planes  = chroma_planes;
        f->chroma_h_shift = chroma_h_shift;
        f->chroma_v_shift = chroma_v_shift;
        f->transparency   = transparency;

        f->plane_count    = 2 + f->transparency;
    }

    if (f->colorspace == 0) {
        if (f->avctx->skip_alpha) f->transparency = 0;
        if (!f->transparency && !f->chroma_planes) {
            if (f->avctx->bits_per_raw_sample <= 8)
                f->avctx->pix_fmt = AV_PIX_FMT_GRAY8;
            else
                f->avctx->pix_fmt = AV_PIX_FMT_GRAY16;
        } else if (f->avctx->bits_per_raw_sample<=8 && !f->transparency) {
            switch(16 * f->chroma_h_shift + f->chroma_v_shift) {
            case 0x00: f->avctx->pix_fmt = AV_PIX_FMT_YUV444P; break;
            case 0x01: f->avctx->pix_fmt = AV_PIX_FMT_YUV440P; break;
            case 0x10: f->avctx->pix_fmt = AV_PIX_FMT_YUV422P; break;
            case 0x11: f->avctx->pix_fmt = AV_PIX_FMT_YUV420P; break;
            case 0x20: f->avctx->pix_fmt = AV_PIX_FMT_YUV411P; break;
            case 0x22: f->avctx->pix_fmt = AV_PIX_FMT_YUV410P; break;
            }
        } else if (f->avctx->bits_per_raw_sample <= 8 && f->transparency) {
            switch(16*f->chroma_h_shift + f->chroma_v_shift) {
            case 0x00: f->avctx->pix_fmt = AV_PIX_FMT_YUVA444P; break;
            case 0x10: f->avctx->pix_fmt = AV_PIX_FMT_YUVA422P; break;
            case 0x11: f->avctx->pix_fmt = AV_PIX_FMT_YUVA420P; break;
            }
        } else if (f->avctx->bits_per_raw_sample == 9 && !f->transparency) {
            f->packed_at_lsb = 1;
            switch(16 * f->chroma_h_shift + f->chroma_v_shift) {
            case 0x00: f->avctx->pix_fmt = AV_PIX_FMT_YUV444P9; break;
            case 0x10: f->avctx->pix_fmt = AV_PIX_FMT_YUV422P9; break;
            case 0x11: f->avctx->pix_fmt = AV_PIX_FMT_YUV420P9; break;
            }
        } else if (f->avctx->bits_per_raw_sample == 9 && f->transparency) {
            f->packed_at_lsb = 1;
            switch(16 * f->chroma_h_shift + f->chroma_v_shift) {
            case 0x00: f->avctx->pix_fmt = AV_PIX_FMT_YUVA444P9; break;
            case 0x10: f->avctx->pix_fmt = AV_PIX_FMT_YUVA422P9; break;
            case 0x11: f->avctx->pix_fmt = AV_PIX_FMT_YUVA420P9; break;
            }
        } else if (f->avctx->bits_per_raw_sample == 10 && !f->transparency) {
            f->packed_at_lsb = 1;
            switch(16 * f->chroma_h_shift + f->chroma_v_shift) {
            case 0x00: f->avctx->pix_fmt = AV_PIX_FMT_YUV444P10; break;
            case 0x10: f->avctx->pix_fmt = AV_PIX_FMT_YUV422P10; break;
            case 0x11: f->avctx->pix_fmt = AV_PIX_FMT_YUV420P10; break;
            }
        } else if (f->avctx->bits_per_raw_sample == 10 && f->transparency) {
            f->packed_at_lsb = 1;
            switch(16 * f->chroma_h_shift + f->chroma_v_shift) {
            case 0x00: f->avctx->pix_fmt = AV_PIX_FMT_YUVA444P10; break;
            case 0x10: f->avctx->pix_fmt = AV_PIX_FMT_YUVA422P10; break;
            case 0x11: f->avctx->pix_fmt = AV_PIX_FMT_YUVA420P10; break;
            }
        } else if (f->avctx->bits_per_raw_sample == 16 && !f->transparency){
            switch(16 * f->chroma_h_shift + f->chroma_v_shift) {
            case 0x00: f->avctx->pix_fmt = AV_PIX_FMT_YUV444P16; break;
            case 0x10: f->avctx->pix_fmt = AV_PIX_FMT_YUV422P16; break;
            case 0x11: f->avctx->pix_fmt = AV_PIX_FMT_YUV420P16; break;
            }
        } else if (f->avctx->bits_per_raw_sample == 16 && f->transparency){
            switch(16 * f->chroma_h_shift + f->chroma_v_shift) {
            case 0x00: f->avctx->pix_fmt = AV_PIX_FMT_YUVA444P16; break;
            case 0x10: f->avctx->pix_fmt = AV_PIX_FMT_YUVA422P16; break;
            case 0x11: f->avctx->pix_fmt = AV_PIX_FMT_YUVA420P16; break;
            }
        }
    } else if (f->colorspace == 1) {
        if (f->chroma_h_shift || f->chroma_v_shift) {
            av_log(f->avctx, AV_LOG_ERROR,
                   "chroma subsampling not supported in this colorspace\n");
            return AVERROR(ENOSYS);
        }
        if (     f->avctx->bits_per_raw_sample ==  9)
            f->avctx->pix_fmt = AV_PIX_FMT_GBRP9;
        else if (f->avctx->bits_per_raw_sample == 10)
            f->avctx->pix_fmt = AV_PIX_FMT_GBRP10;
        else if (f->avctx->bits_per_raw_sample == 12)
            f->avctx->pix_fmt = AV_PIX_FMT_GBRP12;
        else if (f->avctx->bits_per_raw_sample == 14)
            f->avctx->pix_fmt = AV_PIX_FMT_GBRP14;
        else
        if (f->transparency) f->avctx->pix_fmt = AV_PIX_FMT_RGB32;
        else                 f->avctx->pix_fmt = AV_PIX_FMT_0RGB32;
    } else {
        av_log(f->avctx, AV_LOG_ERROR, "colorspace not supported\n");
        return AVERROR(ENOSYS);
    }
    if (f->avctx->pix_fmt == AV_PIX_FMT_NONE) {
        av_log(f->avctx, AV_LOG_ERROR, "format not supported\n");
        return AVERROR(ENOSYS);
    }

    av_dlog(f->avctx, "%d %d %d\n",
            f->chroma_h_shift, f->chroma_v_shift, f->avctx->pix_fmt);
    if (f->version < 2) {
        context_count = read_quant_tables(c, f->quant_table);
        if (context_count < 0) {
            av_log(f->avctx, AV_LOG_ERROR, "read_quant_table error\n");
            return AVERROR_INVALIDDATA;
        }
    } else if (f->version < 3) {
        f->slice_count = get_symbol(c, state, 0);
    } else {
        const uint8_t *p = c->bytestream_end;
        for (f->slice_count = 0;
             f->slice_count < MAX_SLICES && 3 < p - c->bytestream_start;
             f->slice_count++) {
            int trailer = 3 + 5*!!f->ec;
            int size = AV_RB24(p-trailer);
            if (size + trailer > p - c->bytestream_start)
                break;
            p -= size + trailer;
        }
    }
    if (f->slice_count > (unsigned)MAX_SLICES || f->slice_count <= 0) {
        av_log(f->avctx, AV_LOG_ERROR, "slice count %d is invalid\n", f->slice_count);
        return AVERROR_INVALIDDATA;
    }

    for (j = 0; j < f->slice_count; j++) {
        FFV1Context *fs = f->slice_context[j];
        fs->ac            = f->ac;
        fs->packed_at_lsb = f->packed_at_lsb;

        fs->slice_damaged = 0;

        if (f->version == 2) {
            fs->slice_x      =  get_symbol(c, state, 0)      * f->width ;
            fs->slice_y      =  get_symbol(c, state, 0)      * f->height;
            fs->slice_width  = (get_symbol(c, state, 0) + 1) * f->width  + fs->slice_x;
            fs->slice_height = (get_symbol(c, state, 0) + 1) * f->height + fs->slice_y;

            fs->slice_x     /= f->num_h_slices;
            fs->slice_y     /= f->num_v_slices;
            fs->slice_width  = fs->slice_width  / f->num_h_slices - fs->slice_x;
            fs->slice_height = fs->slice_height / f->num_v_slices - fs->slice_y;
            if ((unsigned)fs->slice_width  > f->width ||
                (unsigned)fs->slice_height > f->height)
                return AVERROR_INVALIDDATA;
            if (   (unsigned)fs->slice_x + (uint64_t)fs->slice_width  > f->width
                || (unsigned)fs->slice_y + (uint64_t)fs->slice_height > f->height)
                return AVERROR_INVALIDDATA;
        }

        for (i = 0; i < f->plane_count; i++) {
            PlaneContext *const p = &fs->plane[i];

            if (f->version == 2) {
                int idx = get_symbol(c, state, 0);
                if (idx > (unsigned)f->quant_table_count) {
                    av_log(f->avctx, AV_LOG_ERROR,
                           "quant_table_index out of range\n");
                    return AVERROR_INVALIDDATA;
                }
                p->quant_table_index = idx;
                memcpy(p->quant_table, f->quant_tables[idx],
                       sizeof(p->quant_table));
                context_count = f->context_count[idx];
            } else {
                memcpy(p->quant_table, f->quant_table, sizeof(p->quant_table));
            }

            if (f->version <= 2) {
                av_assert0(context_count >= 0);
                if (p->context_count < context_count) {
                    av_freep(&p->state);
                    av_freep(&p->vlc_state);
                }
                p->context_count = context_count;
            }
        }
    }
    return 0;
}

static av_cold int decode_init(AVCodecContext *avctx)
{
    FFV1Context *f = avctx->priv_data;
    int ret;

    if ((ret = ffv1_common_init(avctx)) < 0)
        return ret;

    if (avctx->extradata && (ret = read_extra_header(f)) < 0)
        return ret;

    if ((ret = ffv1_init_slice_contexts(f)) < 0)
        return ret;

    avctx->internal->allocate_progress = 1;

    return 0;
}

static int decode_frame(AVCodecContext *avctx, void *data, int *got_frame, AVPacket *avpkt)
{
    const uint8_t *buf  = avpkt->data;
    int buf_size        = avpkt->size;
    FFV1Context *f      = avctx->priv_data;
    RangeCoder *const c = &f->slice_context[0]->c;
    int i, ret;
    uint8_t keystate = 128;
    const uint8_t *buf_p;
    AVFrame *p;

    if (f->last_picture.f)
        ff_thread_release_buffer(avctx, &f->last_picture);
    FFSWAP(ThreadFrame, f->picture, f->last_picture);

    f->cur = p = f->picture.f;

    if (f->version < 3 && avctx->field_order > AV_FIELD_PROGRESSIVE) {
        /* we have interlaced material flagged in container */
        p->interlaced_frame = 1;
        if (avctx->field_order == AV_FIELD_TT || avctx->field_order == AV_FIELD_TB)
            p->top_field_first = 1;
    }

    f->avctx = avctx;
    ff_init_range_decoder(c, buf, buf_size);
    ff_build_rac_states(c, 0.05 * (1LL << 32), 256 - 8);

    p->pict_type = AV_PICTURE_TYPE_I; //FIXME I vs. P
    if (get_rac(c, &keystate)) {
        p->key_frame    = 1;
        f->key_frame_ok = 0;
        if ((ret = read_header(f)) < 0)
            return ret;
        f->key_frame_ok = 1;
    } else {
        if (!f->key_frame_ok) {
            av_log(avctx, AV_LOG_ERROR,
                   "Cannot decode non-keyframe without valid keyframe\n");
            return AVERROR_INVALIDDATA;
        }
        p->key_frame = 0;
    }

    if ((ret = ff_thread_get_buffer(avctx, &f->picture, AV_GET_BUFFER_FLAG_REF)) < 0)
        return ret;

    if (avctx->debug & FF_DEBUG_PICT_INFO)
        av_log(avctx, AV_LOG_DEBUG, "ver:%d keyframe:%d coder:%d ec:%d slices:%d bps:%d\n",
               f->version, p->key_frame, f->ac, f->ec, f->slice_count, f->avctx->bits_per_raw_sample);

    ff_thread_finish_setup(avctx);

    buf_p = buf + buf_size;
    for (i = f->slice_count - 1; i >= 0; i--) {
        FFV1Context *fs = f->slice_context[i];
        int trailer = 3 + 5*!!f->ec;
        int v;

        if (i || f->version > 2) v = AV_RB24(buf_p-trailer) + trailer;
        else                     v = buf_p - c->bytestream_start;
        if (buf_p - c->bytestream_start < v) {
            av_log(avctx, AV_LOG_ERROR, "Slice pointer chain broken\n");
            return AVERROR_INVALIDDATA;
        }
        buf_p -= v;

        if (f->ec) {
            unsigned crc = av_crc(av_crc_get_table(AV_CRC_32_IEEE), 0, buf_p, v);
            if (crc) {
                int64_t ts = avpkt->pts != AV_NOPTS_VALUE ? avpkt->pts : avpkt->dts;
                av_log(f->avctx, AV_LOG_ERROR, "CRC mismatch %X!", crc);
                if (ts != AV_NOPTS_VALUE && avctx->pkt_timebase.num) {
                    av_log(f->avctx, AV_LOG_ERROR, "at %f seconds\n", ts*av_q2d(avctx->pkt_timebase));
                } else if (ts != AV_NOPTS_VALUE) {
                    av_log(f->avctx, AV_LOG_ERROR, "at %"PRId64"\n", ts);
                } else {
                    av_log(f->avctx, AV_LOG_ERROR, "\n");
                }
                fs->slice_damaged = 1;
            }
        }

        if (i) {
            ff_init_range_decoder(&fs->c, buf_p, v);
        } else
            fs->c.bytestream_end = (uint8_t *)(buf_p + v);

        fs->avctx = avctx;
        fs->cur = p;
    }

    avctx->execute(avctx,
                   decode_slice,
                   &f->slice_context[0],
                   NULL,
                   f->slice_count,
                   sizeof(void*));

    for (i = f->slice_count - 1; i >= 0; i--) {
        FFV1Context *fs = f->slice_context[i];
        int j;
        if (fs->slice_damaged && f->last_picture.f->data[0]) {
            const uint8_t *src[4];
            uint8_t *dst[4];
            ff_thread_await_progress(&f->last_picture, INT_MAX, 0);
            for (j = 0; j < 4; j++) {
                int sh = (j==1 || j==2) ? f->chroma_h_shift : 0;
                int sv = (j==1 || j==2) ? f->chroma_v_shift : 0;
                dst[j] = p->data[j] + p->linesize[j]*
                         (fs->slice_y>>sv) + (fs->slice_x>>sh);
                src[j] = f->last_picture.f->data[j] + f->last_picture.f->linesize[j]*
                         (fs->slice_y>>sv) + (fs->slice_x>>sh);
            }
            av_image_copy(dst, p->linesize, (const uint8_t **)src,
                          f->last_picture.f->linesize,
                          avctx->pix_fmt,
                          fs->slice_width,
                          fs->slice_height);
        }
    }
    ff_thread_report_progress(&f->picture, INT_MAX, 0);

    f->picture_number++;

    if (f->last_picture.f)
        ff_thread_release_buffer(avctx, &f->last_picture);
    f->cur = NULL;
    if ((ret = av_frame_ref(data, f->picture.f)) < 0)
        return ret;

    *got_frame = 1;

    return buf_size;
}

static int init_thread_copy(AVCodecContext *avctx)
{
    FFV1Context *f = avctx->priv_data;
    int i, ret;

    f->picture.f      = NULL;
    f->last_picture.f = NULL;
    f->sample_buffer  = NULL;
    f->slice_count = 0;

    for (i = 0; i < f->quant_table_count; i++) {
        av_assert0(f->version > 1);
        f->initial_states[i] = av_memdup(f->initial_states[i],
                                         f->context_count[i] * sizeof(*f->initial_states[i]));
    }

    f->picture.f      = av_frame_alloc();
    f->last_picture.f = av_frame_alloc();

    if ((ret = ffv1_init_slice_contexts(f)) < 0)
        return ret;

    return 0;
}

static void copy_fields(FFV1Context *fsdst, FFV1Context *fssrc, FFV1Context *fsrc)
{
    fsdst->version             = fsrc->version;
    fsdst->micro_version       = fsrc->micro_version;
    fsdst->chroma_planes       = fsrc->chroma_planes;
    fsdst->chroma_h_shift      = fsrc->chroma_h_shift;
    fsdst->chroma_v_shift      = fsrc->chroma_v_shift;
    fsdst->transparency        = fsrc->transparency;
    fsdst->plane_count         = fsrc->plane_count;
    fsdst->ac                  = fsrc->ac;
    fsdst->colorspace          = fsrc->colorspace;

    fsdst->ec                  = fsrc->ec;
    fsdst->intra               = fsrc->intra;
    fsdst->slice_damaged       = fssrc->slice_damaged;
    fsdst->key_frame_ok        = fsrc->key_frame_ok;

    fsdst->bits_per_raw_sample = fsrc->bits_per_raw_sample;
    fsdst->packed_at_lsb       = fsrc->packed_at_lsb;
    fsdst->slice_count         = fsrc->slice_count;
    if (fsrc->version<3){
        fsdst->slice_x             = fssrc->slice_x;
        fsdst->slice_y             = fssrc->slice_y;
        fsdst->slice_width         = fssrc->slice_width;
        fsdst->slice_height        = fssrc->slice_height;
    }
}

static int update_thread_context(AVCodecContext *dst, const AVCodecContext *src)
{
    FFV1Context *fsrc = src->priv_data;
    FFV1Context *fdst = dst->priv_data;
    int i, ret;

    if (dst == src)
        return 0;

    {
        FFV1Context bak = *fdst;
        memcpy(fdst, fsrc, sizeof(*fdst));
        memcpy(fdst->initial_states, bak.initial_states, sizeof(fdst->initial_states));
        memcpy(fdst->slice_context,  bak.slice_context , sizeof(fdst->slice_context));
        fdst->picture      = bak.picture;
        fdst->last_picture = bak.last_picture;
        for (i = 0; i<fdst->num_h_slices * fdst->num_v_slices; i++) {
            FFV1Context *fssrc = fsrc->slice_context[i];
            FFV1Context *fsdst = fdst->slice_context[i];
            copy_fields(fsdst, fssrc, fsrc);
        }
        av_assert0(!fdst->plane[0].state);
        av_assert0(!fdst->sample_buffer);
    }

    av_assert1(fdst->slice_count == fsrc->slice_count);


    ff_thread_release_buffer(dst, &fdst->picture);
    if (fsrc->picture.f->data[0]) {
        if ((ret = ff_thread_ref_frame(&fdst->picture, &fsrc->picture)) < 0)
            return ret;
    }

    fdst->fsrc = fsrc;

    return 0;
}

AVCodec ff_ffv1_decoder = {
    .name           = "ffv1",
    .long_name      = NULL_IF_CONFIG_SMALL("FFmpeg video codec #1"),
    .type           = AVMEDIA_TYPE_VIDEO,
    .id             = AV_CODEC_ID_FFV1,
    .priv_data_size = sizeof(FFV1Context),
    .init           = decode_init,
    .close          = ffv1_close,
    .decode         = decode_frame,
    .init_thread_copy = ONLY_IF_THREADS_ENABLED(init_thread_copy),
    .update_thread_context = ONLY_IF_THREADS_ENABLED(update_thread_context),
    .capabilities   = CODEC_CAP_DR1 /*| CODEC_CAP_DRAW_HORIZ_BAND*/ |
<<<<<<< HEAD
                      CODEC_CAP_FRAME_THREADS | CODEC_CAP_SLICE_THREADS,
    .long_name      = NULL_IF_CONFIG_SMALL("FFmpeg video codec #1"),
=======
                      CODEC_CAP_SLICE_THREADS,
>>>>>>> b2bed932
};<|MERGE_RESOLUTION|>--- conflicted
+++ resolved
@@ -1071,10 +1071,5 @@
     .init_thread_copy = ONLY_IF_THREADS_ENABLED(init_thread_copy),
     .update_thread_context = ONLY_IF_THREADS_ENABLED(update_thread_context),
     .capabilities   = CODEC_CAP_DR1 /*| CODEC_CAP_DRAW_HORIZ_BAND*/ |
-<<<<<<< HEAD
                       CODEC_CAP_FRAME_THREADS | CODEC_CAP_SLICE_THREADS,
-    .long_name      = NULL_IF_CONFIG_SMALL("FFmpeg video codec #1"),
-=======
-                      CODEC_CAP_SLICE_THREADS,
->>>>>>> b2bed932
 };