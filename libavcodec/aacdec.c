/*
 * AAC decoder
 * Copyright (c) 2005-2006 Oded Shimon ( ods15 ods15 dyndns org )
 * Copyright (c) 2006-2007 Maxim Gavrilov ( maxim.gavrilov gmail com )
 *
 * AAC LATM decoder
 * Copyright (c) 2008-2010 Paul Kendall <paul@kcbbs.gen.nz>
 * Copyright (c) 2010      Janne Grunau <janne-ffmpeg@jannau.net>
 *
 * This file is part of FFmpeg.
 *
 * FFmpeg is free software; you can redistribute it and/or
 * modify it under the terms of the GNU Lesser General Public
 * License as published by the Free Software Foundation; either
 * version 2.1 of the License, or (at your option) any later version.
 *
 * FFmpeg is distributed in the hope that it will be useful,
 * but WITHOUT ANY WARRANTY; without even the implied warranty of
 * MERCHANTABILITY or FITNESS FOR A PARTICULAR PURPOSE.  See the GNU
 * Lesser General Public License for more details.
 *
 * You should have received a copy of the GNU Lesser General Public
 * License along with FFmpeg; if not, write to the Free Software
 * Foundation, Inc., 51 Franklin Street, Fifth Floor, Boston, MA 02110-1301 USA
 */

/**
 * @file
 * AAC decoder
 * @author Oded Shimon  ( ods15 ods15 dyndns org )
 * @author Maxim Gavrilov ( maxim.gavrilov gmail com )
 */

/*
 * supported tools
 *
 * Support?             Name
 * N (code in SoC repo) gain control
 * Y                    block switching
 * Y                    window shapes - standard
 * N                    window shapes - Low Delay
 * Y                    filterbank - standard
 * N (code in SoC repo) filterbank - Scalable Sample Rate
 * Y                    Temporal Noise Shaping
 * Y                    Long Term Prediction
 * Y                    intensity stereo
 * Y                    channel coupling
 * Y                    frequency domain prediction
 * Y                    Perceptual Noise Substitution
 * Y                    Mid/Side stereo
 * N                    Scalable Inverse AAC Quantization
 * N                    Frequency Selective Switch
 * N                    upsampling filter
 * Y                    quantization & coding - AAC
 * N                    quantization & coding - TwinVQ
 * N                    quantization & coding - BSAC
 * N                    AAC Error Resilience tools
 * N                    Error Resilience payload syntax
 * N                    Error Protection tool
 * N                    CELP
 * N                    Silence Compression
 * N                    HVXC
 * N                    HVXC 4kbits/s VR
 * N                    Structured Audio tools
 * N                    Structured Audio Sample Bank Format
 * N                    MIDI
 * N                    Harmonic and Individual Lines plus Noise
 * N                    Text-To-Speech Interface
 * Y                    Spectral Band Replication
 * Y (not in this code) Layer-1
 * Y (not in this code) Layer-2
 * Y (not in this code) Layer-3
 * N                    SinuSoidal Coding (Transient, Sinusoid, Noise)
 * Y                    Parametric Stereo
 * N                    Direct Stream Transfer
 *
 * Note: - HE AAC v1 comprises LC AAC with Spectral Band Replication.
 *       - HE AAC v2 comprises LC AAC with Spectral Band Replication and
           Parametric Stereo.
 */


#include "avcodec.h"
#include "internal.h"
#include "get_bits.h"
#include "dsputil.h"
#include "fft.h"
#include "fmtconvert.h"
#include "lpc.h"
#include "kbdwin.h"
#include "sinewin.h"

#include "aac.h"
#include "aactab.h"
#include "aacdectab.h"
#include "cbrt_tablegen.h"
#include "sbr.h"
#include "aacsbr.h"
#include "mpeg4audio.h"
#include "aacadtsdec.h"

#include <assert.h>
#include <errno.h>
#include <math.h>
#include <string.h>

#if ARCH_ARM
#   include "arm/aac.h"
#endif

union float754 {
    float f;
    uint32_t i;
};

static VLC vlc_scalefactors;
static VLC vlc_spectral[11];

static const char overread_err[] = "Input buffer exhausted before END element found\n";

static ChannelElement *get_che(AACContext *ac, int type, int elem_id)
{
    // For PCE based channel configurations map the channels solely based on tags.
    if (!ac->m4ac.chan_config) {
        return ac->tag_che_map[type][elem_id];
    }
    // For indexed channel configurations map the channels solely based on position.
    switch (ac->m4ac.chan_config) {
    case 7:
        if (ac->tags_mapped == 3 && type == TYPE_CPE) {
            ac->tags_mapped++;
            return ac->tag_che_map[TYPE_CPE][elem_id] = ac->che[TYPE_CPE][2];
        }
    case 6:
        /* Some streams incorrectly code 5.1 audio as SCE[0] CPE[0] CPE[1] SCE[1]
           instead of SCE[0] CPE[0] CPE[1] LFE[0]. If we seem to have
           encountered such a stream, transfer the LFE[0] element to the SCE[1]'s mapping */
        if (ac->tags_mapped == tags_per_config[ac->m4ac.chan_config] - 1 && (type == TYPE_LFE || type == TYPE_SCE)) {
            ac->tags_mapped++;
            return ac->tag_che_map[type][elem_id] = ac->che[TYPE_LFE][0];
        }
    case 5:
        if (ac->tags_mapped == 2 && type == TYPE_CPE) {
            ac->tags_mapped++;
            return ac->tag_che_map[TYPE_CPE][elem_id] = ac->che[TYPE_CPE][1];
        }
    case 4:
        if (ac->tags_mapped == 2 && ac->m4ac.chan_config == 4 && type == TYPE_SCE) {
            ac->tags_mapped++;
            return ac->tag_che_map[TYPE_SCE][elem_id] = ac->che[TYPE_SCE][1];
        }
    case 3:
    case 2:
        if (ac->tags_mapped == (ac->m4ac.chan_config != 2) && type == TYPE_CPE) {
            ac->tags_mapped++;
            return ac->tag_che_map[TYPE_CPE][elem_id] = ac->che[TYPE_CPE][0];
        } else if (ac->m4ac.chan_config == 2) {
            return NULL;
        }
    case 1:
        if (!ac->tags_mapped && type == TYPE_SCE) {
            ac->tags_mapped++;
            return ac->tag_che_map[TYPE_SCE][elem_id] = ac->che[TYPE_SCE][0];
        }
    default:
        return NULL;
    }
}

/**
 * Check for the channel element in the current channel position configuration.
 * If it exists, make sure the appropriate element is allocated and map the
 * channel order to match the internal FFmpeg channel layout.
 *
 * @param   che_pos current channel position configuration
 * @param   type channel element type
 * @param   id channel element id
 * @param   channels count of the number of channels in the configuration
 *
 * @return  Returns error status. 0 - OK, !0 - error
 */
static av_cold int che_configure(AACContext *ac,
                                 enum ChannelPosition che_pos[4][MAX_ELEM_ID],
                                 int type, int id, int *channels)
{
    if (che_pos[type][id]) {
        if (!ac->che[type][id] && !(ac->che[type][id] = av_mallocz(sizeof(ChannelElement))))
            return AVERROR(ENOMEM);
        ff_aac_sbr_ctx_init(ac, &ac->che[type][id]->sbr);
        if (type != TYPE_CCE) {
            ac->output_data[(*channels)++] = ac->che[type][id]->ch[0].ret;
            if (type == TYPE_CPE ||
                (type == TYPE_SCE && ac->m4ac.ps == 1)) {
                ac->output_data[(*channels)++] = ac->che[type][id]->ch[1].ret;
            }
        }
    } else {
        if (ac->che[type][id])
            ff_aac_sbr_ctx_close(&ac->che[type][id]->sbr);
        av_freep(&ac->che[type][id]);
    }
    return 0;
}

/**
 * Configure output channel order based on the current program configuration element.
 *
 * @param   che_pos current channel position configuration
 * @param   new_che_pos New channel position configuration - we only do something if it differs from the current one.
 *
 * @return  Returns error status. 0 - OK, !0 - error
 */
static av_cold int output_configure(AACContext *ac,
                                    enum ChannelPosition che_pos[4][MAX_ELEM_ID],
                                    enum ChannelPosition new_che_pos[4][MAX_ELEM_ID],
                                    int channel_config, enum OCStatus oc_type)
{
    AVCodecContext *avctx = ac->avctx;
    int i, type, channels = 0, ret;

    if (new_che_pos != che_pos)
    memcpy(che_pos, new_che_pos, 4 * MAX_ELEM_ID * sizeof(new_che_pos[0][0]));

    if (channel_config) {
        for (i = 0; i < tags_per_config[channel_config]; i++) {
            if ((ret = che_configure(ac, che_pos,
                                     aac_channel_layout_map[channel_config - 1][i][0],
                                     aac_channel_layout_map[channel_config - 1][i][1],
                                     &channels)))
                return ret;
        }

        memset(ac->tag_che_map, 0, 4 * MAX_ELEM_ID * sizeof(ac->che[0][0]));

        avctx->channel_layout = aac_channel_layout[channel_config - 1];
    } else {
        /* Allocate or free elements depending on if they are in the
         * current program configuration.
         *
         * Set up default 1:1 output mapping.
         *
         * For a 5.1 stream the output order will be:
         *    [ Center ] [ Front Left ] [ Front Right ] [ LFE ] [ Surround Left ] [ Surround Right ]
         */

        for (i = 0; i < MAX_ELEM_ID; i++) {
            for (type = 0; type < 4; type++) {
                if ((ret = che_configure(ac, che_pos, type, i, &channels)))
                    return ret;
            }
        }

        memcpy(ac->tag_che_map, ac->che, 4 * MAX_ELEM_ID * sizeof(ac->che[0][0]));
    }

    avctx->channels = channels;

    ac->output_configured = oc_type;

    return 0;
}

/**
 * Decode an array of 4 bit element IDs, optionally interleaved with a stereo/mono switching bit.
 *
 * @param cpe_map Stereo (Channel Pair Element) map, NULL if stereo bit is not present.
 * @param sce_map mono (Single Channel Element) map
 * @param type speaker type/position for these channels
 */
static void decode_channel_map(enum ChannelPosition *cpe_map,
                               enum ChannelPosition *sce_map,
                               enum ChannelPosition type,
                               GetBitContext *gb, int n)
{
    while (n--) {
        enum ChannelPosition *map = cpe_map && get_bits1(gb) ? cpe_map : sce_map; // stereo or mono map
        map[get_bits(gb, 4)] = type;
    }
}

/**
 * Decode program configuration element; reference: table 4.2.
 *
 * @param   new_che_pos New channel position configuration - we only do something if it differs from the current one.
 *
 * @return  Returns error status. 0 - OK, !0 - error
 */
static int decode_pce(AVCodecContext *avctx, MPEG4AudioConfig *m4ac,
                      enum ChannelPosition new_che_pos[4][MAX_ELEM_ID],
                      GetBitContext *gb)
{
    int num_front, num_side, num_back, num_lfe, num_assoc_data, num_cc, sampling_index;
    int comment_len;

    skip_bits(gb, 2);  // object_type

    sampling_index = get_bits(gb, 4);
    if (m4ac->sampling_index != sampling_index)
        av_log(avctx, AV_LOG_WARNING, "Sample rate index in program config element does not match the sample rate index configured by the container.\n");

    num_front       = get_bits(gb, 4);
    num_side        = get_bits(gb, 4);
    num_back        = get_bits(gb, 4);
    num_lfe         = get_bits(gb, 2);
    num_assoc_data  = get_bits(gb, 3);
    num_cc          = get_bits(gb, 4);

    if (get_bits1(gb))
        skip_bits(gb, 4); // mono_mixdown_tag
    if (get_bits1(gb))
        skip_bits(gb, 4); // stereo_mixdown_tag

    if (get_bits1(gb))
        skip_bits(gb, 3); // mixdown_coeff_index and pseudo_surround

    if (get_bits_left(gb) < 4 * (num_front + num_side + num_back + num_lfe + num_assoc_data + num_cc)) {
        av_log(avctx, AV_LOG_ERROR, overread_err);
        return -1;
    }
    decode_channel_map(new_che_pos[TYPE_CPE], new_che_pos[TYPE_SCE], AAC_CHANNEL_FRONT, gb, num_front);
    decode_channel_map(new_che_pos[TYPE_CPE], new_che_pos[TYPE_SCE], AAC_CHANNEL_SIDE,  gb, num_side );
    decode_channel_map(new_che_pos[TYPE_CPE], new_che_pos[TYPE_SCE], AAC_CHANNEL_BACK,  gb, num_back );
    decode_channel_map(NULL,                  new_che_pos[TYPE_LFE], AAC_CHANNEL_LFE,   gb, num_lfe  );

    skip_bits_long(gb, 4 * num_assoc_data);

    decode_channel_map(new_che_pos[TYPE_CCE], new_che_pos[TYPE_CCE], AAC_CHANNEL_CC,    gb, num_cc   );

    align_get_bits(gb);

    /* comment field, first byte is length */
    comment_len = get_bits(gb, 8) * 8;
    if (get_bits_left(gb) < comment_len) {
        av_log(avctx, AV_LOG_ERROR, overread_err);
        return -1;
    }
    skip_bits_long(gb, comment_len);
    return 0;
}

/**
 * Set up channel positions based on a default channel configuration
 * as specified in table 1.17.
 *
 * @param   new_che_pos New channel position configuration - we only do something if it differs from the current one.
 *
 * @return  Returns error status. 0 - OK, !0 - error
 */
static av_cold int set_default_channel_config(AVCodecContext *avctx,
                                              enum ChannelPosition new_che_pos[4][MAX_ELEM_ID],
                                              int channel_config)
{
    if (channel_config < 1 || channel_config > 7) {
        av_log(avctx, AV_LOG_ERROR, "invalid default channel configuration (%d)\n",
               channel_config);
        return -1;
    }

    /* default channel configurations:
     *
     * 1ch : front center (mono)
     * 2ch : L + R (stereo)
     * 3ch : front center + L + R
     * 4ch : front center + L + R + back center
     * 5ch : front center + L + R + back stereo
     * 6ch : front center + L + R + back stereo + LFE
     * 7ch : front center + L + R + outer front left + outer front right + back stereo + LFE
     */

    if (channel_config != 2)
        new_che_pos[TYPE_SCE][0] = AAC_CHANNEL_FRONT; // front center (or mono)
    if (channel_config > 1)
        new_che_pos[TYPE_CPE][0] = AAC_CHANNEL_FRONT; // L + R (or stereo)
    if (channel_config == 4)
        new_che_pos[TYPE_SCE][1] = AAC_CHANNEL_BACK;  // back center
    if (channel_config > 4)
        new_che_pos[TYPE_CPE][(channel_config == 7) + 1]
        = AAC_CHANNEL_BACK;  // back stereo
    if (channel_config > 5)
        new_che_pos[TYPE_LFE][0] = AAC_CHANNEL_LFE;   // LFE
    if (channel_config == 7)
        new_che_pos[TYPE_CPE][1] = AAC_CHANNEL_FRONT; // outer front left + outer front right

    return 0;
}

/**
 * Decode GA "General Audio" specific configuration; reference: table 4.1.
 *
 * @param   ac          pointer to AACContext, may be null
 * @param   avctx       pointer to AVCCodecContext, used for logging
 *
 * @return  Returns error status. 0 - OK, !0 - error
 */
static int decode_ga_specific_config(AACContext *ac, AVCodecContext *avctx,
                                     GetBitContext *gb,
                                     MPEG4AudioConfig *m4ac,
                                     int channel_config)
{
    enum ChannelPosition new_che_pos[4][MAX_ELEM_ID];
    int extension_flag, ret;

    if (get_bits1(gb)) { // frameLengthFlag
        av_log_missing_feature(avctx, "960/120 MDCT window is", 1);
        return -1;
    }

    if (get_bits1(gb))       // dependsOnCoreCoder
        skip_bits(gb, 14);   // coreCoderDelay
    extension_flag = get_bits1(gb);

    if (m4ac->object_type == AOT_AAC_SCALABLE ||
        m4ac->object_type == AOT_ER_AAC_SCALABLE)
        skip_bits(gb, 3);     // layerNr

    memset(new_che_pos, 0, 4 * MAX_ELEM_ID * sizeof(new_che_pos[0][0]));
    if (channel_config == 0) {
        skip_bits(gb, 4);  // element_instance_tag
        if ((ret = decode_pce(avctx, m4ac, new_che_pos, gb)))
            return ret;
    } else {
        if ((ret = set_default_channel_config(avctx, new_che_pos, channel_config)))
            return ret;
    }
    if (ac && (ret = output_configure(ac, ac->che_pos, new_che_pos, channel_config, OC_GLOBAL_HDR)))
        return ret;

    if (extension_flag) {
        switch (m4ac->object_type) {
        case AOT_ER_BSAC:
            skip_bits(gb, 5);    // numOfSubFrame
            skip_bits(gb, 11);   // layer_length
            break;
        case AOT_ER_AAC_LC:
        case AOT_ER_AAC_LTP:
        case AOT_ER_AAC_SCALABLE:
        case AOT_ER_AAC_LD:
            skip_bits(gb, 3);  /* aacSectionDataResilienceFlag
                                    * aacScalefactorDataResilienceFlag
                                    * aacSpectralDataResilienceFlag
                                    */
            break;
        }
        skip_bits1(gb);    // extensionFlag3 (TBD in version 3)
    }
    return 0;
}

/**
 * Decode audio specific configuration; reference: table 1.13.
 *
 * @param   ac          pointer to AACContext, may be null
 * @param   avctx       pointer to AVCCodecContext, used for logging
 * @param   m4ac        pointer to MPEG4AudioConfig, used for parsing
 * @param   data        pointer to AVCodecContext extradata
 * @param   data_size   size of AVCCodecContext extradata
 *
 * @return  Returns error status or number of consumed bits. <0 - error
 */
static int decode_audio_specific_config(AACContext *ac,
                                        AVCodecContext *avctx,
                                        MPEG4AudioConfig *m4ac,
                                        const uint8_t *data, int data_size, int asclen)
{
    GetBitContext gb;
    int i;

    av_dlog(avctx, "extradata size %d\n", avctx->extradata_size);
    for (i = 0; i < avctx->extradata_size; i++)
         av_dlog(avctx, "%02x ", avctx->extradata[i]);
    av_dlog(avctx, "\n");

    init_get_bits(&gb, data, data_size * 8);

<<<<<<< HEAD
    if ((i = ff_mpeg4audio_get_config(m4ac, data, asclen/8)) < 0)
=======
    if ((i = avpriv_mpeg4audio_get_config(m4ac, data, data_size)) < 0)
>>>>>>> 65d3176a
        return -1;
    if (m4ac->sampling_index > 12) {
        av_log(avctx, AV_LOG_ERROR, "invalid sampling rate index %d\n", m4ac->sampling_index);
        return -1;
    }
    if (m4ac->sbr == 1 && m4ac->ps == -1)
        m4ac->ps = 1;

    skip_bits_long(&gb, i);

    switch (m4ac->object_type) {
    case AOT_AAC_MAIN:
    case AOT_AAC_LC:
    case AOT_AAC_LTP:
        if (decode_ga_specific_config(ac, avctx, &gb, m4ac, m4ac->chan_config))
            return -1;
        break;
    default:
        av_log(avctx, AV_LOG_ERROR, "Audio object type %s%d is not supported.\n",
               m4ac->sbr == 1? "SBR+" : "", m4ac->object_type);
        return -1;
    }

    av_dlog(avctx, "AOT %d chan config %d sampling index %d (%d) SBR %d PS %d\n",
            m4ac->object_type, m4ac->chan_config, m4ac->sampling_index,
            m4ac->sample_rate, m4ac->sbr, m4ac->ps);

    return get_bits_count(&gb);
}

/**
 * linear congruential pseudorandom number generator
 *
 * @param   previous_val    pointer to the current state of the generator
 *
 * @return  Returns a 32-bit pseudorandom integer
 */
static av_always_inline int lcg_random(int previous_val)
{
    return previous_val * 1664525 + 1013904223;
}

static av_always_inline void reset_predict_state(PredictorState *ps)
{
    ps->r0   = 0.0f;
    ps->r1   = 0.0f;
    ps->cor0 = 0.0f;
    ps->cor1 = 0.0f;
    ps->var0 = 1.0f;
    ps->var1 = 1.0f;
}

static void reset_all_predictors(PredictorState *ps)
{
    int i;
    for (i = 0; i < MAX_PREDICTORS; i++)
        reset_predict_state(&ps[i]);
}

static int sample_rate_idx (int rate)
{
         if (92017 <= rate) return 0;
    else if (75132 <= rate) return 1;
    else if (55426 <= rate) return 2;
    else if (46009 <= rate) return 3;
    else if (37566 <= rate) return 4;
    else if (27713 <= rate) return 5;
    else if (23004 <= rate) return 6;
    else if (18783 <= rate) return 7;
    else if (13856 <= rate) return 8;
    else if (11502 <= rate) return 9;
    else if (9391  <= rate) return 10;
    else                    return 11;
}

static void reset_predictor_group(PredictorState *ps, int group_num)
{
    int i;
    for (i = group_num - 1; i < MAX_PREDICTORS; i += 30)
        reset_predict_state(&ps[i]);
}

#define AAC_INIT_VLC_STATIC(num, size) \
    INIT_VLC_STATIC(&vlc_spectral[num], 8, ff_aac_spectral_sizes[num], \
         ff_aac_spectral_bits[num], sizeof( ff_aac_spectral_bits[num][0]), sizeof( ff_aac_spectral_bits[num][0]), \
        ff_aac_spectral_codes[num], sizeof(ff_aac_spectral_codes[num][0]), sizeof(ff_aac_spectral_codes[num][0]), \
        size);

static av_cold int aac_decode_init(AVCodecContext *avctx)
{
    AACContext *ac = avctx->priv_data;
    float output_scale_factor;

    ac->avctx = avctx;
    ac->m4ac.sample_rate = avctx->sample_rate;

    if (avctx->extradata_size > 0) {
        if (decode_audio_specific_config(ac, ac->avctx, &ac->m4ac,
                                         avctx->extradata,
                                         avctx->extradata_size, 8*avctx->extradata_size) < 0)
            return -1;
    } else {
        int sr, i;
        enum ChannelPosition new_che_pos[4][MAX_ELEM_ID];

        sr = sample_rate_idx(avctx->sample_rate);
        ac->m4ac.sampling_index = sr;
        ac->m4ac.channels = avctx->channels;
        ac->m4ac.sbr = -1;
        ac->m4ac.ps = -1;

        for (i = 0; i < FF_ARRAY_ELEMS(ff_mpeg4audio_channels); i++)
            if (ff_mpeg4audio_channels[i] == avctx->channels)
                break;
        if (i == FF_ARRAY_ELEMS(ff_mpeg4audio_channels)) {
            i = 0;
        }
        ac->m4ac.chan_config = i;

        if (ac->m4ac.chan_config) {
            int ret = set_default_channel_config(avctx, new_che_pos, ac->m4ac.chan_config);
            if (!ret)
                output_configure(ac, ac->che_pos, new_che_pos, ac->m4ac.chan_config, OC_GLOBAL_HDR);
            else if (avctx->error_recognition >= FF_ER_EXPLODE)
                return AVERROR_INVALIDDATA;
        }
    }

    if (avctx->request_sample_fmt == AV_SAMPLE_FMT_FLT) {
        avctx->sample_fmt = AV_SAMPLE_FMT_FLT;
        output_scale_factor = 1.0 / 32768.0;
    } else {
        avctx->sample_fmt = AV_SAMPLE_FMT_S16;
        output_scale_factor = 1.0;
    }

    AAC_INIT_VLC_STATIC( 0, 304);
    AAC_INIT_VLC_STATIC( 1, 270);
    AAC_INIT_VLC_STATIC( 2, 550);
    AAC_INIT_VLC_STATIC( 3, 300);
    AAC_INIT_VLC_STATIC( 4, 328);
    AAC_INIT_VLC_STATIC( 5, 294);
    AAC_INIT_VLC_STATIC( 6, 306);
    AAC_INIT_VLC_STATIC( 7, 268);
    AAC_INIT_VLC_STATIC( 8, 510);
    AAC_INIT_VLC_STATIC( 9, 366);
    AAC_INIT_VLC_STATIC(10, 462);

    ff_aac_sbr_init();

    dsputil_init(&ac->dsp, avctx);
    ff_fmt_convert_init(&ac->fmt_conv, avctx);

    ac->random_state = 0x1f2e3d4c;

    ff_aac_tableinit();

    INIT_VLC_STATIC(&vlc_scalefactors,7,FF_ARRAY_ELEMS(ff_aac_scalefactor_code),
                    ff_aac_scalefactor_bits, sizeof(ff_aac_scalefactor_bits[0]), sizeof(ff_aac_scalefactor_bits[0]),
                    ff_aac_scalefactor_code, sizeof(ff_aac_scalefactor_code[0]), sizeof(ff_aac_scalefactor_code[0]),
                    352);

    ff_mdct_init(&ac->mdct,       11, 1, output_scale_factor/1024.0);
    ff_mdct_init(&ac->mdct_small,  8, 1, output_scale_factor/128.0);
    ff_mdct_init(&ac->mdct_ltp,   11, 0, -2.0/output_scale_factor);
    // window initialization
    ff_kbd_window_init(ff_aac_kbd_long_1024, 4.0, 1024);
    ff_kbd_window_init(ff_aac_kbd_short_128, 6.0, 128);
    ff_init_ff_sine_windows(10);
    ff_init_ff_sine_windows( 7);

    cbrt_tableinit();

    return 0;
}

/**
 * Skip data_stream_element; reference: table 4.10.
 */
static int skip_data_stream_element(AACContext *ac, GetBitContext *gb)
{
    int byte_align = get_bits1(gb);
    int count = get_bits(gb, 8);
    if (count == 255)
        count += get_bits(gb, 8);
    if (byte_align)
        align_get_bits(gb);

    if (get_bits_left(gb) < 8 * count) {
        av_log(ac->avctx, AV_LOG_ERROR, overread_err);
        return -1;
    }
    skip_bits_long(gb, 8 * count);
    return 0;
}

static int decode_prediction(AACContext *ac, IndividualChannelStream *ics,
                             GetBitContext *gb)
{
    int sfb;
    if (get_bits1(gb)) {
        ics->predictor_reset_group = get_bits(gb, 5);
        if (ics->predictor_reset_group == 0 || ics->predictor_reset_group > 30) {
            av_log(ac->avctx, AV_LOG_ERROR, "Invalid Predictor Reset Group.\n");
            return -1;
        }
    }
    for (sfb = 0; sfb < FFMIN(ics->max_sfb, ff_aac_pred_sfb_max[ac->m4ac.sampling_index]); sfb++) {
        ics->prediction_used[sfb] = get_bits1(gb);
    }
    return 0;
}

/**
 * Decode Long Term Prediction data; reference: table 4.xx.
 */
static void decode_ltp(AACContext *ac, LongTermPrediction *ltp,
                       GetBitContext *gb, uint8_t max_sfb)
{
    int sfb;

    ltp->lag  = get_bits(gb, 11);
    ltp->coef = ltp_coef[get_bits(gb, 3)];
    for (sfb = 0; sfb < FFMIN(max_sfb, MAX_LTP_LONG_SFB); sfb++)
        ltp->used[sfb] = get_bits1(gb);
}

/**
 * Decode Individual Channel Stream info; reference: table 4.6.
 *
 * @param   common_window   Channels have independent [0], or shared [1], Individual Channel Stream information.
 */
static int decode_ics_info(AACContext *ac, IndividualChannelStream *ics,
                           GetBitContext *gb, int common_window)
{
    if (get_bits1(gb)) {
        av_log(ac->avctx, AV_LOG_ERROR, "Reserved bit set.\n");
        memset(ics, 0, sizeof(IndividualChannelStream));
        return -1;
    }
    ics->window_sequence[1] = ics->window_sequence[0];
    ics->window_sequence[0] = get_bits(gb, 2);
    ics->use_kb_window[1]   = ics->use_kb_window[0];
    ics->use_kb_window[0]   = get_bits1(gb);
    ics->num_window_groups  = 1;
    ics->group_len[0]       = 1;
    if (ics->window_sequence[0] == EIGHT_SHORT_SEQUENCE) {
        int i;
        ics->max_sfb = get_bits(gb, 4);
        for (i = 0; i < 7; i++) {
            if (get_bits1(gb)) {
                ics->group_len[ics->num_window_groups - 1]++;
            } else {
                ics->num_window_groups++;
                ics->group_len[ics->num_window_groups - 1] = 1;
            }
        }
        ics->num_windows       = 8;
        ics->swb_offset        =    ff_swb_offset_128[ac->m4ac.sampling_index];
        ics->num_swb           =   ff_aac_num_swb_128[ac->m4ac.sampling_index];
        ics->tns_max_bands     = ff_tns_max_bands_128[ac->m4ac.sampling_index];
        ics->predictor_present = 0;
    } else {
        ics->max_sfb               = get_bits(gb, 6);
        ics->num_windows           = 1;
        ics->swb_offset            =    ff_swb_offset_1024[ac->m4ac.sampling_index];
        ics->num_swb               =   ff_aac_num_swb_1024[ac->m4ac.sampling_index];
        ics->tns_max_bands         = ff_tns_max_bands_1024[ac->m4ac.sampling_index];
        ics->predictor_present     = get_bits1(gb);
        ics->predictor_reset_group = 0;
        if (ics->predictor_present) {
            if (ac->m4ac.object_type == AOT_AAC_MAIN) {
                if (decode_prediction(ac, ics, gb)) {
                    memset(ics, 0, sizeof(IndividualChannelStream));
                    return -1;
                }
            } else if (ac->m4ac.object_type == AOT_AAC_LC) {
                av_log(ac->avctx, AV_LOG_ERROR, "Prediction is not allowed in AAC-LC.\n");
                memset(ics, 0, sizeof(IndividualChannelStream));
                return -1;
            } else {
                if ((ics->ltp.present = get_bits(gb, 1)))
                    decode_ltp(ac, &ics->ltp, gb, ics->max_sfb);
            }
        }
    }

    if (ics->max_sfb > ics->num_swb) {
        av_log(ac->avctx, AV_LOG_ERROR,
               "Number of scalefactor bands in group (%d) exceeds limit (%d).\n",
               ics->max_sfb, ics->num_swb);
        memset(ics, 0, sizeof(IndividualChannelStream));
        return -1;
    }

    return 0;
}

/**
 * Decode band types (section_data payload); reference: table 4.46.
 *
 * @param   band_type           array of the used band type
 * @param   band_type_run_end   array of the last scalefactor band of a band type run
 *
 * @return  Returns error status. 0 - OK, !0 - error
 */
static int decode_band_types(AACContext *ac, enum BandType band_type[120],
                             int band_type_run_end[120], GetBitContext *gb,
                             IndividualChannelStream *ics)
{
    int g, idx = 0;
    const int bits = (ics->window_sequence[0] == EIGHT_SHORT_SEQUENCE) ? 3 : 5;
    for (g = 0; g < ics->num_window_groups; g++) {
        int k = 0;
        while (k < ics->max_sfb) {
            uint8_t sect_end = k;
            int sect_len_incr;
            int sect_band_type = get_bits(gb, 4);
            if (sect_band_type == 12) {
                av_log(ac->avctx, AV_LOG_ERROR, "invalid band type\n");
                return -1;
            }
            while ((sect_len_incr = get_bits(gb, bits)) == (1 << bits) - 1)
                sect_end += sect_len_incr;
            sect_end += sect_len_incr;
            if (get_bits_left(gb) < 0) {
                av_log(ac->avctx, AV_LOG_ERROR, overread_err);
                return -1;
            }
            if (sect_end > ics->max_sfb) {
                av_log(ac->avctx, AV_LOG_ERROR,
                       "Number of bands (%d) exceeds limit (%d).\n",
                       sect_end, ics->max_sfb);
                return -1;
            }
            for (; k < sect_end; k++) {
                band_type        [idx]   = sect_band_type;
                band_type_run_end[idx++] = sect_end;
            }
        }
    }
    return 0;
}

/**
 * Decode scalefactors; reference: table 4.47.
 *
 * @param   global_gain         first scalefactor value as scalefactors are differentially coded
 * @param   band_type           array of the used band type
 * @param   band_type_run_end   array of the last scalefactor band of a band type run
 * @param   sf                  array of scalefactors or intensity stereo positions
 *
 * @return  Returns error status. 0 - OK, !0 - error
 */
static int decode_scalefactors(AACContext *ac, float sf[120], GetBitContext *gb,
                               unsigned int global_gain,
                               IndividualChannelStream *ics,
                               enum BandType band_type[120],
                               int band_type_run_end[120])
{
    int g, i, idx = 0;
    int offset[3] = { global_gain, global_gain - 90, 0 };
    int clipped_offset;
    int noise_flag = 1;
    static const char *sf_str[3] = { "Global gain", "Noise gain", "Intensity stereo position" };
    for (g = 0; g < ics->num_window_groups; g++) {
        for (i = 0; i < ics->max_sfb;) {
            int run_end = band_type_run_end[idx];
            if (band_type[idx] == ZERO_BT) {
                for (; i < run_end; i++, idx++)
                    sf[idx] = 0.;
            } else if ((band_type[idx] == INTENSITY_BT) || (band_type[idx] == INTENSITY_BT2)) {
                for (; i < run_end; i++, idx++) {
                    offset[2] += get_vlc2(gb, vlc_scalefactors.table, 7, 3) - 60;
                    clipped_offset = av_clip(offset[2], -155, 100);
                    if (offset[2] != clipped_offset) {
                        av_log_ask_for_sample(ac->avctx, "Intensity stereo "
                                "position clipped (%d -> %d).\nIf you heard an "
                                "audible artifact, there may be a bug in the "
                                "decoder. ", offset[2], clipped_offset);
                    }
                    sf[idx] = ff_aac_pow2sf_tab[-clipped_offset + POW_SF2_ZERO];
                }
            } else if (band_type[idx] == NOISE_BT) {
                for (; i < run_end; i++, idx++) {
                    if (noise_flag-- > 0)
                        offset[1] += get_bits(gb, 9) - 256;
                    else
                        offset[1] += get_vlc2(gb, vlc_scalefactors.table, 7, 3) - 60;
                    clipped_offset = av_clip(offset[1], -100, 155);
                    if (offset[1] != clipped_offset) {
                        av_log_ask_for_sample(ac->avctx, "Noise gain clipped "
                                "(%d -> %d).\nIf you heard an audible "
                                "artifact, there may be a bug in the decoder. ",
                                offset[1], clipped_offset);
                    }
                    sf[idx] = -ff_aac_pow2sf_tab[clipped_offset + POW_SF2_ZERO];
                }
            } else {
                for (; i < run_end; i++, idx++) {
                    offset[0] += get_vlc2(gb, vlc_scalefactors.table, 7, 3) - 60;
                    if (offset[0] > 255U) {
                        av_log(ac->avctx, AV_LOG_ERROR,
                               "%s (%d) out of range.\n", sf_str[0], offset[0]);
                        return -1;
                    }
                    sf[idx] = -ff_aac_pow2sf_tab[offset[0] - 100 + POW_SF2_ZERO];
                }
            }
        }
    }
    return 0;
}

/**
 * Decode pulse data; reference: table 4.7.
 */
static int decode_pulses(Pulse *pulse, GetBitContext *gb,
                         const uint16_t *swb_offset, int num_swb)
{
    int i, pulse_swb;
    pulse->num_pulse = get_bits(gb, 2) + 1;
    pulse_swb        = get_bits(gb, 6);
    if (pulse_swb >= num_swb)
        return -1;
    pulse->pos[0]    = swb_offset[pulse_swb];
    pulse->pos[0]   += get_bits(gb, 5);
    if (pulse->pos[0] > 1023)
        return -1;
    pulse->amp[0]    = get_bits(gb, 4);
    for (i = 1; i < pulse->num_pulse; i++) {
        pulse->pos[i] = get_bits(gb, 5) + pulse->pos[i - 1];
        if (pulse->pos[i] > 1023)
            return -1;
        pulse->amp[i] = get_bits(gb, 4);
    }
    return 0;
}

/**
 * Decode Temporal Noise Shaping data; reference: table 4.48.
 *
 * @return  Returns error status. 0 - OK, !0 - error
 */
static int decode_tns(AACContext *ac, TemporalNoiseShaping *tns,
                      GetBitContext *gb, const IndividualChannelStream *ics)
{
    int w, filt, i, coef_len, coef_res, coef_compress;
    const int is8 = ics->window_sequence[0] == EIGHT_SHORT_SEQUENCE;
    const int tns_max_order = is8 ? 7 : ac->m4ac.object_type == AOT_AAC_MAIN ? 20 : 12;
    for (w = 0; w < ics->num_windows; w++) {
        if ((tns->n_filt[w] = get_bits(gb, 2 - is8))) {
            coef_res = get_bits1(gb);

            for (filt = 0; filt < tns->n_filt[w]; filt++) {
                int tmp2_idx;
                tns->length[w][filt] = get_bits(gb, 6 - 2 * is8);

                if ((tns->order[w][filt] = get_bits(gb, 5 - 2 * is8)) > tns_max_order) {
                    av_log(ac->avctx, AV_LOG_ERROR, "TNS filter order %d is greater than maximum %d.\n",
                           tns->order[w][filt], tns_max_order);
                    tns->order[w][filt] = 0;
                    return -1;
                }
                if (tns->order[w][filt]) {
                    tns->direction[w][filt] = get_bits1(gb);
                    coef_compress = get_bits1(gb);
                    coef_len = coef_res + 3 - coef_compress;
                    tmp2_idx = 2 * coef_compress + coef_res;

                    for (i = 0; i < tns->order[w][filt]; i++)
                        tns->coef[w][filt][i] = tns_tmp2_map[tmp2_idx][get_bits(gb, coef_len)];
                }
            }
        }
    }
    return 0;
}

/**
 * Decode Mid/Side data; reference: table 4.54.
 *
 * @param   ms_present  Indicates mid/side stereo presence. [0] mask is all 0s;
 *                      [1] mask is decoded from bitstream; [2] mask is all 1s;
 *                      [3] reserved for scalable AAC
 */
static void decode_mid_side_stereo(ChannelElement *cpe, GetBitContext *gb,
                                   int ms_present)
{
    int idx;
    if (ms_present == 1) {
        for (idx = 0; idx < cpe->ch[0].ics.num_window_groups * cpe->ch[0].ics.max_sfb; idx++)
            cpe->ms_mask[idx] = get_bits1(gb);
    } else if (ms_present == 2) {
        memset(cpe->ms_mask, 1, cpe->ch[0].ics.num_window_groups * cpe->ch[0].ics.max_sfb * sizeof(cpe->ms_mask[0]));
    }
}

#ifndef VMUL2
static inline float *VMUL2(float *dst, const float *v, unsigned idx,
                           const float *scale)
{
    float s = *scale;
    *dst++ = v[idx    & 15] * s;
    *dst++ = v[idx>>4 & 15] * s;
    return dst;
}
#endif

#ifndef VMUL4
static inline float *VMUL4(float *dst, const float *v, unsigned idx,
                           const float *scale)
{
    float s = *scale;
    *dst++ = v[idx    & 3] * s;
    *dst++ = v[idx>>2 & 3] * s;
    *dst++ = v[idx>>4 & 3] * s;
    *dst++ = v[idx>>6 & 3] * s;
    return dst;
}
#endif

#ifndef VMUL2S
static inline float *VMUL2S(float *dst, const float *v, unsigned idx,
                            unsigned sign, const float *scale)
{
    union float754 s0, s1;

    s0.f = s1.f = *scale;
    s0.i ^= sign >> 1 << 31;
    s1.i ^= sign      << 31;

    *dst++ = v[idx    & 15] * s0.f;
    *dst++ = v[idx>>4 & 15] * s1.f;

    return dst;
}
#endif

#ifndef VMUL4S
static inline float *VMUL4S(float *dst, const float *v, unsigned idx,
                            unsigned sign, const float *scale)
{
    unsigned nz = idx >> 12;
    union float754 s = { .f = *scale };
    union float754 t;

    t.i = s.i ^ (sign & 1U<<31);
    *dst++ = v[idx    & 3] * t.f;

    sign <<= nz & 1; nz >>= 1;
    t.i = s.i ^ (sign & 1U<<31);
    *dst++ = v[idx>>2 & 3] * t.f;

    sign <<= nz & 1; nz >>= 1;
    t.i = s.i ^ (sign & 1U<<31);
    *dst++ = v[idx>>4 & 3] * t.f;

    sign <<= nz & 1; nz >>= 1;
    t.i = s.i ^ (sign & 1U<<31);
    *dst++ = v[idx>>6 & 3] * t.f;

    return dst;
}
#endif

/**
 * Decode spectral data; reference: table 4.50.
 * Dequantize and scale spectral data; reference: 4.6.3.3.
 *
 * @param   coef            array of dequantized, scaled spectral data
 * @param   sf              array of scalefactors or intensity stereo positions
 * @param   pulse_present   set if pulses are present
 * @param   pulse           pointer to pulse data struct
 * @param   band_type       array of the used band type
 *
 * @return  Returns error status. 0 - OK, !0 - error
 */
static int decode_spectrum_and_dequant(AACContext *ac, float coef[1024],
                                       GetBitContext *gb, const float sf[120],
                                       int pulse_present, const Pulse *pulse,
                                       const IndividualChannelStream *ics,
                                       enum BandType band_type[120])
{
    int i, k, g, idx = 0;
    const int c = 1024 / ics->num_windows;
    const uint16_t *offsets = ics->swb_offset;
    float *coef_base = coef;

    for (g = 0; g < ics->num_windows; g++)
        memset(coef + g * 128 + offsets[ics->max_sfb], 0, sizeof(float) * (c - offsets[ics->max_sfb]));

    for (g = 0; g < ics->num_window_groups; g++) {
        unsigned g_len = ics->group_len[g];

        for (i = 0; i < ics->max_sfb; i++, idx++) {
            const unsigned cbt_m1 = band_type[idx] - 1;
            float *cfo = coef + offsets[i];
            int off_len = offsets[i + 1] - offsets[i];
            int group;

            if (cbt_m1 >= INTENSITY_BT2 - 1) {
                for (group = 0; group < g_len; group++, cfo+=128) {
                    memset(cfo, 0, off_len * sizeof(float));
                }
            } else if (cbt_m1 == NOISE_BT - 1) {
                for (group = 0; group < g_len; group++, cfo+=128) {
                    float scale;
                    float band_energy;

                    for (k = 0; k < off_len; k++) {
                        ac->random_state  = lcg_random(ac->random_state);
                        cfo[k] = ac->random_state;
                    }

                    band_energy = ac->dsp.scalarproduct_float(cfo, cfo, off_len);
                    scale = sf[idx] / sqrtf(band_energy);
                    ac->dsp.vector_fmul_scalar(cfo, cfo, scale, off_len);
                }
            } else {
                const float *vq = ff_aac_codebook_vector_vals[cbt_m1];
                const uint16_t *cb_vector_idx = ff_aac_codebook_vector_idx[cbt_m1];
                VLC_TYPE (*vlc_tab)[2] = vlc_spectral[cbt_m1].table;
                OPEN_READER(re, gb);

                switch (cbt_m1 >> 1) {
                case 0:
                    for (group = 0; group < g_len; group++, cfo+=128) {
                        float *cf = cfo;
                        int len = off_len;

                        do {
                            int code;
                            unsigned cb_idx;

                            UPDATE_CACHE(re, gb);
                            GET_VLC(code, re, gb, vlc_tab, 8, 2);
                            cb_idx = cb_vector_idx[code];
                            cf = VMUL4(cf, vq, cb_idx, sf + idx);
                        } while (len -= 4);
                    }
                    break;

                case 1:
                    for (group = 0; group < g_len; group++, cfo+=128) {
                        float *cf = cfo;
                        int len = off_len;

                        do {
                            int code;
                            unsigned nnz;
                            unsigned cb_idx;
                            uint32_t bits;

                            UPDATE_CACHE(re, gb);
                            GET_VLC(code, re, gb, vlc_tab, 8, 2);
                            cb_idx = cb_vector_idx[code];
                            nnz = cb_idx >> 8 & 15;
                            bits = nnz ? GET_CACHE(re, gb) : 0;
                            LAST_SKIP_BITS(re, gb, nnz);
                            cf = VMUL4S(cf, vq, cb_idx, bits, sf + idx);
                        } while (len -= 4);
                    }
                    break;

                case 2:
                    for (group = 0; group < g_len; group++, cfo+=128) {
                        float *cf = cfo;
                        int len = off_len;

                        do {
                            int code;
                            unsigned cb_idx;

                            UPDATE_CACHE(re, gb);
                            GET_VLC(code, re, gb, vlc_tab, 8, 2);
                            cb_idx = cb_vector_idx[code];
                            cf = VMUL2(cf, vq, cb_idx, sf + idx);
                        } while (len -= 2);
                    }
                    break;

                case 3:
                case 4:
                    for (group = 0; group < g_len; group++, cfo+=128) {
                        float *cf = cfo;
                        int len = off_len;

                        do {
                            int code;
                            unsigned nnz;
                            unsigned cb_idx;
                            unsigned sign;

                            UPDATE_CACHE(re, gb);
                            GET_VLC(code, re, gb, vlc_tab, 8, 2);
                            cb_idx = cb_vector_idx[code];
                            nnz = cb_idx >> 8 & 15;
                            sign = nnz ? SHOW_UBITS(re, gb, nnz) << (cb_idx >> 12) : 0;
                            LAST_SKIP_BITS(re, gb, nnz);
                            cf = VMUL2S(cf, vq, cb_idx, sign, sf + idx);
                        } while (len -= 2);
                    }
                    break;

                default:
                    for (group = 0; group < g_len; group++, cfo+=128) {
                        float *cf = cfo;
                        uint32_t *icf = (uint32_t *) cf;
                        int len = off_len;

                        do {
                            int code;
                            unsigned nzt, nnz;
                            unsigned cb_idx;
                            uint32_t bits;
                            int j;

                            UPDATE_CACHE(re, gb);
                            GET_VLC(code, re, gb, vlc_tab, 8, 2);

                            if (!code) {
                                *icf++ = 0;
                                *icf++ = 0;
                                continue;
                            }

                            cb_idx = cb_vector_idx[code];
                            nnz = cb_idx >> 12;
                            nzt = cb_idx >> 8;
                            bits = SHOW_UBITS(re, gb, nnz) << (32-nnz);
                            LAST_SKIP_BITS(re, gb, nnz);

                            for (j = 0; j < 2; j++) {
                                if (nzt & 1<<j) {
                                    uint32_t b;
                                    int n;
                                    /* The total length of escape_sequence must be < 22 bits according
                                       to the specification (i.e. max is 111111110xxxxxxxxxxxx). */
                                    UPDATE_CACHE(re, gb);
                                    b = GET_CACHE(re, gb);
                                    b = 31 - av_log2(~b);

                                    if (b > 8) {
                                        av_log(ac->avctx, AV_LOG_ERROR, "error in spectral data, ESC overflow\n");
                                        return -1;
                                    }

                                    SKIP_BITS(re, gb, b + 1);
                                    b += 4;
                                    n = (1 << b) + SHOW_UBITS(re, gb, b);
                                    LAST_SKIP_BITS(re, gb, b);
                                    *icf++ = cbrt_tab[n] | (bits & 1U<<31);
                                    bits <<= 1;
                                } else {
                                    unsigned v = ((const uint32_t*)vq)[cb_idx & 15];
                                    *icf++ = (bits & 1U<<31) | v;
                                    bits <<= !!v;
                                }
                                cb_idx >>= 4;
                            }
                        } while (len -= 2);

                        ac->dsp.vector_fmul_scalar(cfo, cfo, sf[idx], off_len);
                    }
                }

                CLOSE_READER(re, gb);
            }
        }
        coef += g_len << 7;
    }

    if (pulse_present) {
        idx = 0;
        for (i = 0; i < pulse->num_pulse; i++) {
            float co = coef_base[ pulse->pos[i] ];
            while (offsets[idx + 1] <= pulse->pos[i])
                idx++;
            if (band_type[idx] != NOISE_BT && sf[idx]) {
                float ico = -pulse->amp[i];
                if (co) {
                    co /= sf[idx];
                    ico = co / sqrtf(sqrtf(fabsf(co))) + (co > 0 ? -ico : ico);
                }
                coef_base[ pulse->pos[i] ] = cbrtf(fabsf(ico)) * ico * sf[idx];
            }
        }
    }
    return 0;
}

static av_always_inline float flt16_round(float pf)
{
    union float754 tmp;
    tmp.f = pf;
    tmp.i = (tmp.i + 0x00008000U) & 0xFFFF0000U;
    return tmp.f;
}

static av_always_inline float flt16_even(float pf)
{
    union float754 tmp;
    tmp.f = pf;
    tmp.i = (tmp.i + 0x00007FFFU + (tmp.i & 0x00010000U >> 16)) & 0xFFFF0000U;
    return tmp.f;
}

static av_always_inline float flt16_trunc(float pf)
{
    union float754 pun;
    pun.f = pf;
    pun.i &= 0xFFFF0000U;
    return pun.f;
}

static av_always_inline void predict(PredictorState *ps, float *coef,
                                     int output_enable)
{
    const float a     = 0.953125; // 61.0 / 64
    const float alpha = 0.90625;  // 29.0 / 32
    float e0, e1;
    float pv;
    float k1, k2;
    float   r0 = ps->r0,     r1 = ps->r1;
    float cor0 = ps->cor0, cor1 = ps->cor1;
    float var0 = ps->var0, var1 = ps->var1;

    k1 = var0 > 1 ? cor0 * flt16_even(a / var0) : 0;
    k2 = var1 > 1 ? cor1 * flt16_even(a / var1) : 0;

    pv = flt16_round(k1 * r0 + k2 * r1);
    if (output_enable)
        *coef += pv;

    e0 = *coef;
    e1 = e0 - k1 * r0;

    ps->cor1 = flt16_trunc(alpha * cor1 + r1 * e1);
    ps->var1 = flt16_trunc(alpha * var1 + 0.5f * (r1 * r1 + e1 * e1));
    ps->cor0 = flt16_trunc(alpha * cor0 + r0 * e0);
    ps->var0 = flt16_trunc(alpha * var0 + 0.5f * (r0 * r0 + e0 * e0));

    ps->r1 = flt16_trunc(a * (r0 - k1 * e0));
    ps->r0 = flt16_trunc(a * e0);
}

/**
 * Apply AAC-Main style frequency domain prediction.
 */
static void apply_prediction(AACContext *ac, SingleChannelElement *sce)
{
    int sfb, k;

    if (!sce->ics.predictor_initialized) {
        reset_all_predictors(sce->predictor_state);
        sce->ics.predictor_initialized = 1;
    }

    if (sce->ics.window_sequence[0] != EIGHT_SHORT_SEQUENCE) {
        for (sfb = 0; sfb < ff_aac_pred_sfb_max[ac->m4ac.sampling_index]; sfb++) {
            for (k = sce->ics.swb_offset[sfb]; k < sce->ics.swb_offset[sfb + 1]; k++) {
                predict(&sce->predictor_state[k], &sce->coeffs[k],
                        sce->ics.predictor_present && sce->ics.prediction_used[sfb]);
            }
        }
        if (sce->ics.predictor_reset_group)
            reset_predictor_group(sce->predictor_state, sce->ics.predictor_reset_group);
    } else
        reset_all_predictors(sce->predictor_state);
}

/**
 * Decode an individual_channel_stream payload; reference: table 4.44.
 *
 * @param   common_window   Channels have independent [0], or shared [1], Individual Channel Stream information.
 * @param   scale_flag      scalable [1] or non-scalable [0] AAC (Unused until scalable AAC is implemented.)
 *
 * @return  Returns error status. 0 - OK, !0 - error
 */
static int decode_ics(AACContext *ac, SingleChannelElement *sce,
                      GetBitContext *gb, int common_window, int scale_flag)
{
    Pulse pulse;
    TemporalNoiseShaping    *tns = &sce->tns;
    IndividualChannelStream *ics = &sce->ics;
    float *out = sce->coeffs;
    int global_gain, pulse_present = 0;

    /* This assignment is to silence a GCC warning about the variable being used
     * uninitialized when in fact it always is.
     */
    pulse.num_pulse = 0;

    global_gain = get_bits(gb, 8);

    if (!common_window && !scale_flag) {
        if (decode_ics_info(ac, ics, gb, 0) < 0)
            return -1;
    }

    if (decode_band_types(ac, sce->band_type, sce->band_type_run_end, gb, ics) < 0)
        return -1;
    if (decode_scalefactors(ac, sce->sf, gb, global_gain, ics, sce->band_type, sce->band_type_run_end) < 0)
        return -1;

    pulse_present = 0;
    if (!scale_flag) {
        if ((pulse_present = get_bits1(gb))) {
            if (ics->window_sequence[0] == EIGHT_SHORT_SEQUENCE) {
                av_log(ac->avctx, AV_LOG_ERROR, "Pulse tool not allowed in eight short sequence.\n");
                return -1;
            }
            if (decode_pulses(&pulse, gb, ics->swb_offset, ics->num_swb)) {
                av_log(ac->avctx, AV_LOG_ERROR, "Pulse data corrupt or invalid.\n");
                return -1;
            }
        }
        if ((tns->present = get_bits1(gb)) && decode_tns(ac, tns, gb, ics))
            return -1;
        if (get_bits1(gb)) {
            av_log_missing_feature(ac->avctx, "SSR", 1);
            return -1;
        }
    }

    if (decode_spectrum_and_dequant(ac, out, gb, sce->sf, pulse_present, &pulse, ics, sce->band_type) < 0)
        return -1;

    if (ac->m4ac.object_type == AOT_AAC_MAIN && !common_window)
        apply_prediction(ac, sce);

    return 0;
}

/**
 * Mid/Side stereo decoding; reference: 4.6.8.1.3.
 */
static void apply_mid_side_stereo(AACContext *ac, ChannelElement *cpe)
{
    const IndividualChannelStream *ics = &cpe->ch[0].ics;
    float *ch0 = cpe->ch[0].coeffs;
    float *ch1 = cpe->ch[1].coeffs;
    int g, i, group, idx = 0;
    const uint16_t *offsets = ics->swb_offset;
    for (g = 0; g < ics->num_window_groups; g++) {
        for (i = 0; i < ics->max_sfb; i++, idx++) {
            if (cpe->ms_mask[idx] &&
                    cpe->ch[0].band_type[idx] < NOISE_BT && cpe->ch[1].band_type[idx] < NOISE_BT) {
                for (group = 0; group < ics->group_len[g]; group++) {
                    ac->dsp.butterflies_float(ch0 + group * 128 + offsets[i],
                                              ch1 + group * 128 + offsets[i],
                                              offsets[i+1] - offsets[i]);
                }
            }
        }
        ch0 += ics->group_len[g] * 128;
        ch1 += ics->group_len[g] * 128;
    }
}

/**
 * intensity stereo decoding; reference: 4.6.8.2.3
 *
 * @param   ms_present  Indicates mid/side stereo presence. [0] mask is all 0s;
 *                      [1] mask is decoded from bitstream; [2] mask is all 1s;
 *                      [3] reserved for scalable AAC
 */
static void apply_intensity_stereo(AACContext *ac, ChannelElement *cpe, int ms_present)
{
    const IndividualChannelStream *ics = &cpe->ch[1].ics;
    SingleChannelElement         *sce1 = &cpe->ch[1];
    float *coef0 = cpe->ch[0].coeffs, *coef1 = cpe->ch[1].coeffs;
    const uint16_t *offsets = ics->swb_offset;
    int g, group, i, idx = 0;
    int c;
    float scale;
    for (g = 0; g < ics->num_window_groups; g++) {
        for (i = 0; i < ics->max_sfb;) {
            if (sce1->band_type[idx] == INTENSITY_BT || sce1->band_type[idx] == INTENSITY_BT2) {
                const int bt_run_end = sce1->band_type_run_end[idx];
                for (; i < bt_run_end; i++, idx++) {
                    c = -1 + 2 * (sce1->band_type[idx] - 14);
                    if (ms_present)
                        c *= 1 - 2 * cpe->ms_mask[idx];
                    scale = c * sce1->sf[idx];
                    for (group = 0; group < ics->group_len[g]; group++)
                        ac->dsp.vector_fmul_scalar(coef1 + group * 128 + offsets[i],
                                                   coef0 + group * 128 + offsets[i],
                                                   scale,
                                                   offsets[i + 1] - offsets[i]);
                }
            } else {
                int bt_run_end = sce1->band_type_run_end[idx];
                idx += bt_run_end - i;
                i    = bt_run_end;
            }
        }
        coef0 += ics->group_len[g] * 128;
        coef1 += ics->group_len[g] * 128;
    }
}

/**
 * Decode a channel_pair_element; reference: table 4.4.
 *
 * @return  Returns error status. 0 - OK, !0 - error
 */
static int decode_cpe(AACContext *ac, GetBitContext *gb, ChannelElement *cpe)
{
    int i, ret, common_window, ms_present = 0;

    common_window = get_bits1(gb);
    if (common_window) {
        if (decode_ics_info(ac, &cpe->ch[0].ics, gb, 1))
            return -1;
        i = cpe->ch[1].ics.use_kb_window[0];
        cpe->ch[1].ics = cpe->ch[0].ics;
        cpe->ch[1].ics.use_kb_window[1] = i;
        if (cpe->ch[1].ics.predictor_present && (ac->m4ac.object_type != AOT_AAC_MAIN))
            if ((cpe->ch[1].ics.ltp.present = get_bits(gb, 1)))
                decode_ltp(ac, &cpe->ch[1].ics.ltp, gb, cpe->ch[1].ics.max_sfb);
        ms_present = get_bits(gb, 2);
        if (ms_present == 3) {
            av_log(ac->avctx, AV_LOG_ERROR, "ms_present = 3 is reserved.\n");
            return -1;
        } else if (ms_present)
            decode_mid_side_stereo(cpe, gb, ms_present);
    }
    if ((ret = decode_ics(ac, &cpe->ch[0], gb, common_window, 0)))
        return ret;
    if ((ret = decode_ics(ac, &cpe->ch[1], gb, common_window, 0)))
        return ret;

    if (common_window) {
        if (ms_present)
            apply_mid_side_stereo(ac, cpe);
        if (ac->m4ac.object_type == AOT_AAC_MAIN) {
            apply_prediction(ac, &cpe->ch[0]);
            apply_prediction(ac, &cpe->ch[1]);
        }
    }

    apply_intensity_stereo(ac, cpe, ms_present);
    return 0;
}

static const float cce_scale[] = {
    1.09050773266525765921, //2^(1/8)
    1.18920711500272106672, //2^(1/4)
    M_SQRT2,
    2,
};

/**
 * Decode coupling_channel_element; reference: table 4.8.
 *
 * @return  Returns error status. 0 - OK, !0 - error
 */
static int decode_cce(AACContext *ac, GetBitContext *gb, ChannelElement *che)
{
    int num_gain = 0;
    int c, g, sfb, ret;
    int sign;
    float scale;
    SingleChannelElement *sce = &che->ch[0];
    ChannelCoupling     *coup = &che->coup;

    coup->coupling_point = 2 * get_bits1(gb);
    coup->num_coupled = get_bits(gb, 3);
    for (c = 0; c <= coup->num_coupled; c++) {
        num_gain++;
        coup->type[c] = get_bits1(gb) ? TYPE_CPE : TYPE_SCE;
        coup->id_select[c] = get_bits(gb, 4);
        if (coup->type[c] == TYPE_CPE) {
            coup->ch_select[c] = get_bits(gb, 2);
            if (coup->ch_select[c] == 3)
                num_gain++;
        } else
            coup->ch_select[c] = 2;
    }
    coup->coupling_point += get_bits1(gb) || (coup->coupling_point >> 1);

    sign  = get_bits(gb, 1);
    scale = cce_scale[get_bits(gb, 2)];

    if ((ret = decode_ics(ac, sce, gb, 0, 0)))
        return ret;

    for (c = 0; c < num_gain; c++) {
        int idx  = 0;
        int cge  = 1;
        int gain = 0;
        float gain_cache = 1.;
        if (c) {
            cge = coup->coupling_point == AFTER_IMDCT ? 1 : get_bits1(gb);
            gain = cge ? get_vlc2(gb, vlc_scalefactors.table, 7, 3) - 60: 0;
            gain_cache = powf(scale, -gain);
        }
        if (coup->coupling_point == AFTER_IMDCT) {
            coup->gain[c][0] = gain_cache;
        } else {
            for (g = 0; g < sce->ics.num_window_groups; g++) {
                for (sfb = 0; sfb < sce->ics.max_sfb; sfb++, idx++) {
                    if (sce->band_type[idx] != ZERO_BT) {
                        if (!cge) {
                            int t = get_vlc2(gb, vlc_scalefactors.table, 7, 3) - 60;
                            if (t) {
                                int s = 1;
                                t = gain += t;
                                if (sign) {
                                    s  -= 2 * (t & 0x1);
                                    t >>= 1;
                                }
                                gain_cache = powf(scale, -t) * s;
                            }
                        }
                        coup->gain[c][idx] = gain_cache;
                    }
                }
            }
        }
    }
    return 0;
}

/**
 * Parse whether channels are to be excluded from Dynamic Range Compression; reference: table 4.53.
 *
 * @return  Returns number of bytes consumed.
 */
static int decode_drc_channel_exclusions(DynamicRangeControl *che_drc,
                                         GetBitContext *gb)
{
    int i;
    int num_excl_chan = 0;

    do {
        for (i = 0; i < 7; i++)
            che_drc->exclude_mask[num_excl_chan++] = get_bits1(gb);
    } while (num_excl_chan < MAX_CHANNELS - 7 && get_bits1(gb));

    return num_excl_chan / 7;
}

/**
 * Decode dynamic range information; reference: table 4.52.
 *
 * @param   cnt length of TYPE_FIL syntactic element in bytes
 *
 * @return  Returns number of bytes consumed.
 */
static int decode_dynamic_range(DynamicRangeControl *che_drc,
                                GetBitContext *gb, int cnt)
{
    int n             = 1;
    int drc_num_bands = 1;
    int i;

    /* pce_tag_present? */
    if (get_bits1(gb)) {
        che_drc->pce_instance_tag  = get_bits(gb, 4);
        skip_bits(gb, 4); // tag_reserved_bits
        n++;
    }

    /* excluded_chns_present? */
    if (get_bits1(gb)) {
        n += decode_drc_channel_exclusions(che_drc, gb);
    }

    /* drc_bands_present? */
    if (get_bits1(gb)) {
        che_drc->band_incr            = get_bits(gb, 4);
        che_drc->interpolation_scheme = get_bits(gb, 4);
        n++;
        drc_num_bands += che_drc->band_incr;
        for (i = 0; i < drc_num_bands; i++) {
            che_drc->band_top[i] = get_bits(gb, 8);
            n++;
        }
    }

    /* prog_ref_level_present? */
    if (get_bits1(gb)) {
        che_drc->prog_ref_level = get_bits(gb, 7);
        skip_bits1(gb); // prog_ref_level_reserved_bits
        n++;
    }

    for (i = 0; i < drc_num_bands; i++) {
        che_drc->dyn_rng_sgn[i] = get_bits1(gb);
        che_drc->dyn_rng_ctl[i] = get_bits(gb, 7);
        n++;
    }

    return n;
}

/**
 * Decode extension data (incomplete); reference: table 4.51.
 *
 * @param   cnt length of TYPE_FIL syntactic element in bytes
 *
 * @return Returns number of bytes consumed
 */
static int decode_extension_payload(AACContext *ac, GetBitContext *gb, int cnt,
                                    ChannelElement *che, enum RawDataBlockType elem_type)
{
    int crc_flag = 0;
    int res = cnt;
    switch (get_bits(gb, 4)) { // extension type
    case EXT_SBR_DATA_CRC:
        crc_flag++;
    case EXT_SBR_DATA:
        if (!che) {
            av_log(ac->avctx, AV_LOG_ERROR, "SBR was found before the first channel element.\n");
            return res;
        } else if (!ac->m4ac.sbr) {
            av_log(ac->avctx, AV_LOG_ERROR, "SBR signaled to be not-present but was found in the bitstream.\n");
            skip_bits_long(gb, 8 * cnt - 4);
            return res;
        } else if (ac->m4ac.sbr == -1 && ac->output_configured == OC_LOCKED) {
            av_log(ac->avctx, AV_LOG_ERROR, "Implicit SBR was found with a first occurrence after the first frame.\n");
            skip_bits_long(gb, 8 * cnt - 4);
            return res;
        } else if (ac->m4ac.ps == -1 && ac->output_configured < OC_LOCKED && ac->avctx->channels == 1) {
            ac->m4ac.sbr = 1;
            ac->m4ac.ps = 1;
            output_configure(ac, ac->che_pos, ac->che_pos, ac->m4ac.chan_config, ac->output_configured);
        } else {
            ac->m4ac.sbr = 1;
        }
        res = ff_decode_sbr_extension(ac, &che->sbr, gb, crc_flag, cnt, elem_type);
        break;
    case EXT_DYNAMIC_RANGE:
        res = decode_dynamic_range(&ac->che_drc, gb, cnt);
        break;
    case EXT_FILL:
    case EXT_FILL_DATA:
    case EXT_DATA_ELEMENT:
    default:
        skip_bits_long(gb, 8 * cnt - 4);
        break;
    };
    return res;
}

/**
 * Decode Temporal Noise Shaping filter coefficients and apply all-pole filters; reference: 4.6.9.3.
 *
 * @param   decode  1 if tool is used normally, 0 if tool is used in LTP.
 * @param   coef    spectral coefficients
 */
static void apply_tns(float coef[1024], TemporalNoiseShaping *tns,
                      IndividualChannelStream *ics, int decode)
{
    const int mmm = FFMIN(ics->tns_max_bands, ics->max_sfb);
    int w, filt, m, i;
    int bottom, top, order, start, end, size, inc;
    float lpc[TNS_MAX_ORDER];
    float tmp[TNS_MAX_ORDER];

    for (w = 0; w < ics->num_windows; w++) {
        bottom = ics->num_swb;
        for (filt = 0; filt < tns->n_filt[w]; filt++) {
            top    = bottom;
            bottom = FFMAX(0, top - tns->length[w][filt]);
            order  = tns->order[w][filt];
            if (order == 0)
                continue;

            // tns_decode_coef
            compute_lpc_coefs(tns->coef[w][filt], order, lpc, 0, 0, 0);

            start = ics->swb_offset[FFMIN(bottom, mmm)];
            end   = ics->swb_offset[FFMIN(   top, mmm)];
            if ((size = end - start) <= 0)
                continue;
            if (tns->direction[w][filt]) {
                inc = -1;
                start = end - 1;
            } else {
                inc = 1;
            }
            start += w * 128;

            if (decode) {
                // ar filter
                for (m = 0; m < size; m++, start += inc)
                    for (i = 1; i <= FFMIN(m, order); i++)
                        coef[start] -= coef[start - i * inc] * lpc[i - 1];
            } else {
                // ma filter
                for (m = 0; m < size; m++, start += inc) {
                    tmp[0] = coef[start];
                    for (i = 1; i <= FFMIN(m, order); i++)
                        coef[start] += tmp[i] * lpc[i - 1];
                    for (i = order; i > 0; i--)
                        tmp[i] = tmp[i - 1];
                }
            }
        }
    }
}

/**
 *  Apply windowing and MDCT to obtain the spectral
 *  coefficient from the predicted sample by LTP.
 */
static void windowing_and_mdct_ltp(AACContext *ac, float *out,
                                   float *in, IndividualChannelStream *ics)
{
    const float *lwindow      = ics->use_kb_window[0] ? ff_aac_kbd_long_1024 : ff_sine_1024;
    const float *swindow      = ics->use_kb_window[0] ? ff_aac_kbd_short_128 : ff_sine_128;
    const float *lwindow_prev = ics->use_kb_window[1] ? ff_aac_kbd_long_1024 : ff_sine_1024;
    const float *swindow_prev = ics->use_kb_window[1] ? ff_aac_kbd_short_128 : ff_sine_128;

    if (ics->window_sequence[0] != LONG_STOP_SEQUENCE) {
        ac->dsp.vector_fmul(in, in, lwindow_prev, 1024);
    } else {
        memset(in, 0, 448 * sizeof(float));
        ac->dsp.vector_fmul(in + 448, in + 448, swindow_prev, 128);
    }
    if (ics->window_sequence[0] != LONG_START_SEQUENCE) {
        ac->dsp.vector_fmul_reverse(in + 1024, in + 1024, lwindow, 1024);
    } else {
        ac->dsp.vector_fmul_reverse(in + 1024 + 448, in + 1024 + 448, swindow, 128);
        memset(in + 1024 + 576, 0, 448 * sizeof(float));
    }
    ac->mdct_ltp.mdct_calc(&ac->mdct_ltp, out, in);
}

/**
 * Apply the long term prediction
 */
static void apply_ltp(AACContext *ac, SingleChannelElement *sce)
{
    const LongTermPrediction *ltp = &sce->ics.ltp;
    const uint16_t *offsets = sce->ics.swb_offset;
    int i, sfb;

    if (sce->ics.window_sequence[0] != EIGHT_SHORT_SEQUENCE) {
        float *predTime = sce->ret;
        float *predFreq = ac->buf_mdct;
        int16_t num_samples = 2048;

        if (ltp->lag < 1024)
            num_samples = ltp->lag + 1024;
        for (i = 0; i < num_samples; i++)
            predTime[i] = sce->ltp_state[i + 2048 - ltp->lag] * ltp->coef;
        memset(&predTime[i], 0, (2048 - i) * sizeof(float));

        windowing_and_mdct_ltp(ac, predFreq, predTime, &sce->ics);

        if (sce->tns.present)
            apply_tns(predFreq, &sce->tns, &sce->ics, 0);

        for (sfb = 0; sfb < FFMIN(sce->ics.max_sfb, MAX_LTP_LONG_SFB); sfb++)
            if (ltp->used[sfb])
                for (i = offsets[sfb]; i < offsets[sfb + 1]; i++)
                    sce->coeffs[i] += predFreq[i];
    }
}

/**
 * Update the LTP buffer for next frame
 */
static void update_ltp(AACContext *ac, SingleChannelElement *sce)
{
    IndividualChannelStream *ics = &sce->ics;
    float *saved     = sce->saved;
    float *saved_ltp = sce->coeffs;
    const float *lwindow = ics->use_kb_window[0] ? ff_aac_kbd_long_1024 : ff_sine_1024;
    const float *swindow = ics->use_kb_window[0] ? ff_aac_kbd_short_128 : ff_sine_128;
    int i;

    if (ics->window_sequence[0] == EIGHT_SHORT_SEQUENCE) {
        memcpy(saved_ltp,       saved, 512 * sizeof(float));
        memset(saved_ltp + 576, 0,     448 * sizeof(float));
        ac->dsp.vector_fmul_reverse(saved_ltp + 448, ac->buf_mdct + 960,     &swindow[64],      64);
        for (i = 0; i < 64; i++)
            saved_ltp[i + 512] = ac->buf_mdct[1023 - i] * swindow[63 - i];
    } else if (ics->window_sequence[0] == LONG_START_SEQUENCE) {
        memcpy(saved_ltp,       ac->buf_mdct + 512, 448 * sizeof(float));
        memset(saved_ltp + 576, 0,                  448 * sizeof(float));
        ac->dsp.vector_fmul_reverse(saved_ltp + 448, ac->buf_mdct + 960,     &swindow[64],      64);
        for (i = 0; i < 64; i++)
            saved_ltp[i + 512] = ac->buf_mdct[1023 - i] * swindow[63 - i];
    } else { // LONG_STOP or ONLY_LONG
        ac->dsp.vector_fmul_reverse(saved_ltp,       ac->buf_mdct + 512,     &lwindow[512],     512);
        for (i = 0; i < 512; i++)
            saved_ltp[i + 512] = ac->buf_mdct[1023 - i] * lwindow[511 - i];
    }

    memcpy(sce->ltp_state,      sce->ltp_state+1024, 1024 * sizeof(*sce->ltp_state));
    memcpy(sce->ltp_state+1024, sce->ret,            1024 * sizeof(*sce->ltp_state));
    memcpy(sce->ltp_state+2048, saved_ltp,           1024 * sizeof(*sce->ltp_state));
}

/**
 * Conduct IMDCT and windowing.
 */
static void imdct_and_windowing(AACContext *ac, SingleChannelElement *sce)
{
    IndividualChannelStream *ics = &sce->ics;
    float *in    = sce->coeffs;
    float *out   = sce->ret;
    float *saved = sce->saved;
    const float *swindow      = ics->use_kb_window[0] ? ff_aac_kbd_short_128 : ff_sine_128;
    const float *lwindow_prev = ics->use_kb_window[1] ? ff_aac_kbd_long_1024 : ff_sine_1024;
    const float *swindow_prev = ics->use_kb_window[1] ? ff_aac_kbd_short_128 : ff_sine_128;
    float *buf  = ac->buf_mdct;
    float *temp = ac->temp;
    int i;

    // imdct
    if (ics->window_sequence[0] == EIGHT_SHORT_SEQUENCE) {
        for (i = 0; i < 1024; i += 128)
            ac->mdct_small.imdct_half(&ac->mdct_small, buf + i, in + i);
    } else
        ac->mdct.imdct_half(&ac->mdct, buf, in);

    /* window overlapping
     * NOTE: To simplify the overlapping code, all 'meaningless' short to long
     * and long to short transitions are considered to be short to short
     * transitions. This leaves just two cases (long to long and short to short)
     * with a little special sauce for EIGHT_SHORT_SEQUENCE.
     */
    if ((ics->window_sequence[1] == ONLY_LONG_SEQUENCE || ics->window_sequence[1] == LONG_STOP_SEQUENCE) &&
            (ics->window_sequence[0] == ONLY_LONG_SEQUENCE || ics->window_sequence[0] == LONG_START_SEQUENCE)) {
        ac->dsp.vector_fmul_window(    out,               saved,            buf,         lwindow_prev, 512);
    } else {
        memcpy(                        out,               saved,            448 * sizeof(float));

        if (ics->window_sequence[0] == EIGHT_SHORT_SEQUENCE) {
            ac->dsp.vector_fmul_window(out + 448 + 0*128, saved + 448,      buf + 0*128, swindow_prev, 64);
            ac->dsp.vector_fmul_window(out + 448 + 1*128, buf + 0*128 + 64, buf + 1*128, swindow,      64);
            ac->dsp.vector_fmul_window(out + 448 + 2*128, buf + 1*128 + 64, buf + 2*128, swindow,      64);
            ac->dsp.vector_fmul_window(out + 448 + 3*128, buf + 2*128 + 64, buf + 3*128, swindow,      64);
            ac->dsp.vector_fmul_window(temp,              buf + 3*128 + 64, buf + 4*128, swindow,      64);
            memcpy(                    out + 448 + 4*128, temp, 64 * sizeof(float));
        } else {
            ac->dsp.vector_fmul_window(out + 448,         saved + 448,      buf,         swindow_prev, 64);
            memcpy(                    out + 576,         buf + 64,         448 * sizeof(float));
        }
    }

    // buffer update
    if (ics->window_sequence[0] == EIGHT_SHORT_SEQUENCE) {
        memcpy(                    saved,       temp + 64,         64 * sizeof(float));
        ac->dsp.vector_fmul_window(saved + 64,  buf + 4*128 + 64, buf + 5*128, swindow, 64);
        ac->dsp.vector_fmul_window(saved + 192, buf + 5*128 + 64, buf + 6*128, swindow, 64);
        ac->dsp.vector_fmul_window(saved + 320, buf + 6*128 + 64, buf + 7*128, swindow, 64);
        memcpy(                    saved + 448, buf + 7*128 + 64,  64 * sizeof(float));
    } else if (ics->window_sequence[0] == LONG_START_SEQUENCE) {
        memcpy(                    saved,       buf + 512,        448 * sizeof(float));
        memcpy(                    saved + 448, buf + 7*128 + 64,  64 * sizeof(float));
    } else { // LONG_STOP or ONLY_LONG
        memcpy(                    saved,       buf + 512,        512 * sizeof(float));
    }
}

/**
 * Apply dependent channel coupling (applied before IMDCT).
 *
 * @param   index   index into coupling gain array
 */
static void apply_dependent_coupling(AACContext *ac,
                                     SingleChannelElement *target,
                                     ChannelElement *cce, int index)
{
    IndividualChannelStream *ics = &cce->ch[0].ics;
    const uint16_t *offsets = ics->swb_offset;
    float *dest = target->coeffs;
    const float *src = cce->ch[0].coeffs;
    int g, i, group, k, idx = 0;
    if (ac->m4ac.object_type == AOT_AAC_LTP) {
        av_log(ac->avctx, AV_LOG_ERROR,
               "Dependent coupling is not supported together with LTP\n");
        return;
    }
    for (g = 0; g < ics->num_window_groups; g++) {
        for (i = 0; i < ics->max_sfb; i++, idx++) {
            if (cce->ch[0].band_type[idx] != ZERO_BT) {
                const float gain = cce->coup.gain[index][idx];
                for (group = 0; group < ics->group_len[g]; group++) {
                    for (k = offsets[i]; k < offsets[i + 1]; k++) {
                        // XXX dsputil-ize
                        dest[group * 128 + k] += gain * src[group * 128 + k];
                    }
                }
            }
        }
        dest += ics->group_len[g] * 128;
        src  += ics->group_len[g] * 128;
    }
}

/**
 * Apply independent channel coupling (applied after IMDCT).
 *
 * @param   index   index into coupling gain array
 */
static void apply_independent_coupling(AACContext *ac,
                                       SingleChannelElement *target,
                                       ChannelElement *cce, int index)
{
    int i;
    const float gain = cce->coup.gain[index][0];
    const float *src = cce->ch[0].ret;
    float *dest = target->ret;
    const int len = 1024 << (ac->m4ac.sbr == 1);

    for (i = 0; i < len; i++)
        dest[i] += gain * src[i];
}

/**
 * channel coupling transformation interface
 *
 * @param   apply_coupling_method   pointer to (in)dependent coupling function
 */
static void apply_channel_coupling(AACContext *ac, ChannelElement *cc,
                                   enum RawDataBlockType type, int elem_id,
                                   enum CouplingPoint coupling_point,
                                   void (*apply_coupling_method)(AACContext *ac, SingleChannelElement *target, ChannelElement *cce, int index))
{
    int i, c;

    for (i = 0; i < MAX_ELEM_ID; i++) {
        ChannelElement *cce = ac->che[TYPE_CCE][i];
        int index = 0;

        if (cce && cce->coup.coupling_point == coupling_point) {
            ChannelCoupling *coup = &cce->coup;

            for (c = 0; c <= coup->num_coupled; c++) {
                if (coup->type[c] == type && coup->id_select[c] == elem_id) {
                    if (coup->ch_select[c] != 1) {
                        apply_coupling_method(ac, &cc->ch[0], cce, index);
                        if (coup->ch_select[c] != 0)
                            index++;
                    }
                    if (coup->ch_select[c] != 2)
                        apply_coupling_method(ac, &cc->ch[1], cce, index++);
                } else
                    index += 1 + (coup->ch_select[c] == 3);
            }
        }
    }
}

/**
 * Convert spectral data to float samples, applying all supported tools as appropriate.
 */
static void spectral_to_sample(AACContext *ac)
{
    int i, type;
    for (type = 3; type >= 0; type--) {
        for (i = 0; i < MAX_ELEM_ID; i++) {
            ChannelElement *che = ac->che[type][i];
            if (che) {
                if (type <= TYPE_CPE)
                    apply_channel_coupling(ac, che, type, i, BEFORE_TNS, apply_dependent_coupling);
                if (ac->m4ac.object_type == AOT_AAC_LTP) {
                    if (che->ch[0].ics.predictor_present) {
                        if (che->ch[0].ics.ltp.present)
                            apply_ltp(ac, &che->ch[0]);
                        if (che->ch[1].ics.ltp.present && type == TYPE_CPE)
                            apply_ltp(ac, &che->ch[1]);
                    }
                }
                if (che->ch[0].tns.present)
                    apply_tns(che->ch[0].coeffs, &che->ch[0].tns, &che->ch[0].ics, 1);
                if (che->ch[1].tns.present)
                    apply_tns(che->ch[1].coeffs, &che->ch[1].tns, &che->ch[1].ics, 1);
                if (type <= TYPE_CPE)
                    apply_channel_coupling(ac, che, type, i, BETWEEN_TNS_AND_IMDCT, apply_dependent_coupling);
                if (type != TYPE_CCE || che->coup.coupling_point == AFTER_IMDCT) {
                    imdct_and_windowing(ac, &che->ch[0]);
                    if (ac->m4ac.object_type == AOT_AAC_LTP)
                        update_ltp(ac, &che->ch[0]);
                    if (type == TYPE_CPE) {
                        imdct_and_windowing(ac, &che->ch[1]);
                        if (ac->m4ac.object_type == AOT_AAC_LTP)
                            update_ltp(ac, &che->ch[1]);
                    }
                    if (ac->m4ac.sbr > 0) {
                        ff_sbr_apply(ac, &che->sbr, type, che->ch[0].ret, che->ch[1].ret);
                    }
                }
                if (type <= TYPE_CCE)
                    apply_channel_coupling(ac, che, type, i, AFTER_IMDCT, apply_independent_coupling);
            }
        }
    }
}

static int parse_adts_frame_header(AACContext *ac, GetBitContext *gb)
{
    int size;
    AACADTSHeaderInfo hdr_info;

    size = avpriv_aac_parse_header(gb, &hdr_info);
    if (size > 0) {
        if (hdr_info.chan_config) {
            enum ChannelPosition new_che_pos[4][MAX_ELEM_ID];
            memset(new_che_pos, 0, 4 * MAX_ELEM_ID * sizeof(new_che_pos[0][0]));
            ac->m4ac.chan_config = hdr_info.chan_config;
            if (set_default_channel_config(ac->avctx, new_che_pos, hdr_info.chan_config))
                return -7;
            if (output_configure(ac, ac->che_pos, new_che_pos, hdr_info.chan_config, OC_TRIAL_FRAME))
                return -7;
        } else if (ac->output_configured != OC_LOCKED) {
            ac->m4ac.chan_config = 0;
            ac->output_configured = OC_NONE;
        }
        if (ac->output_configured != OC_LOCKED) {
            ac->m4ac.sbr = -1;
            ac->m4ac.ps  = -1;
            ac->m4ac.sample_rate     = hdr_info.sample_rate;
            ac->m4ac.sampling_index  = hdr_info.sampling_index;
            ac->m4ac.object_type     = hdr_info.object_type;
        }
        if (!ac->avctx->sample_rate)
            ac->avctx->sample_rate = hdr_info.sample_rate;
        if (hdr_info.num_aac_frames == 1) {
            if (!hdr_info.crc_absent)
                skip_bits(gb, 16);
        } else {
            av_log_missing_feature(ac->avctx, "More than one AAC RDB per ADTS frame is", 0);
            return -1;
        }
    }
    return size;
}

static int aac_decode_frame_int(AVCodecContext *avctx, void *data,
                                int *data_size, GetBitContext *gb)
{
    AACContext *ac = avctx->priv_data;
    ChannelElement *che = NULL, *che_prev = NULL;
    enum RawDataBlockType elem_type, elem_type_prev = TYPE_END;
    int err, elem_id, data_size_tmp;
    int samples = 0, multiplier, audio_found = 0;

    if (show_bits(gb, 12) == 0xfff) {
        if (parse_adts_frame_header(ac, gb) < 0) {
            av_log(avctx, AV_LOG_ERROR, "Error decoding AAC frame header.\n");
            return -1;
        }
        if (ac->m4ac.sampling_index > 12) {
            av_log(ac->avctx, AV_LOG_ERROR, "invalid sampling rate index %d\n", ac->m4ac.sampling_index);
            return -1;
        }
    }

    ac->tags_mapped = 0;
    // parse
    while ((elem_type = get_bits(gb, 3)) != TYPE_END) {
        elem_id = get_bits(gb, 4);

        if (elem_type < TYPE_DSE) {
            if (!ac->tags_mapped && elem_type == TYPE_CPE && ac->m4ac.chan_config==1) {
                enum ChannelPosition new_che_pos[4][MAX_ELEM_ID]= {0};
                ac->m4ac.chan_config=2;

                if (set_default_channel_config(ac->avctx, new_che_pos, 2)<0)
                    return -1;
                if (output_configure(ac, ac->che_pos, new_che_pos, 2, OC_TRIAL_FRAME)<0)
                    return -1;
            }
            if (!(che=get_che(ac, elem_type, elem_id))) {
                av_log(ac->avctx, AV_LOG_ERROR, "channel element %d.%d is not allocated\n",
                       elem_type, elem_id);
                return -1;
            }
            samples = 1024;
        }

        switch (elem_type) {

        case TYPE_SCE:
            err = decode_ics(ac, &che->ch[0], gb, 0, 0);
            audio_found = 1;
            break;

        case TYPE_CPE:
            err = decode_cpe(ac, gb, che);
            audio_found = 1;
            break;

        case TYPE_CCE:
            err = decode_cce(ac, gb, che);
            break;

        case TYPE_LFE:
            err = decode_ics(ac, &che->ch[0], gb, 0, 0);
            audio_found = 1;
            break;

        case TYPE_DSE:
            err = skip_data_stream_element(ac, gb);
            break;

        case TYPE_PCE: {
            enum ChannelPosition new_che_pos[4][MAX_ELEM_ID];
            memset(new_che_pos, 0, 4 * MAX_ELEM_ID * sizeof(new_che_pos[0][0]));
            if ((err = decode_pce(avctx, &ac->m4ac, new_che_pos, gb)))
                break;
            if (ac->output_configured > OC_TRIAL_PCE)
                av_log(avctx, AV_LOG_ERROR,
                       "Not evaluating a further program_config_element as this construct is dubious at best.\n");
            else
                err = output_configure(ac, ac->che_pos, new_che_pos, 0, OC_TRIAL_PCE);
            break;
        }

        case TYPE_FIL:
            if (elem_id == 15)
                elem_id += get_bits(gb, 8) - 1;
            if (get_bits_left(gb) < 8 * elem_id) {
                    av_log(avctx, AV_LOG_ERROR, overread_err);
                    return -1;
            }
            while (elem_id > 0)
                elem_id -= decode_extension_payload(ac, gb, elem_id, che_prev, elem_type_prev);
            err = 0; /* FIXME */
            break;

        default:
            err = -1; /* should not happen, but keeps compiler happy */
            break;
        }

        che_prev       = che;
        elem_type_prev = elem_type;

        if (err)
            return err;

        if (get_bits_left(gb) < 3) {
            av_log(avctx, AV_LOG_ERROR, overread_err);
            return -1;
        }
    }

    spectral_to_sample(ac);

    multiplier = (ac->m4ac.sbr == 1) ? ac->m4ac.ext_sample_rate > ac->m4ac.sample_rate : 0;
    samples <<= multiplier;
    if (ac->output_configured < OC_LOCKED) {
        avctx->sample_rate = ac->m4ac.sample_rate << multiplier;
        avctx->frame_size = samples;
    }

    data_size_tmp = samples * avctx->channels *
                    av_get_bytes_per_sample(avctx->sample_fmt);
    if (*data_size < data_size_tmp) {
        av_log(avctx, AV_LOG_ERROR,
               "Output buffer too small (%d) or trying to output too many samples (%d) for this frame.\n",
               *data_size, data_size_tmp);
        return -1;
    }
    *data_size = data_size_tmp;

    if (samples) {
        if (avctx->sample_fmt == AV_SAMPLE_FMT_FLT)
            ac->fmt_conv.float_interleave(data, (const float **)ac->output_data,
                                          samples, avctx->channels);
        else
            ac->fmt_conv.float_to_int16_interleave(data, (const float **)ac->output_data,
                                                   samples, avctx->channels);
    }

    if (ac->output_configured && audio_found)
        ac->output_configured = OC_LOCKED;

    return 0;
}

static int aac_decode_frame(AVCodecContext *avctx, void *data,
                            int *data_size, AVPacket *avpkt)
{
    const uint8_t *buf = avpkt->data;
    int buf_size = avpkt->size;
    GetBitContext gb;
    int buf_consumed;
    int buf_offset;
    int err;

    init_get_bits(&gb, buf, buf_size * 8);

    if ((err = aac_decode_frame_int(avctx, data, data_size, &gb)) < 0)
        return err;

    buf_consumed = (get_bits_count(&gb) + 7) >> 3;
    for (buf_offset = buf_consumed; buf_offset < buf_size; buf_offset++)
        if (buf[buf_offset])
            break;

    return buf_size > buf_offset ? buf_consumed : buf_size;
}

static av_cold int aac_decode_close(AVCodecContext *avctx)
{
    AACContext *ac = avctx->priv_data;
    int i, type;

    for (i = 0; i < MAX_ELEM_ID; i++) {
        for (type = 0; type < 4; type++) {
            if (ac->che[type][i])
                ff_aac_sbr_ctx_close(&ac->che[type][i]->sbr);
            av_freep(&ac->che[type][i]);
        }
    }

    ff_mdct_end(&ac->mdct);
    ff_mdct_end(&ac->mdct_small);
    ff_mdct_end(&ac->mdct_ltp);
    return 0;
}


#define LOAS_SYNC_WORD   0x2b7       ///< 11 bits LOAS sync word

struct LATMContext {
    AACContext      aac_ctx;             ///< containing AACContext
    int             initialized;         ///< initilized after a valid extradata was seen

    // parser data
    int             audio_mux_version_A; ///< LATM syntax version
    int             frame_length_type;   ///< 0/1 variable/fixed frame length
    int             frame_length;        ///< frame length for fixed frame length
};

static inline uint32_t latm_get_value(GetBitContext *b)
{
    int length = get_bits(b, 2);

    return get_bits_long(b, (length+1)*8);
}

static int latm_decode_audio_specific_config(struct LATMContext *latmctx,
                                             GetBitContext *gb, int asclen)
{
    AVCodecContext *avctx = latmctx->aac_ctx.avctx;
    AACContext *ac= &latmctx->aac_ctx;
    MPEG4AudioConfig m4ac=ac->m4ac;
    int  config_start_bit = get_bits_count(gb);
    int     bits_consumed, esize;

    if (config_start_bit % 8) {
        av_log_missing_feature(latmctx->aac_ctx.avctx, "audio specific "
                               "config not byte aligned.\n", 1);
        return AVERROR_INVALIDDATA;
    } else {
        bits_consumed =
            decode_audio_specific_config(ac, avctx, &m4ac,
                                         gb->buffer + (config_start_bit / 8),
                                         get_bits_left(gb) / 8, asclen);

        if (bits_consumed < 0)
            return AVERROR_INVALIDDATA;
        if(ac->m4ac.sample_rate != m4ac.sample_rate || m4ac.chan_config != ac->m4ac.chan_config)
            ac->m4ac= m4ac;

        esize = (bits_consumed+7) / 8;

        if (avctx->extradata_size <= esize) {
            av_free(avctx->extradata);
            avctx->extradata = av_malloc(esize + FF_INPUT_BUFFER_PADDING_SIZE);
            if (!avctx->extradata)
                return AVERROR(ENOMEM);
        }

        avctx->extradata_size = esize;
        memcpy(avctx->extradata, gb->buffer + (config_start_bit/8), esize);
        memset(avctx->extradata+esize, 0, FF_INPUT_BUFFER_PADDING_SIZE);

        skip_bits_long(gb, bits_consumed);
    }

    return bits_consumed;
}

static int read_stream_mux_config(struct LATMContext *latmctx,
                                  GetBitContext *gb)
{
    int ret, audio_mux_version = get_bits(gb, 1);

    latmctx->audio_mux_version_A = 0;
    if (audio_mux_version)
        latmctx->audio_mux_version_A = get_bits(gb, 1);

    if (!latmctx->audio_mux_version_A) {

        if (audio_mux_version)
            latm_get_value(gb);                 // taraFullness

        skip_bits(gb, 1);                       // allStreamSameTimeFraming
        skip_bits(gb, 6);                       // numSubFrames
        // numPrograms
        if (get_bits(gb, 4)) {                  // numPrograms
            av_log_missing_feature(latmctx->aac_ctx.avctx,
                                   "multiple programs are not supported\n", 1);
            return AVERROR_PATCHWELCOME;
        }

        // for each program (which there is only on in DVB)

        // for each layer (which there is only on in DVB)
        if (get_bits(gb, 3)) {                   // numLayer
            av_log_missing_feature(latmctx->aac_ctx.avctx,
                                   "multiple layers are not supported\n", 1);
            return AVERROR_PATCHWELCOME;
        }

        // for all but first stream: use_same_config = get_bits(gb, 1);
        if (!audio_mux_version) {
            if ((ret = latm_decode_audio_specific_config(latmctx, gb, 0)) < 0)
                return ret;
        } else {
            int ascLen = latm_get_value(gb);
            if ((ret = latm_decode_audio_specific_config(latmctx, gb, ascLen)) < 0)
                return ret;
            ascLen -= ret;
            skip_bits_long(gb, ascLen);
        }

        latmctx->frame_length_type = get_bits(gb, 3);
        switch (latmctx->frame_length_type) {
        case 0:
            skip_bits(gb, 8);       // latmBufferFullness
            break;
        case 1:
            latmctx->frame_length = get_bits(gb, 9);
            break;
        case 3:
        case 4:
        case 5:
            skip_bits(gb, 6);       // CELP frame length table index
            break;
        case 6:
        case 7:
            skip_bits(gb, 1);       // HVXC frame length table index
            break;
        }

        if (get_bits(gb, 1)) {                  // other data
            if (audio_mux_version) {
                latm_get_value(gb);             // other_data_bits
            } else {
                int esc;
                do {
                    esc = get_bits(gb, 1);
                    skip_bits(gb, 8);
                } while (esc);
            }
        }

        if (get_bits(gb, 1))                     // crc present
            skip_bits(gb, 8);                    // config_crc
    }

    return 0;
}

static int read_payload_length_info(struct LATMContext *ctx, GetBitContext *gb)
{
    uint8_t tmp;

    if (ctx->frame_length_type == 0) {
        int mux_slot_length = 0;
        do {
            tmp = get_bits(gb, 8);
            mux_slot_length += tmp;
        } while (tmp == 255);
        return mux_slot_length;
    } else if (ctx->frame_length_type == 1) {
        return ctx->frame_length;
    } else if (ctx->frame_length_type == 3 ||
               ctx->frame_length_type == 5 ||
               ctx->frame_length_type == 7) {
        skip_bits(gb, 2);          // mux_slot_length_coded
    }
    return 0;
}

static int read_audio_mux_element(struct LATMContext *latmctx,
                                  GetBitContext *gb)
{
    int err;
    uint8_t use_same_mux = get_bits(gb, 1);
    if (!use_same_mux) {
        if ((err = read_stream_mux_config(latmctx, gb)) < 0)
            return err;
    } else if (!latmctx->aac_ctx.avctx->extradata) {
        av_log(latmctx->aac_ctx.avctx, AV_LOG_DEBUG,
               "no decoder config found\n");
        return AVERROR(EAGAIN);
    }
    if (latmctx->audio_mux_version_A == 0) {
        int mux_slot_length_bytes = read_payload_length_info(latmctx, gb);
        if (mux_slot_length_bytes * 8 > get_bits_left(gb)) {
            av_log(latmctx->aac_ctx.avctx, AV_LOG_ERROR, "incomplete frame\n");
            return AVERROR_INVALIDDATA;
        } else if (mux_slot_length_bytes * 8 + 256 < get_bits_left(gb)) {
            av_log(latmctx->aac_ctx.avctx, AV_LOG_ERROR,
                   "frame length mismatch %d << %d\n",
                   mux_slot_length_bytes * 8, get_bits_left(gb));
            return AVERROR_INVALIDDATA;
        }
    }
    return 0;
}


static int latm_decode_frame(AVCodecContext *avctx, void *out, int *out_size,
                             AVPacket *avpkt)
{
    struct LATMContext *latmctx = avctx->priv_data;
    int                 muxlength, err;
    GetBitContext       gb;

    if (avpkt->size == 0)
        return 0;

    init_get_bits(&gb, avpkt->data, avpkt->size * 8);

    // check for LOAS sync word
    if (get_bits(&gb, 11) != LOAS_SYNC_WORD)
        return AVERROR_INVALIDDATA;

    muxlength = get_bits(&gb, 13) + 3;
    // not enough data, the parser should have sorted this
    if (muxlength > avpkt->size)
        return AVERROR_INVALIDDATA;

    if ((err = read_audio_mux_element(latmctx, &gb)) < 0)
        return err;

    if (!latmctx->initialized) {
        if (!avctx->extradata) {
            *out_size = 0;
            return avpkt->size;
        } else {
            aac_decode_close(avctx);
            if ((err = aac_decode_init(avctx)) < 0)
                return err;
            latmctx->initialized = 1;
        }
    }

    if (show_bits(&gb, 12) == 0xfff) {
        av_log(latmctx->aac_ctx.avctx, AV_LOG_ERROR,
               "ADTS header detected, probably as result of configuration "
               "misparsing\n");
        return AVERROR_INVALIDDATA;
    }

    if ((err = aac_decode_frame_int(avctx, out, out_size, &gb)) < 0)
        return err;

    return muxlength;
}

av_cold static int latm_decode_init(AVCodecContext *avctx)
{
    struct LATMContext *latmctx = avctx->priv_data;
    int ret;

    ret = aac_decode_init(avctx);

    if (avctx->extradata_size > 0) {
        latmctx->initialized = !ret;
    } else {
        latmctx->initialized = 0;
    }

    return ret;
}


AVCodec ff_aac_decoder = {
    .name           = "aac",
    .type           = AVMEDIA_TYPE_AUDIO,
    .id             = CODEC_ID_AAC,
    .priv_data_size = sizeof(AACContext),
    .init           = aac_decode_init,
    .close          = aac_decode_close,
    .decode         = aac_decode_frame,
    .long_name = NULL_IF_CONFIG_SMALL("Advanced Audio Coding"),
    .sample_fmts = (const enum AVSampleFormat[]) {
        AV_SAMPLE_FMT_FLT, AV_SAMPLE_FMT_S16, AV_SAMPLE_FMT_NONE
    },
    .capabilities = CODEC_CAP_CHANNEL_CONF,
    .channel_layouts = aac_channel_layout,
};

/*
    Note: This decoder filter is intended to decode LATM streams transferred
    in MPEG transport streams which only contain one program.
    To do a more complex LATM demuxing a separate LATM demuxer should be used.
*/
AVCodec ff_aac_latm_decoder = {
    .name = "aac_latm",
    .type = AVMEDIA_TYPE_AUDIO,
    .id   = CODEC_ID_AAC_LATM,
    .priv_data_size = sizeof(struct LATMContext),
    .init   = latm_decode_init,
    .close  = aac_decode_close,
    .decode = latm_decode_frame,
    .long_name = NULL_IF_CONFIG_SMALL("AAC LATM (Advanced Audio Codec LATM syntax)"),
    .sample_fmts = (const enum AVSampleFormat[]) {
        AV_SAMPLE_FMT_FLT, AV_SAMPLE_FMT_S16, AV_SAMPLE_FMT_NONE
    },
    .capabilities = CODEC_CAP_CHANNEL_CONF,
    .channel_layouts = aac_channel_layout,
};<|MERGE_RESOLUTION|>--- conflicted
+++ resolved
@@ -472,11 +472,7 @@
 
     init_get_bits(&gb, data, data_size * 8);
 
-<<<<<<< HEAD
-    if ((i = ff_mpeg4audio_get_config(m4ac, data, asclen/8)) < 0)
-=======
-    if ((i = avpriv_mpeg4audio_get_config(m4ac, data, data_size)) < 0)
->>>>>>> 65d3176a
+    if ((i = avpriv_mpeg4audio_get_config(m4ac, data, asclen/8)) < 0)
         return -1;
     if (m4ac->sampling_index > 12) {
         av_log(avctx, AV_LOG_ERROR, "invalid sampling rate index %d\n", m4ac->sampling_index);
