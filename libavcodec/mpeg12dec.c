/*
 * MPEG-1/2 decoder
 * Copyright (c) 2000, 2001 Fabrice Bellard
 * Copyright (c) 2002-2013 Michael Niedermayer <michaelni@gmx.at>
 *
 * This file is part of FFmpeg.
 *
 * FFmpeg is free software; you can redistribute it and/or
 * modify it under the terms of the GNU Lesser General Public
 * License as published by the Free Software Foundation; either
 * version 2.1 of the License, or (at your option) any later version.
 *
 * FFmpeg is distributed in the hope that it will be useful,
 * but WITHOUT ANY WARRANTY; without even the implied warranty of
 * MERCHANTABILITY or FITNESS FOR A PARTICULAR PURPOSE.  See the GNU
 * Lesser General Public License for more details.
 *
 * You should have received a copy of the GNU Lesser General Public
 * License along with FFmpeg; if not, write to the Free Software
 * Foundation, Inc., 51 Franklin Street, Fifth Floor, Boston, MA 02110-1301 USA
 */

/**
 * @file
 * MPEG-1/2 decoder
 */

#define UNCHECKED_BITSTREAM_READER 1
#include <inttypes.h>

#include "libavutil/attributes.h"
#include "libavutil/internal.h"
#include "libavutil/stereo3d.h"

#include "avcodec.h"
#include "bytestream.h"
#include "dsputil.h"
#include "error_resilience.h"
#include "internal.h"
#include "mpeg12.h"
#include "mpeg12data.h"
#include "mpegutils.h"
#include "mpegvideo.h"
#include "thread.h"
#include "version.h"
#include "vdpau_internal.h"
#include "xvmc_internal.h"

typedef struct Mpeg1Context {
    MpegEncContext mpeg_enc_ctx;
    int mpeg_enc_ctx_allocated; /* true if decoding context allocated */
    int repeat_field;           /* true if we must repeat the field */
    AVPanScan pan_scan;         /* some temporary storage for the panscan */
    AVStereo3D stereo3d;
    int has_stereo3d;
    uint8_t *a53_caption;
    int a53_caption_size;
    int slice_count;
    int save_aspect_info;
    int save_width, save_height, save_progressive_seq;
    AVRational frame_rate_ext;  /* MPEG-2 specific framerate modificator */
    int sync;                   /* Did we reach a sync point like a GOP/SEQ/KEYFrame? */
    int tmpgexs;
    int first_slice;
    int extradata_decoded;
} Mpeg1Context;

#define MB_TYPE_ZERO_MV   0x20000000

static const uint32_t ptype2mb_type[7] = {
                    MB_TYPE_INTRA,
                    MB_TYPE_L0 | MB_TYPE_CBP | MB_TYPE_ZERO_MV | MB_TYPE_16x16,
                    MB_TYPE_L0,
                    MB_TYPE_L0 | MB_TYPE_CBP,
    MB_TYPE_QUANT | MB_TYPE_INTRA,
    MB_TYPE_QUANT | MB_TYPE_L0 | MB_TYPE_CBP | MB_TYPE_ZERO_MV | MB_TYPE_16x16,
    MB_TYPE_QUANT | MB_TYPE_L0 | MB_TYPE_CBP,
};

static const uint32_t btype2mb_type[11] = {
                    MB_TYPE_INTRA,
                    MB_TYPE_L1,
                    MB_TYPE_L1   | MB_TYPE_CBP,
                    MB_TYPE_L0,
                    MB_TYPE_L0   | MB_TYPE_CBP,
                    MB_TYPE_L0L1,
                    MB_TYPE_L0L1 | MB_TYPE_CBP,
    MB_TYPE_QUANT | MB_TYPE_INTRA,
    MB_TYPE_QUANT | MB_TYPE_L1   | MB_TYPE_CBP,
    MB_TYPE_QUANT | MB_TYPE_L0   | MB_TYPE_CBP,
    MB_TYPE_QUANT | MB_TYPE_L0L1 | MB_TYPE_CBP,
};

static const uint8_t non_linear_qscale[32] = {
     0,  1,  2,  3,  4,  5,   6,   7,
     8, 10, 12, 14, 16, 18,  20,  22,
    24, 28, 32, 36, 40, 44,  48,  52,
    56, 64, 72, 80, 88, 96, 104, 112,
};

/* as H.263, but only 17 codes */
static int mpeg_decode_motion(MpegEncContext *s, int fcode, int pred)
{
    int code, sign, val, shift;

    code = get_vlc2(&s->gb, ff_mv_vlc.table, MV_VLC_BITS, 2);
    if (code == 0)
        return pred;
    if (code < 0)
        return 0xffff;

    sign  = get_bits1(&s->gb);
    shift = fcode - 1;
    val   = code;
    if (shift) {
        val  = (val - 1) << shift;
        val |= get_bits(&s->gb, shift);
        val++;
    }
    if (sign)
        val = -val;
    val += pred;

    /* modulo decoding */
    return sign_extend(val, 5 + shift);
}

#define check_scantable_index(ctx, x)                                         \
    do {                                                                      \
        if ((x) > 63) {                                                       \
            av_log(ctx->avctx, AV_LOG_ERROR, "ac-tex damaged at %d %d\n",     \
                   ctx->mb_x, ctx->mb_y);                                     \
            return AVERROR_INVALIDDATA;                                       \
        }                                                                     \
    } while (0)

static inline int mpeg1_decode_block_intra(MpegEncContext *s,
                                           int16_t *block, int n)
{
    int level, dc, diff, i, j, run;
    int component;
    RLTable *rl                  = &ff_rl_mpeg1;
    uint8_t *const scantable     = s->intra_scantable.permutated;
    const uint16_t *quant_matrix = s->intra_matrix;
    const int qscale             = s->qscale;

    /* DC coefficient */
    component = (n <= 3 ? 0 : n - 4 + 1);
    diff = decode_dc(&s->gb, component);
    if (diff >= 0xffff)
        return -1;
    dc  = s->last_dc[component];
    dc += diff;
    s->last_dc[component] = dc;
    block[0] = dc * quant_matrix[0];
    av_dlog(s->avctx, "dc=%d diff=%d\n", dc, diff);
    i = 0;
    {
        OPEN_READER(re, &s->gb);
        UPDATE_CACHE(re, &s->gb);
        if (((int32_t)GET_CACHE(re, &s->gb)) <= (int32_t)0xBFFFFFFF)
            goto end;

        /* now quantify & encode AC coefficients */
        for (;;) {
            GET_RL_VLC(level, run, re, &s->gb, rl->rl_vlc[0],
                       TEX_VLC_BITS, 2, 0);

            if (level != 0) {
                i += run;
                check_scantable_index(s, i);
                j = scantable[i];
                level = (level * qscale * quant_matrix[j]) >> 4;
                level = (level - 1) | 1;
                level = (level ^ SHOW_SBITS(re, &s->gb, 1)) -
                        SHOW_SBITS(re, &s->gb, 1);
                SKIP_BITS(re, &s->gb, 1);
            } else {
                /* escape */
                run = SHOW_UBITS(re, &s->gb, 6) + 1;
                LAST_SKIP_BITS(re, &s->gb, 6);
                UPDATE_CACHE(re, &s->gb);
                level = SHOW_SBITS(re, &s->gb, 8);
                SKIP_BITS(re, &s->gb, 8);
                if (level == -128) {
                    level = SHOW_UBITS(re, &s->gb, 8) - 256;
                    SKIP_BITS(re, &s->gb, 8);
                } else if (level == 0) {
                    level = SHOW_UBITS(re, &s->gb, 8);
                    SKIP_BITS(re, &s->gb, 8);
                }
                i += run;
                check_scantable_index(s, i);
                j = scantable[i];
                if (level < 0) {
                    level = -level;
                    level = (level * qscale * quant_matrix[j]) >> 4;
                    level = (level - 1) | 1;
                    level = -level;
                } else {
                    level = (level * qscale * quant_matrix[j]) >> 4;
                    level = (level - 1) | 1;
                }
            }

            block[j] = level;
            if (((int32_t)GET_CACHE(re, &s->gb)) <= (int32_t)0xBFFFFFFF)
               break;

            UPDATE_CACHE(re, &s->gb);
        }
end:
        LAST_SKIP_BITS(re, &s->gb, 2);
        CLOSE_READER(re, &s->gb);
    }
    s->block_last_index[n] = i;
    return 0;
}

int ff_mpeg1_decode_block_intra(MpegEncContext *s, int16_t *block, int n)
{
    return mpeg1_decode_block_intra(s, block, n);
}

static inline int mpeg1_decode_block_inter(MpegEncContext *s,
                                           int16_t *block, int n)
{
    int level, i, j, run;
    RLTable *rl                  = &ff_rl_mpeg1;
    uint8_t *const scantable     = s->intra_scantable.permutated;
    const uint16_t *quant_matrix = s->inter_matrix;
    const int qscale             = s->qscale;

    {
        OPEN_READER(re, &s->gb);
        i = -1;
        // special case for first coefficient, no need to add second VLC table
        UPDATE_CACHE(re, &s->gb);
        if (((int32_t) GET_CACHE(re, &s->gb)) < 0) {
            level = (3 * qscale * quant_matrix[0]) >> 5;
            level = (level - 1) | 1;
            if (GET_CACHE(re, &s->gb) & 0x40000000)
                level = -level;
            block[0] = level;
            i++;
            SKIP_BITS(re, &s->gb, 2);
            if (((int32_t) GET_CACHE(re, &s->gb)) <= (int32_t) 0xBFFFFFFF)
                goto end;
        }
        /* now quantify & encode AC coefficients */
        for (;;) {
            GET_RL_VLC(level, run, re, &s->gb, rl->rl_vlc[0],
                       TEX_VLC_BITS, 2, 0);

            if (level != 0) {
                i += run;
                check_scantable_index(s, i);
                j = scantable[i];
                level = ((level * 2 + 1) * qscale * quant_matrix[j]) >> 5;
                level = (level - 1) | 1;
                level = (level ^ SHOW_SBITS(re, &s->gb, 1)) -
                        SHOW_SBITS(re, &s->gb, 1);
                SKIP_BITS(re, &s->gb, 1);
            } else {
                /* escape */
                run = SHOW_UBITS(re, &s->gb, 6) + 1;
                LAST_SKIP_BITS(re, &s->gb, 6);
                UPDATE_CACHE(re, &s->gb);
                level = SHOW_SBITS(re, &s->gb, 8);
                SKIP_BITS(re, &s->gb, 8);
                if (level == -128) {
                    level = SHOW_UBITS(re, &s->gb, 8) - 256;
                    SKIP_BITS(re, &s->gb, 8);
                } else if (level == 0) {
                    level = SHOW_UBITS(re, &s->gb, 8);
                    SKIP_BITS(re, &s->gb, 8);
                }
                i += run;
                check_scantable_index(s, i);
                j = scantable[i];
                if (level < 0) {
                    level = -level;
                    level = ((level * 2 + 1) * qscale * quant_matrix[j]) >> 5;
                    level = (level - 1) | 1;
                    level = -level;
                } else {
                    level = ((level * 2 + 1) * qscale * quant_matrix[j]) >> 5;
                    level = (level - 1) | 1;
                }
            }

            block[j] = level;
            if (((int32_t) GET_CACHE(re, &s->gb)) <= (int32_t) 0xBFFFFFFF)
                break;
            UPDATE_CACHE(re, &s->gb);
        }
end:
        LAST_SKIP_BITS(re, &s->gb, 2);
        CLOSE_READER(re, &s->gb);
    }
    s->block_last_index[n] = i;
    return 0;
}

/**
 * Note: this function can read out of range and crash for corrupt streams.
 * Changing this would eat up any speed benefits it has.
 * Do not use "fast" flag if you need the code to be robust.
 */
static inline int mpeg1_fast_decode_block_inter(MpegEncContext *s,
                                                int16_t *block, int n)
{
    int level, i, j, run;
    RLTable *rl              = &ff_rl_mpeg1;
    uint8_t *const scantable = s->intra_scantable.permutated;
    const int qscale         = s->qscale;

    {
        OPEN_READER(re, &s->gb);
        i = -1;
        // Special case for first coefficient, no need to add second VLC table.
        UPDATE_CACHE(re, &s->gb);
        if (((int32_t) GET_CACHE(re, &s->gb)) < 0) {
            level = (3 * qscale) >> 1;
            level = (level - 1) | 1;
            if (GET_CACHE(re, &s->gb) & 0x40000000)
                level = -level;
            block[0] = level;
            i++;
            SKIP_BITS(re, &s->gb, 2);
            if (((int32_t) GET_CACHE(re, &s->gb)) <= (int32_t) 0xBFFFFFFF)
                goto end;
        }

        /* now quantify & encode AC coefficients */
        for (;;) {
            GET_RL_VLC(level, run, re, &s->gb, rl->rl_vlc[0],
                       TEX_VLC_BITS, 2, 0);

            if (level != 0) {
                i += run;
                check_scantable_index(s, i);
                j = scantable[i];
                level = ((level * 2 + 1) * qscale) >> 1;
                level = (level - 1) | 1;
                level = (level ^ SHOW_SBITS(re, &s->gb, 1)) -
                        SHOW_SBITS(re, &s->gb, 1);
                SKIP_BITS(re, &s->gb, 1);
            } else {
                /* escape */
                run = SHOW_UBITS(re, &s->gb, 6) + 1;
                LAST_SKIP_BITS(re, &s->gb, 6);
                UPDATE_CACHE(re, &s->gb);
                level = SHOW_SBITS(re, &s->gb, 8);
                SKIP_BITS(re, &s->gb, 8);
                if (level == -128) {
                    level = SHOW_UBITS(re, &s->gb, 8) - 256;
                    SKIP_BITS(re, &s->gb, 8);
                } else if (level == 0) {
                    level = SHOW_UBITS(re, &s->gb, 8);
                    SKIP_BITS(re, &s->gb, 8);
                }
                i += run;
                check_scantable_index(s, i);
                j = scantable[i];
                if (level < 0) {
                    level = -level;
                    level = ((level * 2 + 1) * qscale) >> 1;
                    level = (level - 1) | 1;
                    level = -level;
                } else {
                    level = ((level * 2 + 1) * qscale) >> 1;
                    level = (level - 1) | 1;
                }
            }

            block[j] = level;
            if (((int32_t) GET_CACHE(re, &s->gb)) <= (int32_t) 0xBFFFFFFF)
                break;
            UPDATE_CACHE(re, &s->gb);
        }
end:
        LAST_SKIP_BITS(re, &s->gb, 2);
        CLOSE_READER(re, &s->gb);
    }
    s->block_last_index[n] = i;
    return 0;
}

static inline int mpeg2_decode_block_non_intra(MpegEncContext *s,
                                               int16_t *block, int n)
{
    int level, i, j, run;
    RLTable *rl = &ff_rl_mpeg1;
    uint8_t *const scantable = s->intra_scantable.permutated;
    const uint16_t *quant_matrix;
    const int qscale = s->qscale;
    int mismatch;

    mismatch = 1;

    {
        OPEN_READER(re, &s->gb);
        i = -1;
        if (n < 4)
            quant_matrix = s->inter_matrix;
        else
            quant_matrix = s->chroma_inter_matrix;

        // Special case for first coefficient, no need to add second VLC table.
        UPDATE_CACHE(re, &s->gb);
        if (((int32_t) GET_CACHE(re, &s->gb)) < 0) {
            level = (3 * qscale * quant_matrix[0]) >> 5;
            if (GET_CACHE(re, &s->gb) & 0x40000000)
                level = -level;
            block[0]  = level;
            mismatch ^= level;
            i++;
            SKIP_BITS(re, &s->gb, 2);
            if (((int32_t) GET_CACHE(re, &s->gb)) <= (int32_t) 0xBFFFFFFF)
                goto end;
        }

        /* now quantify & encode AC coefficients */
        for (;;) {
            GET_RL_VLC(level, run, re, &s->gb, rl->rl_vlc[0],
                       TEX_VLC_BITS, 2, 0);

            if (level != 0) {
                i += run;
                check_scantable_index(s, i);
                j = scantable[i];
                level = ((level * 2 + 1) * qscale * quant_matrix[j]) >> 5;
                level = (level ^ SHOW_SBITS(re, &s->gb, 1)) -
                        SHOW_SBITS(re, &s->gb, 1);
                SKIP_BITS(re, &s->gb, 1);
            } else {
                /* escape */
                run = SHOW_UBITS(re, &s->gb, 6) + 1;
                LAST_SKIP_BITS(re, &s->gb, 6);
                UPDATE_CACHE(re, &s->gb);
                level = SHOW_SBITS(re, &s->gb, 12);
                SKIP_BITS(re, &s->gb, 12);

                i += run;
                check_scantable_index(s, i);
                j = scantable[i];
                if (level < 0) {
                    level = ((-level * 2 + 1) * qscale * quant_matrix[j]) >> 5;
                    level = -level;
                } else {
                    level = ((level * 2 + 1) * qscale * quant_matrix[j]) >> 5;
                }
            }

            mismatch ^= level;
            block[j]  = level;
            if (((int32_t) GET_CACHE(re, &s->gb)) <= (int32_t) 0xBFFFFFFF)
                break;
            UPDATE_CACHE(re, &s->gb);
        }
end:
        LAST_SKIP_BITS(re, &s->gb, 2);
        CLOSE_READER(re, &s->gb);
    }
    block[63] ^= (mismatch & 1);

    s->block_last_index[n] = i;
    return 0;
}

/**
 * Note: this function can read out of range and crash for corrupt streams.
 * Changing this would eat up any speed benefits it has.
 * Do not use "fast" flag if you need the code to be robust.
 */
static inline int mpeg2_fast_decode_block_non_intra(MpegEncContext *s,
                                                    int16_t *block, int n)
{
    int level, i, j, run;
    RLTable *rl              = &ff_rl_mpeg1;
    uint8_t *const scantable = s->intra_scantable.permutated;
    const int qscale         = s->qscale;
    OPEN_READER(re, &s->gb);
    i = -1;

    // special case for first coefficient, no need to add second VLC table
    UPDATE_CACHE(re, &s->gb);
    if (((int32_t) GET_CACHE(re, &s->gb)) < 0) {
        level = (3 * qscale) >> 1;
        if (GET_CACHE(re, &s->gb) & 0x40000000)
            level = -level;
        block[0] = level;
        i++;
        SKIP_BITS(re, &s->gb, 2);
        if (((int32_t) GET_CACHE(re, &s->gb)) <= (int32_t) 0xBFFFFFFF)
            goto end;
    }

    /* now quantify & encode AC coefficients */
    for (;;) {
        GET_RL_VLC(level, run, re, &s->gb, rl->rl_vlc[0], TEX_VLC_BITS, 2, 0);

        if (level != 0) {
            i += run;
            j = scantable[i];
            level = ((level * 2 + 1) * qscale) >> 1;
            level = (level ^ SHOW_SBITS(re, &s->gb, 1)) -
                    SHOW_SBITS(re, &s->gb, 1);
            SKIP_BITS(re, &s->gb, 1);
        } else {
            /* escape */
            run = SHOW_UBITS(re, &s->gb, 6) + 1;
            LAST_SKIP_BITS(re, &s->gb, 6);
            UPDATE_CACHE(re, &s->gb);
            level = SHOW_SBITS(re, &s->gb, 12);
            SKIP_BITS(re, &s->gb, 12);

            i += run;
            j = scantable[i];
            if (level < 0) {
                level = ((-level * 2 + 1) * qscale) >> 1;
                level = -level;
            } else {
                level = ((level * 2 + 1) * qscale) >> 1;
            }
        }

        block[j] = level;
        if (((int32_t) GET_CACHE(re, &s->gb)) <= (int32_t) 0xBFFFFFFF || i > 63)
            break;

        UPDATE_CACHE(re, &s->gb);
    }
end:
    LAST_SKIP_BITS(re, &s->gb, 2);
    CLOSE_READER(re, &s->gb);
    s->block_last_index[n] = i;
    return 0;
}

static inline int mpeg2_decode_block_intra(MpegEncContext *s,
                                           int16_t *block, int n)
{
    int level, dc, diff, i, j, run;
    int component;
    RLTable *rl;
    uint8_t *const scantable = s->intra_scantable.permutated;
    const uint16_t *quant_matrix;
    const int qscale = s->qscale;
    int mismatch;

    /* DC coefficient */
    if (n < 4) {
        quant_matrix = s->intra_matrix;
        component    = 0;
    } else {
        quant_matrix = s->chroma_intra_matrix;
        component    = (n & 1) + 1;
    }
    diff = decode_dc(&s->gb, component);
    if (diff >= 0xffff)
        return -1;
    dc  = s->last_dc[component];
    dc += diff;
    s->last_dc[component] = dc;
    block[0] = dc << (3 - s->intra_dc_precision);
    av_dlog(s->avctx, "dc=%d\n", block[0]);
    mismatch = block[0] ^ 1;
    i = 0;
    if (s->intra_vlc_format)
        rl = &ff_rl_mpeg2;
    else
        rl = &ff_rl_mpeg1;

    {
        OPEN_READER(re, &s->gb);
        /* now quantify & encode AC coefficients */
        for (;;) {
            UPDATE_CACHE(re, &s->gb);
            GET_RL_VLC(level, run, re, &s->gb, rl->rl_vlc[0],
                       TEX_VLC_BITS, 2, 0);

            if (level == 127) {
                break;
            } else if (level != 0) {
                i += run;
                check_scantable_index(s, i);
                j = scantable[i];
                level = (level * qscale * quant_matrix[j]) >> 4;
                level = (level ^ SHOW_SBITS(re, &s->gb, 1)) -
                        SHOW_SBITS(re, &s->gb, 1);
                LAST_SKIP_BITS(re, &s->gb, 1);
            } else {
                /* escape */
                run = SHOW_UBITS(re, &s->gb, 6) + 1;
                LAST_SKIP_BITS(re, &s->gb, 6);
                UPDATE_CACHE(re, &s->gb);
                level = SHOW_SBITS(re, &s->gb, 12);
                SKIP_BITS(re, &s->gb, 12);
                i += run;
                check_scantable_index(s, i);
                j = scantable[i];
                if (level < 0) {
                    level = (-level * qscale * quant_matrix[j]) >> 4;
                    level = -level;
                } else {
                    level = (level * qscale * quant_matrix[j]) >> 4;
                }
            }

            mismatch ^= level;
            block[j]  = level;
        }
        CLOSE_READER(re, &s->gb);
    }
    block[63] ^= mismatch & 1;

    s->block_last_index[n] = i;
    return 0;
}

/**
 * Note: this function can read out of range and crash for corrupt streams.
 * Changing this would eat up any speed benefits it has.
 * Do not use "fast" flag if you need the code to be robust.
 */
static inline int mpeg2_fast_decode_block_intra(MpegEncContext *s,
                                                int16_t *block, int n)
{
    int level, dc, diff, i, j, run;
    int component;
    RLTable *rl;
    uint8_t *const scantable = s->intra_scantable.permutated;
    const uint16_t *quant_matrix;
    const int qscale = s->qscale;

    /* DC coefficient */
    if (n < 4) {
        quant_matrix = s->intra_matrix;
        component    = 0;
    } else {
        quant_matrix = s->chroma_intra_matrix;
        component    = (n & 1) + 1;
    }
    diff = decode_dc(&s->gb, component);
    if (diff >= 0xffff)
        return -1;
    dc = s->last_dc[component];
    dc += diff;
    s->last_dc[component] = dc;
    block[0] = dc << (3 - s->intra_dc_precision);
    i = 0;
    if (s->intra_vlc_format)
        rl = &ff_rl_mpeg2;
    else
        rl = &ff_rl_mpeg1;

    {
        OPEN_READER(re, &s->gb);
        /* now quantify & encode AC coefficients */
        for (;;) {
            UPDATE_CACHE(re, &s->gb);
            GET_RL_VLC(level, run, re, &s->gb, rl->rl_vlc[0],
                       TEX_VLC_BITS, 2, 0);

            if (level >= 64 || i > 63) {
                break;
            } else if (level != 0) {
                i += run;
                j = scantable[i];
                level = (level * qscale * quant_matrix[j]) >> 4;
                level = (level ^ SHOW_SBITS(re, &s->gb, 1)) -
                        SHOW_SBITS(re, &s->gb, 1);
                LAST_SKIP_BITS(re, &s->gb, 1);
            } else {
                /* escape */
                run = SHOW_UBITS(re, &s->gb, 6) + 1;
                LAST_SKIP_BITS(re, &s->gb, 6);
                UPDATE_CACHE(re, &s->gb);
                level = SHOW_SBITS(re, &s->gb, 12);
                SKIP_BITS(re, &s->gb, 12);
                i += run;
                j = scantable[i];
                if (level < 0) {
                    level = (-level * qscale * quant_matrix[j]) >> 4;
                    level = -level;
                } else {
                    level = (level * qscale * quant_matrix[j]) >> 4;
                }
            }

            block[j] = level;
        }
        CLOSE_READER(re, &s->gb);
    }

    s->block_last_index[n] = i;
    return 0;
}

/******************************************/
/* decoding */

static inline int get_dmv(MpegEncContext *s)
{
    if (get_bits1(&s->gb))
        return 1 - (get_bits1(&s->gb) << 1);
    else
        return 0;
}

static inline int get_qscale(MpegEncContext *s)
{
    int qscale = get_bits(&s->gb, 5);
    if (s->q_scale_type)
        return non_linear_qscale[qscale];
    else
        return qscale << 1;
}


/* motion type (for MPEG-2) */
#define MT_FIELD 1
#define MT_FRAME 2
#define MT_16X8  2
#define MT_DMV   3

static int mpeg_decode_mb(MpegEncContext *s, int16_t block[12][64])
{
    int i, j, k, cbp, val, mb_type, motion_type;
    const int mb_block_count = 4 + (1 << s->chroma_format);

    av_dlog(s->avctx, "decode_mb: x=%d y=%d\n", s->mb_x, s->mb_y);

    av_assert2(s->mb_skipped == 0);

    if (s->mb_skip_run-- != 0) {
        if (s->pict_type == AV_PICTURE_TYPE_P) {
            s->mb_skipped = 1;
            s->current_picture.mb_type[s->mb_x + s->mb_y * s->mb_stride] =
                MB_TYPE_SKIP | MB_TYPE_L0 | MB_TYPE_16x16;
        } else {
            int mb_type;

            if (s->mb_x)
                mb_type = s->current_picture.mb_type[s->mb_x + s->mb_y * s->mb_stride - 1];
            else
                // FIXME not sure if this is allowed in MPEG at all
                mb_type = s->current_picture.mb_type[s->mb_width + (s->mb_y - 1) * s->mb_stride - 1];
            if (IS_INTRA(mb_type)) {
                av_log(s->avctx, AV_LOG_ERROR, "skip with previntra\n");
                return -1;
            }
            s->current_picture.mb_type[s->mb_x + s->mb_y * s->mb_stride] =
                mb_type | MB_TYPE_SKIP;

            if ((s->mv[0][0][0] | s->mv[0][0][1] | s->mv[1][0][0] | s->mv[1][0][1]) == 0)
                s->mb_skipped = 1;
        }

        return 0;
    }

    switch (s->pict_type) {
    default:
    case AV_PICTURE_TYPE_I:
        if (get_bits1(&s->gb) == 0) {
            if (get_bits1(&s->gb) == 0) {
                av_log(s->avctx, AV_LOG_ERROR,
                       "invalid mb type in I Frame at %d %d\n",
                       s->mb_x, s->mb_y);
                return -1;
            }
            mb_type = MB_TYPE_QUANT | MB_TYPE_INTRA;
        } else {
            mb_type = MB_TYPE_INTRA;
        }
        break;
    case AV_PICTURE_TYPE_P:
        mb_type = get_vlc2(&s->gb, ff_mb_ptype_vlc.table, MB_PTYPE_VLC_BITS, 1);
        if (mb_type < 0) {
            av_log(s->avctx, AV_LOG_ERROR,
                   "invalid mb type in P Frame at %d %d\n", s->mb_x, s->mb_y);
            return -1;
        }
        mb_type = ptype2mb_type[mb_type];
        break;
    case AV_PICTURE_TYPE_B:
        mb_type = get_vlc2(&s->gb, ff_mb_btype_vlc.table, MB_BTYPE_VLC_BITS, 1);
        if (mb_type < 0) {
            av_log(s->avctx, AV_LOG_ERROR,
                   "invalid mb type in B Frame at %d %d\n", s->mb_x, s->mb_y);
            return -1;
        }
        mb_type = btype2mb_type[mb_type];
        break;
    }
    av_dlog(s->avctx, "mb_type=%x\n", mb_type);
//    motion_type = 0; /* avoid warning */
    if (IS_INTRA(mb_type)) {
        s->dsp.clear_blocks(s->block[0]);

        if (!s->chroma_y_shift)
            s->dsp.clear_blocks(s->block[6]);

        /* compute DCT type */
        // FIXME: add an interlaced_dct coded var?
        if (s->picture_structure == PICT_FRAME &&
            !s->frame_pred_frame_dct)
            s->interlaced_dct = get_bits1(&s->gb);

        if (IS_QUANT(mb_type))
            s->qscale = get_qscale(s);

        if (s->concealment_motion_vectors) {
            /* just parse them */
            if (s->picture_structure != PICT_FRAME)
                skip_bits1(&s->gb);  /* field select */

            s->mv[0][0][0]      =
            s->last_mv[0][0][0] =
            s->last_mv[0][1][0] = mpeg_decode_motion(s, s->mpeg_f_code[0][0],
                                                     s->last_mv[0][0][0]);
            s->mv[0][0][1]      =
            s->last_mv[0][0][1] =
            s->last_mv[0][1][1] = mpeg_decode_motion(s, s->mpeg_f_code[0][1],
                                                     s->last_mv[0][0][1]);

            skip_bits1(&s->gb); /* marker */
        } else {
            /* reset mv prediction */
            memset(s->last_mv, 0, sizeof(s->last_mv));
        }
        s->mb_intra = 1;
        // if 1, we memcpy blocks in xvmcvideo
        if ((CONFIG_MPEG1_XVMC_HWACCEL || CONFIG_MPEG2_XVMC_HWACCEL) && s->pack_pblocks)
            ff_xvmc_pack_pblocks(s, -1); // inter are always full blocks

        if (s->codec_id == AV_CODEC_ID_MPEG2VIDEO) {
            if (s->flags2 & CODEC_FLAG2_FAST) {
                for (i = 0; i < 6; i++)
                    mpeg2_fast_decode_block_intra(s, *s->pblocks[i], i);
            } else {
                for (i = 0; i < mb_block_count; i++)
                    if (mpeg2_decode_block_intra(s, *s->pblocks[i], i) < 0)
                        return -1;
            }
        } else {
            for (i = 0; i < 6; i++)
                if (mpeg1_decode_block_intra(s, *s->pblocks[i], i) < 0)
                    return -1;
        }
    } else {
        if (mb_type & MB_TYPE_ZERO_MV) {
            av_assert2(mb_type & MB_TYPE_CBP);

            s->mv_dir = MV_DIR_FORWARD;
            if (s->picture_structure == PICT_FRAME) {
                if (s->picture_structure == PICT_FRAME
                    && !s->frame_pred_frame_dct)
                    s->interlaced_dct = get_bits1(&s->gb);
                s->mv_type = MV_TYPE_16X16;
            } else {
                s->mv_type            = MV_TYPE_FIELD;
                mb_type              |= MB_TYPE_INTERLACED;
                s->field_select[0][0] = s->picture_structure - 1;
            }

            if (IS_QUANT(mb_type))
                s->qscale = get_qscale(s);

            s->last_mv[0][0][0] = 0;
            s->last_mv[0][0][1] = 0;
            s->last_mv[0][1][0] = 0;
            s->last_mv[0][1][1] = 0;
            s->mv[0][0][0]      = 0;
            s->mv[0][0][1]      = 0;
        } else {
            av_assert2(mb_type & MB_TYPE_L0L1);
            // FIXME decide if MBs in field pictures are MB_TYPE_INTERLACED
            /* get additional motion vector type */
            if (s->picture_structure == PICT_FRAME && s->frame_pred_frame_dct) {
                motion_type = MT_FRAME;
            } else {
                motion_type = get_bits(&s->gb, 2);
                if (s->picture_structure == PICT_FRAME && HAS_CBP(mb_type))
                    s->interlaced_dct = get_bits1(&s->gb);
            }

            if (IS_QUANT(mb_type))
                s->qscale = get_qscale(s);

            /* motion vectors */
            s->mv_dir = (mb_type >> 13) & 3;
            av_dlog(s->avctx, "motion_type=%d\n", motion_type);
            switch (motion_type) {
            case MT_FRAME: /* or MT_16X8 */
                if (s->picture_structure == PICT_FRAME) {
                    mb_type   |= MB_TYPE_16x16;
                    s->mv_type = MV_TYPE_16X16;
                    for (i = 0; i < 2; i++) {
                        if (USES_LIST(mb_type, i)) {
                            /* MT_FRAME */
                            s->mv[i][0][0]      =
                            s->last_mv[i][0][0] =
                            s->last_mv[i][1][0] =
                                mpeg_decode_motion(s, s->mpeg_f_code[i][0],
                                                   s->last_mv[i][0][0]);
                            s->mv[i][0][1]      =
                            s->last_mv[i][0][1] =
                            s->last_mv[i][1][1] =
                                mpeg_decode_motion(s, s->mpeg_f_code[i][1],
                                                   s->last_mv[i][0][1]);
                            /* full_pel: only for MPEG-1 */
                            if (s->full_pel[i]) {
                                s->mv[i][0][0] <<= 1;
                                s->mv[i][0][1] <<= 1;
                            }
                        }
                    }
                } else {
                    mb_type   |= MB_TYPE_16x8 | MB_TYPE_INTERLACED;
                    s->mv_type = MV_TYPE_16X8;
                    for (i = 0; i < 2; i++) {
                        if (USES_LIST(mb_type, i)) {
                            /* MT_16X8 */
                            for (j = 0; j < 2; j++) {
                                s->field_select[i][j] = get_bits1(&s->gb);
                                for (k = 0; k < 2; k++) {
                                    val = mpeg_decode_motion(s, s->mpeg_f_code[i][k],
                                                             s->last_mv[i][j][k]);
                                    s->last_mv[i][j][k] = val;
                                    s->mv[i][j][k]      = val;
                                }
                            }
                        }
                    }
                }
                break;
            case MT_FIELD:
                s->mv_type = MV_TYPE_FIELD;
                if (s->picture_structure == PICT_FRAME) {
                    mb_type |= MB_TYPE_16x8 | MB_TYPE_INTERLACED;
                    for (i = 0; i < 2; i++) {
                        if (USES_LIST(mb_type, i)) {
                            for (j = 0; j < 2; j++) {
                                s->field_select[i][j] = get_bits1(&s->gb);
                                val = mpeg_decode_motion(s, s->mpeg_f_code[i][0],
                                                         s->last_mv[i][j][0]);
                                s->last_mv[i][j][0] = val;
                                s->mv[i][j][0]      = val;
                                av_dlog(s->avctx, "fmx=%d\n", val);
                                val = mpeg_decode_motion(s, s->mpeg_f_code[i][1],
                                                         s->last_mv[i][j][1] >> 1);
                                s->last_mv[i][j][1] = val << 1;
                                s->mv[i][j][1]      = val;
                                av_dlog(s->avctx, "fmy=%d\n", val);
                            }
                        }
                    }
                } else {
                    av_assert0(!s->progressive_sequence);
                    mb_type |= MB_TYPE_16x16 | MB_TYPE_INTERLACED;
                    for (i = 0; i < 2; i++) {
                        if (USES_LIST(mb_type, i)) {
                            s->field_select[i][0] = get_bits1(&s->gb);
                            for (k = 0; k < 2; k++) {
                                val = mpeg_decode_motion(s, s->mpeg_f_code[i][k],
                                                         s->last_mv[i][0][k]);
                                s->last_mv[i][0][k] = val;
                                s->last_mv[i][1][k] = val;
                                s->mv[i][0][k]      = val;
                            }
                        }
                    }
                }
                break;
            case MT_DMV:
                if (s->progressive_sequence){
                    av_log(s->avctx, AV_LOG_ERROR, "MT_DMV in progressive_sequence\n");
                    return -1;
                }
                s->mv_type = MV_TYPE_DMV;
                for (i = 0; i < 2; i++) {
                    if (USES_LIST(mb_type, i)) {
                        int dmx, dmy, mx, my, m;
                        const int my_shift = s->picture_structure == PICT_FRAME;

                        mx = mpeg_decode_motion(s, s->mpeg_f_code[i][0],
                                                s->last_mv[i][0][0]);
                        s->last_mv[i][0][0] = mx;
                        s->last_mv[i][1][0] = mx;
                        dmx = get_dmv(s);
                        my  = mpeg_decode_motion(s, s->mpeg_f_code[i][1],
                                                 s->last_mv[i][0][1] >> my_shift);
                        dmy = get_dmv(s);


                        s->last_mv[i][0][1] = my << my_shift;
                        s->last_mv[i][1][1] = my << my_shift;

                        s->mv[i][0][0] = mx;
                        s->mv[i][0][1] = my;
                        s->mv[i][1][0] = mx; // not used
                        s->mv[i][1][1] = my; // not used

                        if (s->picture_structure == PICT_FRAME) {
                            mb_type |= MB_TYPE_16x16 | MB_TYPE_INTERLACED;

                            // m = 1 + 2 * s->top_field_first;
                            m = s->top_field_first ? 1 : 3;

                            /* top -> top pred */
                            s->mv[i][2][0] = ((mx * m + (mx > 0)) >> 1) + dmx;
                            s->mv[i][2][1] = ((my * m + (my > 0)) >> 1) + dmy - 1;
                            m = 4 - m;
                            s->mv[i][3][0] = ((mx * m + (mx > 0)) >> 1) + dmx;
                            s->mv[i][3][1] = ((my * m + (my > 0)) >> 1) + dmy + 1;
                        } else {
                            mb_type |= MB_TYPE_16x16;

                            s->mv[i][2][0] = ((mx + (mx > 0)) >> 1) + dmx;
                            s->mv[i][2][1] = ((my + (my > 0)) >> 1) + dmy;
                            if (s->picture_structure == PICT_TOP_FIELD)
                                s->mv[i][2][1]--;
                            else
                                s->mv[i][2][1]++;
                        }
                    }
                }
                break;
            default:
                av_log(s->avctx, AV_LOG_ERROR,
                       "00 motion_type at %d %d\n", s->mb_x, s->mb_y);
                return -1;
            }
        }

        s->mb_intra = 0;
        if (HAS_CBP(mb_type)) {
            s->dsp.clear_blocks(s->block[0]);

            cbp = get_vlc2(&s->gb, ff_mb_pat_vlc.table, MB_PAT_VLC_BITS, 1);
            if (mb_block_count > 6) {
                cbp <<= mb_block_count - 6;
                cbp  |= get_bits(&s->gb, mb_block_count - 6);
                s->dsp.clear_blocks(s->block[6]);
            }
            if (cbp <= 0) {
                av_log(s->avctx, AV_LOG_ERROR,
                       "invalid cbp %d at %d %d\n", cbp, s->mb_x, s->mb_y);
                return -1;
            }

            // if 1, we memcpy blocks in xvmcvideo
            if ((CONFIG_MPEG1_XVMC_HWACCEL || CONFIG_MPEG2_XVMC_HWACCEL) && s->pack_pblocks)
                ff_xvmc_pack_pblocks(s, cbp);

            if (s->codec_id == AV_CODEC_ID_MPEG2VIDEO) {
                if (s->flags2 & CODEC_FLAG2_FAST) {
                    for (i = 0; i < 6; i++) {
                        if (cbp & 32)
                            mpeg2_fast_decode_block_non_intra(s, *s->pblocks[i], i);
                        else
                            s->block_last_index[i] = -1;
                        cbp += cbp;
                    }
                } else {
                    cbp <<= 12 - mb_block_count;

                    for (i = 0; i < mb_block_count; i++) {
                        if (cbp & (1 << 11)) {
                            if (mpeg2_decode_block_non_intra(s, *s->pblocks[i], i) < 0)
                                return -1;
                        } else {
                            s->block_last_index[i] = -1;
                        }
                        cbp += cbp;
                    }
                }
            } else {
                if (s->flags2 & CODEC_FLAG2_FAST) {
                    for (i = 0; i < 6; i++) {
                        if (cbp & 32)
                            mpeg1_fast_decode_block_inter(s, *s->pblocks[i], i);
                        else
                            s->block_last_index[i] = -1;
                        cbp += cbp;
                    }
                } else {
                    for (i = 0; i < 6; i++) {
                        if (cbp & 32) {
                            if (mpeg1_decode_block_inter(s, *s->pblocks[i], i) < 0)
                                return -1;
                        } else {
                            s->block_last_index[i] = -1;
                        }
                        cbp += cbp;
                    }
                }
            }
        } else {
            for (i = 0; i < 12; i++)
                s->block_last_index[i] = -1;
        }
    }

    s->current_picture.mb_type[s->mb_x + s->mb_y * s->mb_stride] = mb_type;

    return 0;
}

static av_cold int mpeg_decode_init(AVCodecContext *avctx)
{
    Mpeg1Context *s    = avctx->priv_data;
    MpegEncContext *s2 = &s->mpeg_enc_ctx;
    int i;

    /* we need some permutation to store matrices,
     * until MPV_common_init() sets the real permutation. */
    for (i = 0; i < 64; i++)
        s2->dsp.idct_permutation[i] = i;

    ff_MPV_decode_defaults(s2);

    s->mpeg_enc_ctx.avctx  = avctx;
    s->mpeg_enc_ctx.flags  = avctx->flags;
    s->mpeg_enc_ctx.flags2 = avctx->flags2;
    ff_mpeg12_common_init(&s->mpeg_enc_ctx);
    ff_mpeg12_init_vlcs();

    s->mpeg_enc_ctx_allocated      = 0;
    s->mpeg_enc_ctx.picture_number = 0;
    s->repeat_field                = 0;
    s->mpeg_enc_ctx.codec_id       = avctx->codec->id;
    avctx->color_range             = AVCOL_RANGE_MPEG;
    if (avctx->codec->id == AV_CODEC_ID_MPEG1VIDEO)
        avctx->chroma_sample_location = AVCHROMA_LOC_CENTER;
    else
        avctx->chroma_sample_location = AVCHROMA_LOC_LEFT;
    return 0;
}

static int mpeg_decode_update_thread_context(AVCodecContext *avctx,
                                             const AVCodecContext *avctx_from)
{
    Mpeg1Context *ctx = avctx->priv_data, *ctx_from = avctx_from->priv_data;
    MpegEncContext *s = &ctx->mpeg_enc_ctx, *s1 = &ctx_from->mpeg_enc_ctx;
    int err;

    if (avctx == avctx_from               ||
        !ctx_from->mpeg_enc_ctx_allocated ||
        !s1->context_initialized)
        return 0;

    err = ff_mpeg_update_thread_context(avctx, avctx_from);
    if (err)
        return err;

    if (!ctx->mpeg_enc_ctx_allocated)
        memcpy(s + 1, s1 + 1, sizeof(Mpeg1Context) - sizeof(MpegEncContext));

    if (!(s->pict_type == AV_PICTURE_TYPE_B || s->low_delay))
        s->picture_number++;

    return 0;
}

static void quant_matrix_rebuild(uint16_t *matrix, const uint8_t *old_perm,
                                 const uint8_t *new_perm)
{
    uint16_t temp_matrix[64];
    int i;

    memcpy(temp_matrix, matrix, 64 * sizeof(uint16_t));

    for (i = 0; i < 64; i++)
        matrix[new_perm[i]] = temp_matrix[old_perm[i]];
}

static const enum AVPixelFormat mpeg1_hwaccel_pixfmt_list_420[] = {
#if CONFIG_MPEG1_XVMC_HWACCEL
    AV_PIX_FMT_XVMC,
#endif
#if CONFIG_MPEG1_VDPAU_HWACCEL
    AV_PIX_FMT_VDPAU_MPEG1,
    AV_PIX_FMT_VDPAU,
#endif
    AV_PIX_FMT_YUV420P,
    AV_PIX_FMT_NONE
};

static const enum AVPixelFormat mpeg2_hwaccel_pixfmt_list_420[] = {
#if CONFIG_MPEG2_XVMC_HWACCEL
    AV_PIX_FMT_XVMC,
#endif
#if CONFIG_MPEG2_VDPAU_HWACCEL
    AV_PIX_FMT_VDPAU_MPEG2,
    AV_PIX_FMT_VDPAU,
#endif
#if CONFIG_MPEG2_DXVA2_HWACCEL
    AV_PIX_FMT_DXVA2_VLD,
#endif
#if CONFIG_MPEG2_VAAPI_HWACCEL
    AV_PIX_FMT_VAAPI_VLD,
#endif
    AV_PIX_FMT_YUV420P,
    AV_PIX_FMT_NONE
};

static inline int uses_vdpau(AVCodecContext *avctx) {
    return avctx->pix_fmt == AV_PIX_FMT_VDPAU_MPEG1 || avctx->pix_fmt == AV_PIX_FMT_VDPAU_MPEG2;
}

static enum AVPixelFormat mpeg_get_pixelformat(AVCodecContext *avctx)
{
    Mpeg1Context *s1  = avctx->priv_data;
    MpegEncContext *s = &s1->mpeg_enc_ctx;

    if (s->chroma_format < 2)
        return ff_thread_get_format(avctx,
                                avctx->codec_id == AV_CODEC_ID_MPEG1VIDEO ?
                                mpeg1_hwaccel_pixfmt_list_420 :
                                mpeg2_hwaccel_pixfmt_list_420);
    else if (s->chroma_format == 2)
        return AV_PIX_FMT_YUV422P;
    else
        return AV_PIX_FMT_YUV444P;
}

static void setup_hwaccel_for_pixfmt(AVCodecContext *avctx)
{
    avctx->hwaccel = ff_find_hwaccel(avctx);
    // until then pix_fmt may be changed right after codec init
    if (avctx->hwaccel || uses_vdpau(avctx))
        if (avctx->idct_algo == FF_IDCT_AUTO)
            avctx->idct_algo = FF_IDCT_SIMPLE;

    if (avctx->hwaccel && avctx->pix_fmt == AV_PIX_FMT_XVMC) {
        Mpeg1Context *s1 = avctx->priv_data;
        MpegEncContext *s = &s1->mpeg_enc_ctx;

        s->pack_pblocks = 1;
#if FF_API_XVMC
        avctx->xvmc_acceleration = 2;
#endif /* FF_API_XVMC */
    }
}

/* Call this function when we know all parameters.
 * It may be called in different places for MPEG-1 and MPEG-2. */
static int mpeg_decode_postinit(AVCodecContext *avctx)
{
    Mpeg1Context *s1  = avctx->priv_data;
    MpegEncContext *s = &s1->mpeg_enc_ctx;
    uint8_t old_permutation[64];
    int ret;

    if ((s1->mpeg_enc_ctx_allocated == 0)                   ||
        avctx->coded_width       != s->width                ||
        avctx->coded_height      != s->height               ||
        s1->save_width           != s->width                ||
        s1->save_height          != s->height               ||
        s1->save_aspect_info     != s->aspect_ratio_info    ||
        (s1->save_progressive_seq != s->progressive_sequence && (s->height&31)) ||
        0) {
        if (s1->mpeg_enc_ctx_allocated) {
            ParseContext pc = s->parse_context;
            s->parse_context.buffer = 0;
            ff_MPV_common_end(s);
            s->parse_context = pc;
            s1->mpeg_enc_ctx_allocated = 0;
        }

        if ((s->width == 0) || (s->height == 0))
            return -2;

        ret = ff_set_dimensions(avctx, s->width, s->height);
        if (ret < 0)
            return ret;

        if (avctx->codec_id == AV_CODEC_ID_MPEG2VIDEO && s->bit_rate) {
            avctx->rc_max_rate = s->bit_rate;
        } else if (avctx->codec_id == AV_CODEC_ID_MPEG1VIDEO && s->bit_rate &&
                   (s->bit_rate != 0x3FFFF*400 || s->vbv_delay != 0xFFFF)) {
            avctx->bit_rate = s->bit_rate;
        }
        s1->save_aspect_info     = s->aspect_ratio_info;
        s1->save_width           = s->width;
        s1->save_height          = s->height;
        s1->save_progressive_seq = s->progressive_sequence;

        /* low_delay may be forced, in this case we will have B-frames
         * that behave like P-frames. */
        avctx->has_b_frames = !s->low_delay;

        if (avctx->codec_id == AV_CODEC_ID_MPEG1VIDEO) {
            // MPEG-1 fps
            avctx->time_base.den = ff_mpeg12_frame_rate_tab[s->frame_rate_index].num;
            avctx->time_base.num = ff_mpeg12_frame_rate_tab[s->frame_rate_index].den;
            // MPEG-1 aspect
            avctx->sample_aspect_ratio = av_d2q(1.0 / ff_mpeg1_aspect[s->aspect_ratio_info], 255);
            avctx->ticks_per_frame     = 1;
        } else { // MPEG-2
            // MPEG-2 fps
            av_reduce(&s->avctx->time_base.den,
                      &s->avctx->time_base.num,
                      ff_mpeg12_frame_rate_tab[s->frame_rate_index].num * s1->frame_rate_ext.num * 2,
                      ff_mpeg12_frame_rate_tab[s->frame_rate_index].den * s1->frame_rate_ext.den,
                      1 << 30);
            avctx->ticks_per_frame = 2;
            // MPEG-2 aspect
            if (s->aspect_ratio_info > 1) {
                AVRational dar =
                    av_mul_q(av_div_q(ff_mpeg2_aspect[s->aspect_ratio_info],
                                      (AVRational) { s1->pan_scan.width,
                                                     s1->pan_scan.height }),
                             (AVRational) { s->width, s->height });

                /* We ignore the spec here and guess a bit as reality does not
                 * match the spec, see for example res_change_ffmpeg_aspect.ts
                 * and sequence-display-aspect.mpg.
                 * issue1613, 621, 562 */
                if ((s1->pan_scan.width == 0) || (s1->pan_scan.height == 0) ||
                    (av_cmp_q(dar, (AVRational) { 4, 3 }) &&
                     av_cmp_q(dar, (AVRational) { 16, 9 }))) {
                    s->avctx->sample_aspect_ratio =
                        av_div_q(ff_mpeg2_aspect[s->aspect_ratio_info],
                                 (AVRational) { s->width, s->height });
                } else {
                    s->avctx->sample_aspect_ratio =
                        av_div_q(ff_mpeg2_aspect[s->aspect_ratio_info],
                                 (AVRational) { s1->pan_scan.width, s1->pan_scan.height });
// issue1613 4/3 16/9 -> 16/9
// res_change_ffmpeg_aspect.ts 4/3 225/44 ->4/3
// widescreen-issue562.mpg 4/3 16/9 -> 16/9
//                    s->avctx->sample_aspect_ratio = av_mul_q(s->avctx->sample_aspect_ratio, (AVRational) {s->width, s->height});
                    av_dlog(avctx, "A %d/%d\n",
                            ff_mpeg2_aspect[s->aspect_ratio_info].num,
                            ff_mpeg2_aspect[s->aspect_ratio_info].den);
                    av_dlog(avctx, "B %d/%d\n", s->avctx->sample_aspect_ratio.num,
                            s->avctx->sample_aspect_ratio.den);
                }
            } else {
                s->avctx->sample_aspect_ratio =
                    ff_mpeg2_aspect[s->aspect_ratio_info];
            }
        } // MPEG-2

        avctx->pix_fmt = mpeg_get_pixelformat(avctx);
<<<<<<< HEAD
        setup_hwaccel_for_pixfmt(avctx);
=======
        // until then pix_fmt may be changed right after codec init
#if FF_API_XVMC
        if ((avctx->pix_fmt == AV_PIX_FMT_XVMC_MPEG2_IDCT ||
             avctx->hwaccel) && avctx->idct_algo == FF_IDCT_AUTO)
#else
        if (avctx->hwaccel && avctx->idct_algo == FF_IDCT_AUTO)
#endif /* FF_API_XVMC */
            avctx->idct_algo = FF_IDCT_SIMPLE;
>>>>>>> 5c1d7246

        /* Quantization matrices may need reordering
         * if DCT permutation is changed. */
        memcpy(old_permutation, s->dsp.idct_permutation, 64 * sizeof(uint8_t));

        if (ff_MPV_common_init(s) < 0)
            return -2;

        quant_matrix_rebuild(s->intra_matrix,        old_permutation, s->dsp.idct_permutation);
        quant_matrix_rebuild(s->inter_matrix,        old_permutation, s->dsp.idct_permutation);
        quant_matrix_rebuild(s->chroma_intra_matrix, old_permutation, s->dsp.idct_permutation);
        quant_matrix_rebuild(s->chroma_inter_matrix, old_permutation, s->dsp.idct_permutation);

        s1->mpeg_enc_ctx_allocated = 1;
    }
    return 0;
}

static int mpeg1_decode_picture(AVCodecContext *avctx, const uint8_t *buf,
                                int buf_size)
{
    Mpeg1Context *s1  = avctx->priv_data;
    MpegEncContext *s = &s1->mpeg_enc_ctx;
    int ref, f_code, vbv_delay;

    init_get_bits(&s->gb, buf, buf_size * 8);

    ref = get_bits(&s->gb, 10); /* temporal ref */
    s->pict_type = get_bits(&s->gb, 3);
    if (s->pict_type == 0 || s->pict_type > 3)
        return -1;

    vbv_delay = get_bits(&s->gb, 16);
    s->vbv_delay = vbv_delay;
    if (s->pict_type == AV_PICTURE_TYPE_P ||
        s->pict_type == AV_PICTURE_TYPE_B) {
        s->full_pel[0] = get_bits1(&s->gb);
        f_code = get_bits(&s->gb, 3);
        if (f_code == 0 && (avctx->err_recognition & (AV_EF_BITSTREAM|AV_EF_COMPLIANT)))
            return -1;
        f_code += !f_code;
        s->mpeg_f_code[0][0] = f_code;
        s->mpeg_f_code[0][1] = f_code;
    }
    if (s->pict_type == AV_PICTURE_TYPE_B) {
        s->full_pel[1] = get_bits1(&s->gb);
        f_code = get_bits(&s->gb, 3);
        if (f_code == 0 && (avctx->err_recognition & (AV_EF_BITSTREAM|AV_EF_COMPLIANT)))
            return -1;
        f_code += !f_code;
        s->mpeg_f_code[1][0] = f_code;
        s->mpeg_f_code[1][1] = f_code;
    }
    s->current_picture.f->pict_type = s->pict_type;
    s->current_picture.f->key_frame = s->pict_type == AV_PICTURE_TYPE_I;

    if (avctx->debug & FF_DEBUG_PICT_INFO)
        av_log(avctx, AV_LOG_DEBUG,
               "vbv_delay %d, ref %d type:%d\n", vbv_delay, ref, s->pict_type);

    s->y_dc_scale = 8;
    s->c_dc_scale = 8;
    return 0;
}

static void mpeg_decode_sequence_extension(Mpeg1Context *s1)
{
    MpegEncContext *s = &s1->mpeg_enc_ctx;
    int horiz_size_ext, vert_size_ext;
    int bit_rate_ext;

    skip_bits(&s->gb, 1); /* profile and level esc*/
    s->avctx->profile       = get_bits(&s->gb, 3);
    s->avctx->level         = get_bits(&s->gb, 4);
    s->progressive_sequence = get_bits1(&s->gb);   /* progressive_sequence */
    s->chroma_format        = get_bits(&s->gb, 2); /* chroma_format 1=420, 2=422, 3=444 */
    horiz_size_ext          = get_bits(&s->gb, 2);
    vert_size_ext           = get_bits(&s->gb, 2);
    s->width  |= (horiz_size_ext << 12);
    s->height |= (vert_size_ext  << 12);
    bit_rate_ext = get_bits(&s->gb, 12);  /* XXX: handle it */
    s->bit_rate += (bit_rate_ext << 18) * 400;
    skip_bits1(&s->gb); /* marker */
    s->avctx->rc_buffer_size += get_bits(&s->gb, 8) * 1024 * 16 << 10;

    s->low_delay = get_bits1(&s->gb);
    if (s->flags & CODEC_FLAG_LOW_DELAY)
        s->low_delay = 1;

    s1->frame_rate_ext.num = get_bits(&s->gb, 2) + 1;
    s1->frame_rate_ext.den = get_bits(&s->gb, 5) + 1;

    av_dlog(s->avctx, "sequence extension\n");
    s->codec_id = s->avctx->codec_id = AV_CODEC_ID_MPEG2VIDEO;

    if (s->avctx->debug & FF_DEBUG_PICT_INFO)
        av_log(s->avctx, AV_LOG_DEBUG,
               "profile: %d, level: %d ps: %d cf:%d vbv buffer: %d, bitrate:%d\n",
               s->avctx->profile, s->avctx->level, s->progressive_sequence, s->chroma_format,
               s->avctx->rc_buffer_size, s->bit_rate);
}

static void mpeg_decode_sequence_display_extension(Mpeg1Context *s1)
{
    MpegEncContext *s = &s1->mpeg_enc_ctx;
    int color_description, w, h;

    skip_bits(&s->gb, 3); /* video format */
    color_description = get_bits1(&s->gb);
    if (color_description) {
        s->avctx->color_primaries = get_bits(&s->gb, 8);
        s->avctx->color_trc       = get_bits(&s->gb, 8);
        s->avctx->colorspace      = get_bits(&s->gb, 8);
    }
    w = get_bits(&s->gb, 14);
    skip_bits(&s->gb, 1); // marker
    h = get_bits(&s->gb, 14);
    // remaining 3 bits are zero padding

    s1->pan_scan.width  = 16 * w;
    s1->pan_scan.height = 16 * h;

    if (s->avctx->debug & FF_DEBUG_PICT_INFO)
        av_log(s->avctx, AV_LOG_DEBUG, "sde w:%d, h:%d\n", w, h);
}

static void mpeg_decode_picture_display_extension(Mpeg1Context *s1)
{
    MpegEncContext *s = &s1->mpeg_enc_ctx;
    int i, nofco;

    nofco = 1;
    if (s->progressive_sequence) {
        if (s->repeat_first_field) {
            nofco++;
            if (s->top_field_first)
                nofco++;
        }
    } else {
        if (s->picture_structure == PICT_FRAME) {
            nofco++;
            if (s->repeat_first_field)
                nofco++;
        }
    }
    for (i = 0; i < nofco; i++) {
        s1->pan_scan.position[i][0] = get_sbits(&s->gb, 16);
        skip_bits(&s->gb, 1); // marker
        s1->pan_scan.position[i][1] = get_sbits(&s->gb, 16);
        skip_bits(&s->gb, 1); // marker
    }

    if (s->avctx->debug & FF_DEBUG_PICT_INFO)
        av_log(s->avctx, AV_LOG_DEBUG,
               "pde (%"PRId16",%"PRId16") (%"PRId16",%"PRId16") (%"PRId16",%"PRId16")\n",
               s1->pan_scan.position[0][0], s1->pan_scan.position[0][1],
               s1->pan_scan.position[1][0], s1->pan_scan.position[1][1],
               s1->pan_scan.position[2][0], s1->pan_scan.position[2][1]);
}

static int load_matrix(MpegEncContext *s, uint16_t matrix0[64],
                       uint16_t matrix1[64], int intra)
{
    int i;

    for (i = 0; i < 64; i++) {
        int j = s->dsp.idct_permutation[ff_zigzag_direct[i]];
        int v = get_bits(&s->gb, 8);
        if (v == 0) {
            av_log(s->avctx, AV_LOG_ERROR, "matrix damaged\n");
            return -1;
        }
        if (intra && i == 0 && v != 8) {
            av_log(s->avctx, AV_LOG_DEBUG, "intra matrix specifies invalid DC quantizer %d, ignoring\n", v);
            v = 8; // needed by pink.mpg / issue1046
        }
        matrix0[j] = v;
        if (matrix1)
            matrix1[j] = v;
    }
    return 0;
}

static void mpeg_decode_quant_matrix_extension(MpegEncContext *s)
{
    av_dlog(s->avctx, "matrix extension\n");

    if (get_bits1(&s->gb))
        load_matrix(s, s->chroma_intra_matrix, s->intra_matrix, 1);
    if (get_bits1(&s->gb))
        load_matrix(s, s->chroma_inter_matrix, s->inter_matrix, 0);
    if (get_bits1(&s->gb))
        load_matrix(s, s->chroma_intra_matrix, NULL, 1);
    if (get_bits1(&s->gb))
        load_matrix(s, s->chroma_inter_matrix, NULL, 0);
}

static void mpeg_decode_picture_coding_extension(Mpeg1Context *s1)
{
    MpegEncContext *s = &s1->mpeg_enc_ctx;

    s->full_pel[0]       = s->full_pel[1] = 0;
    s->mpeg_f_code[0][0] = get_bits(&s->gb, 4);
    s->mpeg_f_code[0][1] = get_bits(&s->gb, 4);
    s->mpeg_f_code[1][0] = get_bits(&s->gb, 4);
    s->mpeg_f_code[1][1] = get_bits(&s->gb, 4);
    if (!s->pict_type && s1->mpeg_enc_ctx_allocated) {
        av_log(s->avctx, AV_LOG_ERROR,
               "Missing picture start code, guessing missing values\n");
        if (s->mpeg_f_code[1][0] == 15 && s->mpeg_f_code[1][1] == 15) {
            if (s->mpeg_f_code[0][0] == 15 && s->mpeg_f_code[0][1] == 15)
                s->pict_type = AV_PICTURE_TYPE_I;
            else
                s->pict_type = AV_PICTURE_TYPE_P;
        } else
            s->pict_type = AV_PICTURE_TYPE_B;
        s->current_picture.f->pict_type = s->pict_type;
        s->current_picture.f->key_frame = s->pict_type == AV_PICTURE_TYPE_I;
    }
    s->mpeg_f_code[0][0] += !s->mpeg_f_code[0][0];
    s->mpeg_f_code[0][1] += !s->mpeg_f_code[0][1];
    s->mpeg_f_code[1][0] += !s->mpeg_f_code[1][0];
    s->mpeg_f_code[1][1] += !s->mpeg_f_code[1][1];

    s->intra_dc_precision         = get_bits(&s->gb, 2);
    s->picture_structure          = get_bits(&s->gb, 2);
    s->top_field_first            = get_bits1(&s->gb);
    s->frame_pred_frame_dct       = get_bits1(&s->gb);
    s->concealment_motion_vectors = get_bits1(&s->gb);
    s->q_scale_type               = get_bits1(&s->gb);
    s->intra_vlc_format           = get_bits1(&s->gb);
    s->alternate_scan             = get_bits1(&s->gb);
    s->repeat_first_field         = get_bits1(&s->gb);
    s->chroma_420_type            = get_bits1(&s->gb);
    s->progressive_frame          = get_bits1(&s->gb);

    if (s->alternate_scan) {
        ff_init_scantable(s->dsp.idct_permutation, &s->inter_scantable, ff_alternate_vertical_scan);
        ff_init_scantable(s->dsp.idct_permutation, &s->intra_scantable, ff_alternate_vertical_scan);
    } else {
        ff_init_scantable(s->dsp.idct_permutation, &s->inter_scantable, ff_zigzag_direct);
        ff_init_scantable(s->dsp.idct_permutation, &s->intra_scantable, ff_zigzag_direct);
    }

    /* composite display not parsed */
    av_dlog(s->avctx, "intra_dc_precision=%d\n", s->intra_dc_precision);
    av_dlog(s->avctx, "picture_structure=%d\n", s->picture_structure);
    av_dlog(s->avctx, "top field first=%d\n", s->top_field_first);
    av_dlog(s->avctx, "repeat first field=%d\n", s->repeat_first_field);
    av_dlog(s->avctx, "conceal=%d\n", s->concealment_motion_vectors);
    av_dlog(s->avctx, "intra_vlc_format=%d\n", s->intra_vlc_format);
    av_dlog(s->avctx, "alternate_scan=%d\n", s->alternate_scan);
    av_dlog(s->avctx, "frame_pred_frame_dct=%d\n", s->frame_pred_frame_dct);
    av_dlog(s->avctx, "progressive_frame=%d\n", s->progressive_frame);
}

static int mpeg_field_start(MpegEncContext *s, const uint8_t *buf, int buf_size)
{
    AVCodecContext *avctx = s->avctx;
    Mpeg1Context *s1      = (Mpeg1Context *) s;

    /* start frame decoding */
    if (s->first_field || s->picture_structure == PICT_FRAME) {
        AVFrameSideData *pan_scan;

        if (ff_MPV_frame_start(s, avctx) < 0)
            return -1;

        ff_mpeg_er_frame_start(s);

        /* first check if we must repeat the frame */
        s->current_picture_ptr->f->repeat_pict = 0;
        if (s->repeat_first_field) {
            if (s->progressive_sequence) {
                if (s->top_field_first)
                    s->current_picture_ptr->f->repeat_pict = 4;
                else
                    s->current_picture_ptr->f->repeat_pict = 2;
            } else if (s->progressive_frame) {
                s->current_picture_ptr->f->repeat_pict = 1;
            }
        }

        pan_scan = av_frame_new_side_data(s->current_picture_ptr->f,
                                          AV_FRAME_DATA_PANSCAN,
                                          sizeof(s1->pan_scan));
        if (!pan_scan)
            return AVERROR(ENOMEM);
        memcpy(pan_scan->data, &s1->pan_scan, sizeof(s1->pan_scan));

        if (s1->a53_caption) {
            AVFrameSideData *sd = av_frame_new_side_data(
                s->current_picture_ptr->f, AV_FRAME_DATA_A53_CC,
                s1->a53_caption_size);
            if (sd)
                memcpy(sd->data, s1->a53_caption, s1->a53_caption_size);
            av_freep(&s1->a53_caption);
        }

        if (s1->has_stereo3d) {
            AVStereo3D *stereo = av_stereo3d_create_side_data(s->current_picture_ptr->f);
            if (!stereo)
                return AVERROR(ENOMEM);

            *stereo = s1->stereo3d;
            s1->has_stereo3d = 0;
        }
        if (HAVE_THREADS && (avctx->active_thread_type & FF_THREAD_FRAME))
            ff_thread_finish_setup(avctx);
    } else { // second field
        int i;

        if (!s->current_picture_ptr) {
            av_log(s->avctx, AV_LOG_ERROR, "first field missing\n");
            return -1;
        }

        if (s->avctx->hwaccel &&
            (s->avctx->slice_flags & SLICE_FLAG_ALLOW_FIELD)) {
            if (s->avctx->hwaccel->end_frame(s->avctx) < 0)
                av_log(avctx, AV_LOG_ERROR,
                       "hardware accelerator failed to decode first field\n");
        }

        for (i = 0; i < 4; i++) {
            s->current_picture.f->data[i] = s->current_picture_ptr->f->data[i];
            if (s->picture_structure == PICT_BOTTOM_FIELD)
                s->current_picture.f->data[i] +=
                    s->current_picture_ptr->f->linesize[i];
        }
    }

    if (avctx->hwaccel) {
        if (avctx->hwaccel->start_frame(avctx, buf, buf_size) < 0)
            return -1;
    }

    return 0;
}

#define DECODE_SLICE_ERROR -1
#define DECODE_SLICE_OK     0

/**
 * Decode a slice.
 * MpegEncContext.mb_y must be set to the MB row from the startcode.
 * @return DECODE_SLICE_ERROR if the slice is damaged,
 *         DECODE_SLICE_OK if this slice is OK
 */
static int mpeg_decode_slice(MpegEncContext *s, int mb_y,
                             const uint8_t **buf, int buf_size)
{
    AVCodecContext *avctx = s->avctx;
    const int lowres      = s->avctx->lowres;
    const int field_pic   = s->picture_structure != PICT_FRAME;

    s->resync_mb_x =
    s->resync_mb_y = -1;

    av_assert0(mb_y < s->mb_height);

    init_get_bits(&s->gb, *buf, buf_size * 8);
    if (s->codec_id != AV_CODEC_ID_MPEG1VIDEO && s->mb_height > 2800/16)
        skip_bits(&s->gb, 3);

    ff_mpeg1_clean_buffers(s);
    s->interlaced_dct = 0;

    s->qscale = get_qscale(s);

    if (s->qscale == 0) {
        av_log(s->avctx, AV_LOG_ERROR, "qscale == 0\n");
        return -1;
    }

    /* extra slice info */
    if (skip_1stop_8data_bits(&s->gb) < 0)
        return AVERROR_INVALIDDATA;

    s->mb_x = 0;

    if (mb_y == 0 && s->codec_tag == AV_RL32("SLIF")) {
        skip_bits1(&s->gb);
    } else {
        while (get_bits_left(&s->gb) > 0) {
            int code = get_vlc2(&s->gb, ff_mbincr_vlc.table,
                                MBINCR_VLC_BITS, 2);
            if (code < 0) {
                av_log(s->avctx, AV_LOG_ERROR, "first mb_incr damaged\n");
                return -1;
            }
            if (code >= 33) {
                if (code == 33)
                    s->mb_x += 33;
                /* otherwise, stuffing, nothing to do */
            } else {
                s->mb_x += code;
                break;
            }
        }
    }

    if (s->mb_x >= (unsigned) s->mb_width) {
        av_log(s->avctx, AV_LOG_ERROR, "initial skip overflow\n");
        return -1;
    }

    if (avctx->hwaccel && avctx->hwaccel->decode_slice) {
        const uint8_t *buf_end, *buf_start = *buf - 4; /* include start_code */
        int start_code = -1;
        buf_end = avpriv_find_start_code(buf_start + 2, *buf + buf_size, &start_code);
        if (buf_end < *buf + buf_size)
            buf_end -= 4;
        s->mb_y = mb_y;
        if (avctx->hwaccel->decode_slice(avctx, buf_start, buf_end - buf_start) < 0)
            return DECODE_SLICE_ERROR;
        *buf = buf_end;
        return DECODE_SLICE_OK;
    }

    s->resync_mb_x = s->mb_x;
    s->resync_mb_y = s->mb_y = mb_y;
    s->mb_skip_run = 0;
    ff_init_block_index(s);

    if (s->mb_y == 0 && s->mb_x == 0 && (s->first_field || s->picture_structure == PICT_FRAME)) {
        if (s->avctx->debug & FF_DEBUG_PICT_INFO) {
            av_log(s->avctx, AV_LOG_DEBUG,
                   "qp:%d fc:%2d%2d%2d%2d %s %s %s %s %s dc:%d pstruct:%d fdct:%d cmv:%d qtype:%d ivlc:%d rff:%d %s\n",
                   s->qscale,
                   s->mpeg_f_code[0][0], s->mpeg_f_code[0][1],
                   s->mpeg_f_code[1][0], s->mpeg_f_code[1][1],
                   s->pict_type  == AV_PICTURE_TYPE_I ? "I" :
                   (s->pict_type == AV_PICTURE_TYPE_P ? "P" :
                   (s->pict_type == AV_PICTURE_TYPE_B ? "B" : "S")),
                   s->progressive_sequence ? "ps"  : "",
                   s->progressive_frame    ? "pf"  : "",
                   s->alternate_scan       ? "alt" : "",
                   s->top_field_first      ? "top" : "",
                   s->intra_dc_precision, s->picture_structure,
                   s->frame_pred_frame_dct, s->concealment_motion_vectors,
                   s->q_scale_type, s->intra_vlc_format,
                   s->repeat_first_field, s->chroma_420_type ? "420" : "");
        }
    }

    for (;;) {
        // If 1, we memcpy blocks in xvmcvideo.
        if ((CONFIG_MPEG1_XVMC_HWACCEL || CONFIG_MPEG2_XVMC_HWACCEL) && s->pack_pblocks)
            ff_xvmc_init_block(s); // set s->block

        if (mpeg_decode_mb(s, s->block) < 0)
            return -1;

        // Note motion_val is normally NULL unless we want to extract the MVs.
        if (s->current_picture.motion_val[0] && !s->encoding) {
            const int wrap = s->b8_stride;
            int xy         = s->mb_x * 2 + s->mb_y * 2 * wrap;
            int b8_xy      = 4 * (s->mb_x + s->mb_y * s->mb_stride);
            int motion_x, motion_y, dir, i;

            for (i = 0; i < 2; i++) {
                for (dir = 0; dir < 2; dir++) {
                    if (s->mb_intra ||
                        (dir == 1 && s->pict_type != AV_PICTURE_TYPE_B)) {
                        motion_x = motion_y = 0;
                    } else if (s->mv_type == MV_TYPE_16X16 ||
                               (s->mv_type == MV_TYPE_FIELD && field_pic)) {
                        motion_x = s->mv[dir][0][0];
                        motion_y = s->mv[dir][0][1];
                    } else { /* if ((s->mv_type == MV_TYPE_FIELD) || (s->mv_type == MV_TYPE_16X8)) */
                        motion_x = s->mv[dir][i][0];
                        motion_y = s->mv[dir][i][1];
                    }

                    s->current_picture.motion_val[dir][xy][0]     = motion_x;
                    s->current_picture.motion_val[dir][xy][1]     = motion_y;
                    s->current_picture.motion_val[dir][xy + 1][0] = motion_x;
                    s->current_picture.motion_val[dir][xy + 1][1] = motion_y;
                    s->current_picture.ref_index [dir][b8_xy]     =
                    s->current_picture.ref_index [dir][b8_xy + 1] = s->field_select[dir][i];
                    av_assert2(s->field_select[dir][i] == 0 ||
                               s->field_select[dir][i] == 1);
                }
                xy    += wrap;
                b8_xy += 2;
            }
        }

        s->dest[0] += 16 >> lowres;
        s->dest[1] +=(16 >> lowres) >> s->chroma_x_shift;
        s->dest[2] +=(16 >> lowres) >> s->chroma_x_shift;

        ff_MPV_decode_mb(s, s->block);

        if (++s->mb_x >= s->mb_width) {
            const int mb_size = 16 >> s->avctx->lowres;

            ff_mpeg_draw_horiz_band(s, mb_size * (s->mb_y >> field_pic), mb_size);
            ff_MPV_report_decode_progress(s);

            s->mb_x  = 0;
            s->mb_y += 1 << field_pic;

            if (s->mb_y >= s->mb_height) {
                int left   = get_bits_left(&s->gb);
                int is_d10 = s->chroma_format == 2 &&
                             s->pict_type == AV_PICTURE_TYPE_I &&
                             avctx->profile == 0 && avctx->level == 5 &&
                             s->intra_dc_precision == 2 &&
                             s->q_scale_type == 1 && s->alternate_scan == 0 &&
                             s->progressive_frame == 0
                             /* vbv_delay == 0xBBB || 0xE10 */;

                if (left >= 32 && !is_d10) {
                    GetBitContext gb = s->gb;
                    align_get_bits(&gb);
                    if (show_bits(&gb, 24) == 0x060E2B) {
                        av_log(avctx, AV_LOG_DEBUG, "Invalid MXF data found in video stream\n");
                        is_d10 = 1;
                    }
                }

                if (left < 0 ||
                    (left && show_bits(&s->gb, FFMIN(left, 23)) && !is_d10) ||
                    ((avctx->err_recognition & (AV_EF_BITSTREAM | AV_EF_AGGRESSIVE)) && left > 8)) {
                    av_log(avctx, AV_LOG_ERROR, "end mismatch left=%d %0X\n",
                           left, show_bits(&s->gb, FFMIN(left, 23)));
                    return -1;
                } else
                    goto eos;
            }

            ff_init_block_index(s);
        }

        /* skip mb handling */
        if (s->mb_skip_run == -1) {
            /* read increment again */
            s->mb_skip_run = 0;
            for (;;) {
                int code = get_vlc2(&s->gb, ff_mbincr_vlc.table,
                                    MBINCR_VLC_BITS, 2);
                if (code < 0) {
                    av_log(s->avctx, AV_LOG_ERROR, "mb incr damaged\n");
                    return -1;
                }
                if (code >= 33) {
                    if (code == 33) {
                        s->mb_skip_run += 33;
                    } else if (code == 35) {
                        if (s->mb_skip_run != 0 || show_bits(&s->gb, 15) != 0) {
                            av_log(s->avctx, AV_LOG_ERROR, "slice mismatch\n");
                            return -1;
                        }
                        goto eos; /* end of slice */
                    }
                    /* otherwise, stuffing, nothing to do */
                } else {
                    s->mb_skip_run += code;
                    break;
                }
            }
            if (s->mb_skip_run) {
                int i;
                if (s->pict_type == AV_PICTURE_TYPE_I) {
                    av_log(s->avctx, AV_LOG_ERROR,
                           "skipped MB in I frame at %d %d\n", s->mb_x, s->mb_y);
                    return -1;
                }

                /* skip mb */
                s->mb_intra = 0;
                for (i = 0; i < 12; i++)
                    s->block_last_index[i] = -1;
                if (s->picture_structure == PICT_FRAME)
                    s->mv_type = MV_TYPE_16X16;
                else
                    s->mv_type = MV_TYPE_FIELD;
                if (s->pict_type == AV_PICTURE_TYPE_P) {
                    /* if P type, zero motion vector is implied */
                    s->mv_dir             = MV_DIR_FORWARD;
                    s->mv[0][0][0]        = s->mv[0][0][1]      = 0;
                    s->last_mv[0][0][0]   = s->last_mv[0][0][1] = 0;
                    s->last_mv[0][1][0]   = s->last_mv[0][1][1] = 0;
                    s->field_select[0][0] = (s->picture_structure - 1) & 1;
                } else {
                    /* if B type, reuse previous vectors and directions */
                    s->mv[0][0][0] = s->last_mv[0][0][0];
                    s->mv[0][0][1] = s->last_mv[0][0][1];
                    s->mv[1][0][0] = s->last_mv[1][0][0];
                    s->mv[1][0][1] = s->last_mv[1][0][1];
                }
            }
        }
    }
eos: // end of slice
    if (get_bits_left(&s->gb) < 0)
        return AVERROR_INVALIDDATA;
    *buf += (get_bits_count(&s->gb) - 1) / 8;
    av_dlog(s, "y %d %d %d %d\n", s->resync_mb_x, s->resync_mb_y, s->mb_x, s->mb_y);
    return 0;
}

static int slice_decode_thread(AVCodecContext *c, void *arg)
{
    MpegEncContext *s   = *(void **) arg;
    const uint8_t *buf  = s->gb.buffer;
    int mb_y            = s->start_mb_y;
    const int field_pic = s->picture_structure != PICT_FRAME;

    s->er.error_count = (3 * (s->end_mb_y - s->start_mb_y) * s->mb_width) >> field_pic;

    for (;;) {
        uint32_t start_code;
        int ret;

        ret = mpeg_decode_slice(s, mb_y, &buf, s->gb.buffer_end - buf);
        emms_c();
        av_dlog(c, "ret:%d resync:%d/%d mb:%d/%d ts:%d/%d ec:%d\n",
                ret, s->resync_mb_x, s->resync_mb_y, s->mb_x, s->mb_y,
                s->start_mb_y, s->end_mb_y, s->er.error_count);
        if (ret < 0) {
            if (c->err_recognition & AV_EF_EXPLODE)
                return ret;
            if (s->resync_mb_x >= 0 && s->resync_mb_y >= 0)
                ff_er_add_slice(&s->er, s->resync_mb_x, s->resync_mb_y,
                                s->mb_x, s->mb_y,
                                ER_AC_ERROR | ER_DC_ERROR | ER_MV_ERROR);
        } else {
            ff_er_add_slice(&s->er, s->resync_mb_x, s->resync_mb_y,
                            s->mb_x - 1, s->mb_y,
                            ER_AC_END | ER_DC_END | ER_MV_END);
        }

        if (s->mb_y == s->end_mb_y)
            return 0;

        start_code = -1;
        buf        = avpriv_find_start_code(buf, s->gb.buffer_end, &start_code);
        mb_y       = start_code - SLICE_MIN_START_CODE;
        if (s->codec_id != AV_CODEC_ID_MPEG1VIDEO && s->mb_height > 2800/16)
            mb_y += (*buf&0xE0)<<2;
        mb_y <<= field_pic;
        if (s->picture_structure == PICT_BOTTOM_FIELD)
            mb_y++;
        if (mb_y < 0 || mb_y >= s->end_mb_y)
            return -1;
    }
}

/**
 * Handle slice ends.
 * @return 1 if it seems to be the last slice
 */
static int slice_end(AVCodecContext *avctx, AVFrame *pict)
{
    Mpeg1Context *s1  = avctx->priv_data;
    MpegEncContext *s = &s1->mpeg_enc_ctx;

    if (!s1->mpeg_enc_ctx_allocated || !s->current_picture_ptr)
        return 0;

    if (s->avctx->hwaccel) {
        if (s->avctx->hwaccel->end_frame(s->avctx) < 0)
            av_log(avctx, AV_LOG_ERROR,
                   "hardware accelerator failed to decode picture\n");
    }

    /* end of slice reached */
    if (/* s->mb_y << field_pic == s->mb_height && */ !s->first_field && !s1->first_slice) {
        /* end of image */

        ff_er_frame_end(&s->er);

        ff_MPV_frame_end(s);

        if (s->pict_type == AV_PICTURE_TYPE_B || s->low_delay) {
            int ret = av_frame_ref(pict, s->current_picture_ptr->f);
            if (ret < 0)
                return ret;
            ff_print_debug_info(s, s->current_picture_ptr, pict);
            ff_mpv_export_qp_table(s, pict, s->current_picture_ptr, FF_QSCALE_TYPE_MPEG2);
        } else {
            if (avctx->active_thread_type & FF_THREAD_FRAME)
                s->picture_number++;
            /* latency of 1 frame for I- and P-frames */
            /* XXX: use another variable than picture_number */
            if (s->last_picture_ptr != NULL) {
                int ret = av_frame_ref(pict, s->last_picture_ptr->f);
                if (ret < 0)
                    return ret;
                ff_print_debug_info(s, s->last_picture_ptr, pict);
                ff_mpv_export_qp_table(s, pict, s->last_picture_ptr, FF_QSCALE_TYPE_MPEG2);
            }
        }

        return 1;
    } else {
        return 0;
    }
}

static int mpeg1_decode_sequence(AVCodecContext *avctx,
                                 const uint8_t *buf, int buf_size)
{
    Mpeg1Context *s1  = avctx->priv_data;
    MpegEncContext *s = &s1->mpeg_enc_ctx;
    int width, height;
    int i, v, j;

    init_get_bits(&s->gb, buf, buf_size * 8);

    width  = get_bits(&s->gb, 12);
    height = get_bits(&s->gb, 12);
    if (width == 0 || height == 0) {
        av_log(avctx, AV_LOG_WARNING,
               "Invalid horizontal or vertical size value.\n");
        if (avctx->err_recognition & (AV_EF_BITSTREAM | AV_EF_COMPLIANT))
            return AVERROR_INVALIDDATA;
    }
    s->aspect_ratio_info = get_bits(&s->gb, 4);
    if (s->aspect_ratio_info == 0) {
        av_log(avctx, AV_LOG_ERROR, "aspect ratio has forbidden 0 value\n");
        if (avctx->err_recognition & (AV_EF_BITSTREAM | AV_EF_COMPLIANT))
            return -1;
    }
    s->frame_rate_index = get_bits(&s->gb, 4);
    if (s->frame_rate_index == 0 || s->frame_rate_index > 13)
        return -1;
    s->bit_rate = get_bits(&s->gb, 18) * 400;
    if (get_bits1(&s->gb) == 0) /* marker */
        return -1;
    s->width  = width;
    s->height = height;

    s->avctx->rc_buffer_size = get_bits(&s->gb, 10) * 1024 * 16;
    skip_bits(&s->gb, 1);

    /* get matrix */
    if (get_bits1(&s->gb)) {
        load_matrix(s, s->chroma_intra_matrix, s->intra_matrix, 1);
    } else {
        for (i = 0; i < 64; i++) {
            j = s->dsp.idct_permutation[i];
            v = ff_mpeg1_default_intra_matrix[i];
            s->intra_matrix[j]        = v;
            s->chroma_intra_matrix[j] = v;
        }
    }
    if (get_bits1(&s->gb)) {
        load_matrix(s, s->chroma_inter_matrix, s->inter_matrix, 0);
    } else {
        for (i = 0; i < 64; i++) {
            int j = s->dsp.idct_permutation[i];
            v = ff_mpeg1_default_non_intra_matrix[i];
            s->inter_matrix[j]        = v;
            s->chroma_inter_matrix[j] = v;
        }
    }

    if (show_bits(&s->gb, 23) != 0) {
        av_log(s->avctx, AV_LOG_ERROR, "sequence header damaged\n");
        return -1;
    }

    /* We set MPEG-2 parameters so that it emulates MPEG-1. */
    s->progressive_sequence = 1;
    s->progressive_frame    = 1;
    s->picture_structure    = PICT_FRAME;
    s->first_field          = 0;
    s->frame_pred_frame_dct = 1;
    s->chroma_format        = 1;
    s->codec_id             =
    s->avctx->codec_id      = AV_CODEC_ID_MPEG1VIDEO;
    s->out_format           = FMT_MPEG1;
    s->swap_uv              = 0; // AFAIK VCR2 does not have SEQ_HEADER
    if (s->flags & CODEC_FLAG_LOW_DELAY)
        s->low_delay = 1;

    if (s->avctx->debug & FF_DEBUG_PICT_INFO)
        av_log(s->avctx, AV_LOG_DEBUG, "vbv buffer: %d, bitrate:%d\n",
               s->avctx->rc_buffer_size, s->bit_rate);

    return 0;
}

static int vcr2_init_sequence(AVCodecContext *avctx)
{
    Mpeg1Context *s1  = avctx->priv_data;
    MpegEncContext *s = &s1->mpeg_enc_ctx;
    int i, v;

    /* start new MPEG-1 context decoding */
    s->out_format = FMT_MPEG1;
    if (s1->mpeg_enc_ctx_allocated) {
        ff_MPV_common_end(s);
        s1->mpeg_enc_ctx_allocated = 0;
    }
    s->width            = avctx->coded_width;
    s->height           = avctx->coded_height;
    avctx->has_b_frames = 0; // true?
    s->low_delay        = 1;

    avctx->pix_fmt = mpeg_get_pixelformat(avctx);
<<<<<<< HEAD
    setup_hwaccel_for_pixfmt(avctx);
=======

#if FF_API_XVMC
    if ((avctx->pix_fmt == AV_PIX_FMT_XVMC_MPEG2_IDCT || avctx->hwaccel) &&
        avctx->idct_algo == FF_IDCT_AUTO)
#else
    if (avctx->hwaccel && avctx->idct_algo == FF_IDCT_AUTO)
#endif /* FF_API_XVMC */
        avctx->idct_algo = FF_IDCT_SIMPLE;
>>>>>>> 5c1d7246

    if (ff_MPV_common_init(s) < 0)
        return -1;
    s1->mpeg_enc_ctx_allocated = 1;

    for (i = 0; i < 64; i++) {
        int j = s->dsp.idct_permutation[i];
        v = ff_mpeg1_default_intra_matrix[i];
        s->intra_matrix[j]        = v;
        s->chroma_intra_matrix[j] = v;

        v = ff_mpeg1_default_non_intra_matrix[i];
        s->inter_matrix[j]        = v;
        s->chroma_inter_matrix[j] = v;
    }

    s->progressive_sequence  = 1;
    s->progressive_frame     = 1;
    s->picture_structure     = PICT_FRAME;
    s->first_field           = 0;
    s->frame_pred_frame_dct  = 1;
    s->chroma_format         = 1;
    if (s->codec_tag == AV_RL32("BW10")) {
        s->codec_id              = s->avctx->codec_id = AV_CODEC_ID_MPEG1VIDEO;
    } else {
        s->swap_uv = 1; // in case of xvmc we need to swap uv for each MB
        s->codec_id              = s->avctx->codec_id = AV_CODEC_ID_MPEG2VIDEO;
    }
    s1->save_width           = s->width;
    s1->save_height          = s->height;
    s1->save_progressive_seq = s->progressive_sequence;
    return 0;
}

static int mpeg_decode_a53_cc(AVCodecContext *avctx,
                              const uint8_t *p, int buf_size)
{
    Mpeg1Context *s1 = avctx->priv_data;

    if (buf_size >= 6 &&
        p[0] == 'G' && p[1] == 'A' && p[2] == '9' && p[3] == '4' &&
        p[4] == 3 && (p[5] & 0x40)) {
        /* extract A53 Part 4 CC data */
        int cc_count = p[5] & 0x1f;
        if (cc_count > 0 && buf_size >= 7 + cc_count * 3) {
            av_freep(&s1->a53_caption);
            s1->a53_caption_size = cc_count * 3;
            s1->a53_caption      = av_malloc(s1->a53_caption_size);
            if (s1->a53_caption)
                memcpy(s1->a53_caption, p + 7, s1->a53_caption_size);
        }
        return 1;
    } else if (buf_size >= 11 &&
               p[0] == 'C' && p[1] == 'C' && p[2] == 0x01 && p[3] == 0xf8) {
        /* extract DVD CC data */
        int cc_count = 0;
        int i;
        // There is a caption count field in the data, but it is often
        // incorect.  So count the number of captions present.
        for (i = 5; i + 6 <= buf_size && ((p[i] & 0xfe) == 0xfe); i += 6)
            cc_count++;
        // Transform the DVD format into A53 Part 4 format
        if (cc_count > 0) {
            av_freep(&s1->a53_caption);
            s1->a53_caption_size = cc_count * 6;
            s1->a53_caption      = av_malloc(s1->a53_caption_size);
            if (s1->a53_caption) {
                uint8_t field1 = !!(p[4] & 0x80);
                uint8_t *cap = s1->a53_caption;
                p += 5;
                for (i = 0; i < cc_count; i++) {
                    cap[0] = (p[0] == 0xff && field1) ? 0xfc : 0xfd;
                    cap[1] = p[1];
                    cap[2] = p[2];
                    cap[3] = (p[3] == 0xff && !field1) ? 0xfc : 0xfd;
                    cap[4] = p[4];
                    cap[5] = p[5];
                    cap += 6;
                    p += 6;
                }
            }
        }
        return 1;
    }
    return 0;
}

static void mpeg_decode_user_data(AVCodecContext *avctx,
                                  const uint8_t *p, int buf_size)
{
    Mpeg1Context *s = avctx->priv_data;
    const uint8_t *buf_end = p + buf_size;

    if (buf_size > 29){
        int i;
        for(i=0; i<20; i++)
            if (!memcmp(p+i, "\0TMPGEXS\0", 9)){
                s->tmpgexs= 1;
            }

/*        for(i=0; !(!p[i-2] && !p[i-1] && p[i]==1) && i<buf_size; i++){
            av_log(avctx, AV_LOG_ERROR, "%c", p[i]);
        }
            av_log(avctx, AV_LOG_ERROR, "\n");*/
    }

    /* we parse the DTG active format information */
    if (buf_end - p >= 5 &&
        p[0] == 'D' && p[1] == 'T' && p[2] == 'G' && p[3] == '1') {
        int flags = p[4];
        p += 5;
        if (flags & 0x80) {
            /* skip event id */
            p += 2;
        }
        if (flags & 0x40) {
            if (buf_end - p < 1)
                return;
            avctx->dtg_active_format = p[0] & 0x0f;
        }
    } else if (buf_end - p >= 6 &&
               p[0] == 'J' && p[1] == 'P' && p[2] == '3' && p[3] == 'D' &&
               p[4] == 0x03) { // S3D_video_format_length
        // the 0x7F mask ignores the reserved_bit value
        const uint8_t S3D_video_format_type = p[5] & 0x7F;

        if (S3D_video_format_type == 0x03 ||
            S3D_video_format_type == 0x04 ||
            S3D_video_format_type == 0x08 ||
            S3D_video_format_type == 0x23) {
            Mpeg1Context *s1   = avctx->priv_data;

            s1->has_stereo3d = 1;

            switch (S3D_video_format_type) {
            case 0x03:
                s1->stereo3d.type = AV_STEREO3D_SIDEBYSIDE;
                break;
            case 0x04:
                s1->stereo3d.type = AV_STEREO3D_TOPBOTTOM;
                break;
            case 0x08:
                s1->stereo3d.type = AV_STEREO3D_2D;
                break;
            case 0x23:
                s1->stereo3d.type = AV_STEREO3D_SIDEBYSIDE_QUINCUNX;
                break;
            }
        }
    } else if (mpeg_decode_a53_cc(avctx, p, buf_size)) {
        return;
    }
}

static void mpeg_decode_gop(AVCodecContext *avctx,
                            const uint8_t *buf, int buf_size)
{
    Mpeg1Context *s1  = avctx->priv_data;
    MpegEncContext *s = &s1->mpeg_enc_ctx;
    int broken_link;
    int64_t tc;

    init_get_bits(&s->gb, buf, buf_size * 8);

    tc = avctx->timecode_frame_start = get_bits(&s->gb, 25);

    s->closed_gop = get_bits1(&s->gb);
    /* broken_link indicate that after editing the
     * reference frames of the first B-Frames after GOP I-Frame
     * are missing (open gop) */
    broken_link = get_bits1(&s->gb);

    if (s->avctx->debug & FF_DEBUG_PICT_INFO) {
        char tcbuf[AV_TIMECODE_STR_SIZE];
        av_timecode_make_mpeg_tc_string(tcbuf, tc);
        av_log(s->avctx, AV_LOG_DEBUG,
               "GOP (%s) closed_gop=%d broken_link=%d\n",
               tcbuf, s->closed_gop, broken_link);
    }
}

static int decode_chunks(AVCodecContext *avctx, AVFrame *picture,
                         int *got_output, const uint8_t *buf, int buf_size)
{
    Mpeg1Context *s = avctx->priv_data;
    MpegEncContext *s2 = &s->mpeg_enc_ctx;
    const uint8_t *buf_ptr = buf;
    const uint8_t *buf_end = buf + buf_size;
    int ret, input_size;
    int last_code = 0, skip_frame = 0;
    int picture_start_code_seen = 0;

    for (;;) {
        /* find next start code */
        uint32_t start_code = -1;
        buf_ptr = avpriv_find_start_code(buf_ptr, buf_end, &start_code);
        if (start_code > 0x1ff) {
            if (!skip_frame) {
                if (HAVE_THREADS &&
                    (avctx->active_thread_type & FF_THREAD_SLICE) &&
                    !avctx->hwaccel) {
                    int i;
                    av_assert0(avctx->thread_count > 1);

                    avctx->execute(avctx, slice_decode_thread,
                                   &s2->thread_context[0], NULL,
                                   s->slice_count, sizeof(void *));
                    for (i = 0; i < s->slice_count; i++)
                        s2->er.error_count += s2->thread_context[i]->er.error_count;
                }

                if ((CONFIG_MPEG_VDPAU_DECODER || CONFIG_MPEG1_VDPAU_DECODER)
                    && uses_vdpau(avctx))
                    ff_vdpau_mpeg_picture_complete(s2, buf, buf_size, s->slice_count);

                ret = slice_end(avctx, picture);
                if (ret < 0)
                    return ret;
                else if (ret) {
                    // FIXME: merge with the stuff in mpeg_decode_slice
                    if (s2->last_picture_ptr || s2->low_delay)
                        *got_output = 1;
                }
            }
            s2->pict_type = 0;

            if (avctx->err_recognition & AV_EF_EXPLODE && s2->er.error_count)
                return AVERROR_INVALIDDATA;

            return FFMAX(0, buf_ptr - buf - s2->parse_context.last_index);
        }

        input_size = buf_end - buf_ptr;

        if (avctx->debug & FF_DEBUG_STARTCODE)
            av_log(avctx, AV_LOG_DEBUG, "%3"PRIX32" at %"PTRDIFF_SPECIFIER" left %d\n",
                   start_code, buf_ptr - buf, input_size);

        /* prepare data for next start code */
        switch (start_code) {
        case SEQ_START_CODE:
            if (last_code == 0) {
                mpeg1_decode_sequence(avctx, buf_ptr, input_size);
                if (buf != avctx->extradata)
                    s->sync = 1;
            } else {
                av_log(avctx, AV_LOG_ERROR,
                       "ignoring SEQ_START_CODE after %X\n", last_code);
                if (avctx->err_recognition & AV_EF_EXPLODE)
                    return AVERROR_INVALIDDATA;
            }
            break;

        case PICTURE_START_CODE:
            if (picture_start_code_seen && s2->picture_structure == PICT_FRAME) {
               /* If it's a frame picture, there can't be more than one picture header.
                  Yet, it does happen and we need to handle it. */
               av_log(avctx, AV_LOG_WARNING, "ignoring extra picture following a frame-picture\n");
               break;
            }
            picture_start_code_seen = 1;

            if (s2->width <= 0 || s2->height <= 0) {
                av_log(avctx, AV_LOG_ERROR, "Invalid frame dimensions %dx%d.\n",
                       s2->width, s2->height);
                return AVERROR_INVALIDDATA;
            }

            if (s->tmpgexs){
                s2->intra_dc_precision= 3;
                s2->intra_matrix[0]= 1;
            }
            if (HAVE_THREADS && (avctx->active_thread_type & FF_THREAD_SLICE) &&
                !avctx->hwaccel && s->slice_count) {
                int i;

                avctx->execute(avctx, slice_decode_thread,
                               s2->thread_context, NULL,
                               s->slice_count, sizeof(void *));
                for (i = 0; i < s->slice_count; i++)
                    s2->er.error_count += s2->thread_context[i]->er.error_count;
                s->slice_count = 0;
            }
            if (last_code == 0 || last_code == SLICE_MIN_START_CODE) {
                ret = mpeg_decode_postinit(avctx);
                if (ret < 0) {
                    av_log(avctx, AV_LOG_ERROR,
                           "mpeg_decode_postinit() failure\n");
                    return ret;
                }

                /* We have a complete image: we try to decompress it. */
                if (mpeg1_decode_picture(avctx, buf_ptr, input_size) < 0)
                    s2->pict_type = 0;
                s->first_slice = 1;
                last_code      = PICTURE_START_CODE;
            } else {
                av_log(avctx, AV_LOG_ERROR,
                       "ignoring pic after %X\n", last_code);
                if (avctx->err_recognition & AV_EF_EXPLODE)
                    return AVERROR_INVALIDDATA;
            }
            break;
        case EXT_START_CODE:
            init_get_bits(&s2->gb, buf_ptr, input_size * 8);

            switch (get_bits(&s2->gb, 4)) {
            case 0x1:
                if (last_code == 0) {
                    mpeg_decode_sequence_extension(s);
                } else {
                    av_log(avctx, AV_LOG_ERROR,
                           "ignoring seq ext after %X\n", last_code);
                    if (avctx->err_recognition & AV_EF_EXPLODE)
                        return AVERROR_INVALIDDATA;
                }
                break;
            case 0x2:
                mpeg_decode_sequence_display_extension(s);
                break;
            case 0x3:
                mpeg_decode_quant_matrix_extension(s2);
                break;
            case 0x7:
                mpeg_decode_picture_display_extension(s);
                break;
            case 0x8:
                if (last_code == PICTURE_START_CODE) {
                    mpeg_decode_picture_coding_extension(s);
                } else {
                    av_log(avctx, AV_LOG_ERROR,
                           "ignoring pic cod ext after %X\n", last_code);
                    if (avctx->err_recognition & AV_EF_EXPLODE)
                        return AVERROR_INVALIDDATA;
                }
                break;
            }
            break;
        case USER_START_CODE:
            mpeg_decode_user_data(avctx, buf_ptr, input_size);
            break;
        case GOP_START_CODE:
            if (last_code == 0) {
                s2->first_field = 0;
                mpeg_decode_gop(avctx, buf_ptr, input_size);
                s->sync = 1;
            } else {
                av_log(avctx, AV_LOG_ERROR,
                       "ignoring GOP_START_CODE after %X\n", last_code);
                if (avctx->err_recognition & AV_EF_EXPLODE)
                    return AVERROR_INVALIDDATA;
            }
            break;
        default:
            if (start_code >= SLICE_MIN_START_CODE &&
                start_code <= SLICE_MAX_START_CODE && last_code == PICTURE_START_CODE) {
                if (s2->progressive_sequence && !s2->progressive_frame) {
                    s2->progressive_frame = 1;
                    av_log(s2->avctx, AV_LOG_ERROR,
                           "interlaced frame in progressive sequence, ignoring\n");
                }

                if (s2->picture_structure == 0 ||
                    (s2->progressive_frame && s2->picture_structure != PICT_FRAME)) {
                    av_log(s2->avctx, AV_LOG_ERROR,
                           "picture_structure %d invalid, ignoring\n",
                           s2->picture_structure);
                    s2->picture_structure = PICT_FRAME;
                }

                if (s2->progressive_sequence && !s2->frame_pred_frame_dct)
                    av_log(s2->avctx, AV_LOG_WARNING, "invalid frame_pred_frame_dct\n");

                if (s2->picture_structure == PICT_FRAME) {
                    s2->first_field = 0;
                    s2->v_edge_pos  = 16 * s2->mb_height;
                } else {
                    s2->first_field ^= 1;
                    s2->v_edge_pos   = 8 * s2->mb_height;
                    memset(s2->mbskip_table, 0, s2->mb_stride * s2->mb_height);
                }
            }
            if (start_code >= SLICE_MIN_START_CODE &&
                start_code <= SLICE_MAX_START_CODE && last_code != 0) {
                const int field_pic = s2->picture_structure != PICT_FRAME;
                int mb_y = start_code - SLICE_MIN_START_CODE;
                last_code = SLICE_MIN_START_CODE;
                if (s2->codec_id != AV_CODEC_ID_MPEG1VIDEO && s2->mb_height > 2800/16)
                    mb_y += (*buf_ptr&0xE0)<<2;

                mb_y <<= field_pic;
                if (s2->picture_structure == PICT_BOTTOM_FIELD)
                    mb_y++;

                if (buf_end - buf_ptr < 2) {
                    av_log(s2->avctx, AV_LOG_ERROR, "slice too small\n");
                    return AVERROR_INVALIDDATA;
                }

                if (mb_y >= s2->mb_height) {
                    av_log(s2->avctx, AV_LOG_ERROR,
                           "slice below image (%d >= %d)\n", mb_y, s2->mb_height);
                    return -1;
                }

                if (s2->last_picture_ptr == NULL) {
                    /* Skip B-frames if we do not have reference frames and
                     * GOP is not closed. */
                    if (s2->pict_type == AV_PICTURE_TYPE_B) {
                        if (!s2->closed_gop) {
                            skip_frame = 1;
                            break;
                        }
                    }
                }
                if (s2->pict_type == AV_PICTURE_TYPE_I || (s2->flags2 & CODEC_FLAG2_SHOW_ALL))
                    s->sync = 1;
                if (s2->next_picture_ptr == NULL) {
                    /* Skip P-frames if we do not have a reference frame or
                     * we have an invalid header. */
                    if (s2->pict_type == AV_PICTURE_TYPE_P && !s->sync) {
                        skip_frame = 1;
                        break;
                    }
                }
                if ((avctx->skip_frame >= AVDISCARD_NONREF &&
                     s2->pict_type == AV_PICTURE_TYPE_B) ||
                    (avctx->skip_frame >= AVDISCARD_NONKEY &&
                     s2->pict_type != AV_PICTURE_TYPE_I) ||
                    avctx->skip_frame >= AVDISCARD_ALL) {
                    skip_frame = 1;
                    break;
                }

                if (!s->mpeg_enc_ctx_allocated)
                    break;

                if (s2->codec_id == AV_CODEC_ID_MPEG2VIDEO) {
                    if (mb_y < avctx->skip_top ||
                        mb_y >= s2->mb_height - avctx->skip_bottom)
                        break;
                }

                if (!s2->pict_type) {
                    av_log(avctx, AV_LOG_ERROR, "Missing picture start code\n");
                    if (avctx->err_recognition & AV_EF_EXPLODE)
                        return AVERROR_INVALIDDATA;
                    break;
                }

                if (s->first_slice) {
                    skip_frame     = 0;
                    s->first_slice = 0;
                    if (mpeg_field_start(s2, buf, buf_size) < 0)
                        return -1;
                }
                if (!s2->current_picture_ptr) {
                    av_log(avctx, AV_LOG_ERROR,
                           "current_picture not initialized\n");
                    return AVERROR_INVALIDDATA;
                }

                if (uses_vdpau(avctx)) {
                    s->slice_count++;
                    break;
                }

                if (HAVE_THREADS &&
                    (avctx->active_thread_type & FF_THREAD_SLICE) &&
                    !avctx->hwaccel) {
                    int threshold = (s2->mb_height * s->slice_count +
                                     s2->slice_context_count / 2) /
                                    s2->slice_context_count;
                    av_assert0(avctx->thread_count > 1);
                    if (threshold <= mb_y) {
                        MpegEncContext *thread_context = s2->thread_context[s->slice_count];

                        thread_context->start_mb_y = mb_y;
                        thread_context->end_mb_y   = s2->mb_height;
                        if (s->slice_count) {
                            s2->thread_context[s->slice_count - 1]->end_mb_y = mb_y;
                            ret = ff_update_duplicate_context(thread_context, s2);
                            if (ret < 0)
                                return ret;
                        }
                        init_get_bits(&thread_context->gb, buf_ptr, input_size * 8);
                        s->slice_count++;
                    }
                    buf_ptr += 2; // FIXME add minimum number of bytes per slice
                } else {
                    ret = mpeg_decode_slice(s2, mb_y, &buf_ptr, input_size);
                    emms_c();

                    if (ret < 0) {
                        if (avctx->err_recognition & AV_EF_EXPLODE)
                            return ret;
                        if (s2->resync_mb_x >= 0 && s2->resync_mb_y >= 0)
                            ff_er_add_slice(&s2->er, s2->resync_mb_x,
                                            s2->resync_mb_y, s2->mb_x, s2->mb_y,
                                            ER_AC_ERROR | ER_DC_ERROR | ER_MV_ERROR);
                    } else {
                        ff_er_add_slice(&s2->er, s2->resync_mb_x,
                                        s2->resync_mb_y, s2->mb_x - 1, s2->mb_y,
                                        ER_AC_END | ER_DC_END | ER_MV_END);
                    }
                }
            }
            break;
        }
    }
}

static int mpeg_decode_frame(AVCodecContext *avctx, void *data,
                             int *got_output, AVPacket *avpkt)
{
    const uint8_t *buf = avpkt->data;
    int ret;
    int buf_size = avpkt->size;
    Mpeg1Context *s = avctx->priv_data;
    AVFrame *picture = data;
    MpegEncContext *s2 = &s->mpeg_enc_ctx;

    if (buf_size == 0 || (buf_size == 4 && AV_RB32(buf) == SEQ_END_CODE)) {
        /* special case for last picture */
        if (s2->low_delay == 0 && s2->next_picture_ptr) {
            int ret = av_frame_ref(picture, s2->next_picture_ptr->f);
            if (ret < 0)
                return ret;

            s2->next_picture_ptr = NULL;

            *got_output = 1;
        }
        return buf_size;
    }

    if (s2->flags & CODEC_FLAG_TRUNCATED) {
        int next = ff_mpeg1_find_frame_end(&s2->parse_context, buf,
                                           buf_size, NULL);

        if (ff_combine_frame(&s2->parse_context, next,
                             (const uint8_t **) &buf, &buf_size) < 0)
            return buf_size;
    }

    s2->codec_tag = avpriv_toupper4(avctx->codec_tag);
    if (s->mpeg_enc_ctx_allocated == 0 && (   s2->codec_tag == AV_RL32("VCR2")
                                           || s2->codec_tag == AV_RL32("BW10")
                                          ))
        vcr2_init_sequence(avctx);

    s->slice_count = 0;

    if (avctx->extradata && !s->extradata_decoded) {
        ret = decode_chunks(avctx, picture, got_output,
                            avctx->extradata, avctx->extradata_size);
        if (*got_output) {
            av_log(avctx, AV_LOG_ERROR, "picture in extradata\n");
            *got_output = 0;
        }
        s->extradata_decoded = 1;
        if (ret < 0 && (avctx->err_recognition & AV_EF_EXPLODE)) {
            s2->current_picture_ptr = NULL;
            return ret;
        }
    }

    ret = decode_chunks(avctx, picture, got_output, buf, buf_size);
    if (ret<0 || *got_output)
        s2->current_picture_ptr = NULL;

    return ret;
}

static void flush(AVCodecContext *avctx)
{
    Mpeg1Context *s = avctx->priv_data;

    s->sync       = 0;

    ff_mpeg_flush(avctx);
}

static av_cold int mpeg_decode_end(AVCodecContext *avctx)
{
    Mpeg1Context *s = avctx->priv_data;

    if (s->mpeg_enc_ctx_allocated)
        ff_MPV_common_end(&s->mpeg_enc_ctx);
    av_freep(&s->a53_caption);
    return 0;
}

static const AVProfile mpeg2_video_profiles[] = {
    { FF_PROFILE_MPEG2_422,          "4:2:2"              },
    { FF_PROFILE_MPEG2_HIGH,         "High"               },
    { FF_PROFILE_MPEG2_SS,           "Spatially Scalable" },
    { FF_PROFILE_MPEG2_SNR_SCALABLE, "SNR Scalable"       },
    { FF_PROFILE_MPEG2_MAIN,         "Main"               },
    { FF_PROFILE_MPEG2_SIMPLE,       "Simple"             },
    { FF_PROFILE_RESERVED,           "Reserved"           },
    { FF_PROFILE_RESERVED,           "Reserved"           },
    { FF_PROFILE_UNKNOWN                                  },
};

AVCodec ff_mpeg1video_decoder = {
    .name                  = "mpeg1video",
    .long_name             = NULL_IF_CONFIG_SMALL("MPEG-1 video"),
    .type                  = AVMEDIA_TYPE_VIDEO,
    .id                    = AV_CODEC_ID_MPEG1VIDEO,
    .priv_data_size        = sizeof(Mpeg1Context),
    .init                  = mpeg_decode_init,
    .close                 = mpeg_decode_end,
    .decode                = mpeg_decode_frame,
    .capabilities          = CODEC_CAP_DRAW_HORIZ_BAND | CODEC_CAP_DR1 |
                             CODEC_CAP_TRUNCATED | CODEC_CAP_DELAY |
                             CODEC_CAP_SLICE_THREADS,
    .flush                 = flush,
    .max_lowres            = 3,
    .update_thread_context = ONLY_IF_THREADS_ENABLED(mpeg_decode_update_thread_context)
};

AVCodec ff_mpeg2video_decoder = {
    .name           = "mpeg2video",
    .long_name      = NULL_IF_CONFIG_SMALL("MPEG-2 video"),
    .type           = AVMEDIA_TYPE_VIDEO,
    .id             = AV_CODEC_ID_MPEG2VIDEO,
    .priv_data_size = sizeof(Mpeg1Context),
    .init           = mpeg_decode_init,
    .close          = mpeg_decode_end,
    .decode         = mpeg_decode_frame,
    .capabilities   = CODEC_CAP_DRAW_HORIZ_BAND | CODEC_CAP_DR1 |
                      CODEC_CAP_TRUNCATED | CODEC_CAP_DELAY |
                      CODEC_CAP_SLICE_THREADS,
    .flush          = flush,
    .max_lowres     = 3,
    .profiles       = NULL_IF_CONFIG_SMALL(mpeg2_video_profiles),
};

//legacy decoder
AVCodec ff_mpegvideo_decoder = {
    .name           = "mpegvideo",
    .long_name      = NULL_IF_CONFIG_SMALL("MPEG-1 video"),
    .type           = AVMEDIA_TYPE_VIDEO,
    .id             = AV_CODEC_ID_MPEG2VIDEO,
    .priv_data_size = sizeof(Mpeg1Context),
    .init           = mpeg_decode_init,
    .close          = mpeg_decode_end,
    .decode         = mpeg_decode_frame,
    .capabilities   = CODEC_CAP_DRAW_HORIZ_BAND | CODEC_CAP_DR1 | CODEC_CAP_TRUNCATED | CODEC_CAP_DELAY | CODEC_CAP_SLICE_THREADS,
    .flush          = flush,
    .max_lowres     = 3,
};

#if FF_API_XVMC
#if CONFIG_MPEG_XVMC_DECODER
static av_cold int mpeg_mc_decode_init(AVCodecContext *avctx)
{
    if (avctx->active_thread_type & FF_THREAD_SLICE)
        return -1;
    if (!(avctx->slice_flags & SLICE_FLAG_CODED_ORDER))
        return -1;
    if (!(avctx->slice_flags & SLICE_FLAG_ALLOW_FIELD)) {
        av_dlog(avctx, "mpeg12.c: XvMC decoder will work better if SLICE_FLAG_ALLOW_FIELD is set\n");
    }
    mpeg_decode_init(avctx);

    avctx->pix_fmt           = AV_PIX_FMT_XVMC_MPEG2_IDCT;
    avctx->xvmc_acceleration = 2; // 2 - the blocks are packed!

    return 0;
}

AVCodec ff_mpeg_xvmc_decoder = {
    .name           = "mpegvideo_xvmc",
    .long_name      = NULL_IF_CONFIG_SMALL("MPEG-1/2 video XvMC (X-Video Motion Compensation)"),
    .type           = AVMEDIA_TYPE_VIDEO,
    .id             = AV_CODEC_ID_MPEG2VIDEO_XVMC,
    .priv_data_size = sizeof(Mpeg1Context),
    .init           = mpeg_mc_decode_init,
    .close          = mpeg_decode_end,
    .decode         = mpeg_decode_frame,
    .capabilities   = CODEC_CAP_DRAW_HORIZ_BAND | CODEC_CAP_DR1 |
                      CODEC_CAP_TRUNCATED | CODEC_CAP_HWACCEL | CODEC_CAP_DELAY,
    .flush          = flush,
};

#endif
#endif /* FF_API_XVMC */

#if CONFIG_MPEG_VDPAU_DECODER
AVCodec ff_mpeg_vdpau_decoder = {
    .name           = "mpegvideo_vdpau",
    .long_name      = NULL_IF_CONFIG_SMALL("MPEG-1/2 video (VDPAU acceleration)"),
    .type           = AVMEDIA_TYPE_VIDEO,
    .id             = AV_CODEC_ID_MPEG2VIDEO,
    .priv_data_size = sizeof(Mpeg1Context),
    .init           = mpeg_decode_init,
    .close          = mpeg_decode_end,
    .decode         = mpeg_decode_frame,
    .capabilities   = CODEC_CAP_DR1 | CODEC_CAP_TRUNCATED |
                      CODEC_CAP_HWACCEL_VDPAU | CODEC_CAP_DELAY,
    .flush          = flush,
};
#endif

#if CONFIG_MPEG1_VDPAU_DECODER
AVCodec ff_mpeg1_vdpau_decoder = {
    .name           = "mpeg1video_vdpau",
    .long_name      = NULL_IF_CONFIG_SMALL("MPEG-1 video (VDPAU acceleration)"),
    .type           = AVMEDIA_TYPE_VIDEO,
    .id             = AV_CODEC_ID_MPEG1VIDEO,
    .priv_data_size = sizeof(Mpeg1Context),
    .init           = mpeg_decode_init,
    .close          = mpeg_decode_end,
    .decode         = mpeg_decode_frame,
    .capabilities   = CODEC_CAP_DR1 | CODEC_CAP_TRUNCATED |
                      CODEC_CAP_HWACCEL_VDPAU | CODEC_CAP_DELAY,
    .flush          = flush,
};
#endif<|MERGE_RESOLUTION|>--- conflicted
+++ resolved
@@ -1231,7 +1231,6 @@
 
 static void setup_hwaccel_for_pixfmt(AVCodecContext *avctx)
 {
-    avctx->hwaccel = ff_find_hwaccel(avctx);
     // until then pix_fmt may be changed right after codec init
     if (avctx->hwaccel || uses_vdpau(avctx))
         if (avctx->idct_algo == FF_IDCT_AUTO)
@@ -1349,18 +1348,7 @@
         } // MPEG-2
 
         avctx->pix_fmt = mpeg_get_pixelformat(avctx);
-<<<<<<< HEAD
         setup_hwaccel_for_pixfmt(avctx);
-=======
-        // until then pix_fmt may be changed right after codec init
-#if FF_API_XVMC
-        if ((avctx->pix_fmt == AV_PIX_FMT_XVMC_MPEG2_IDCT ||
-             avctx->hwaccel) && avctx->idct_algo == FF_IDCT_AUTO)
-#else
-        if (avctx->hwaccel && avctx->idct_algo == FF_IDCT_AUTO)
-#endif /* FF_API_XVMC */
-            avctx->idct_algo = FF_IDCT_SIMPLE;
->>>>>>> 5c1d7246
 
         /* Quantization matrices may need reordering
          * if DCT permutation is changed. */
@@ -2166,18 +2154,7 @@
     s->low_delay        = 1;
 
     avctx->pix_fmt = mpeg_get_pixelformat(avctx);
-<<<<<<< HEAD
     setup_hwaccel_for_pixfmt(avctx);
-=======
-
-#if FF_API_XVMC
-    if ((avctx->pix_fmt == AV_PIX_FMT_XVMC_MPEG2_IDCT || avctx->hwaccel) &&
-        avctx->idct_algo == FF_IDCT_AUTO)
-#else
-    if (avctx->hwaccel && avctx->idct_algo == FF_IDCT_AUTO)
-#endif /* FF_API_XVMC */
-        avctx->idct_algo = FF_IDCT_SIMPLE;
->>>>>>> 5c1d7246
 
     if (ff_MPV_common_init(s) < 0)
         return -1;
