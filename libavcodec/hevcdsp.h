--- conflicted
+++ resolved
@@ -43,17 +43,16 @@
 } SAOParams;
 
 typedef struct HEVCDSPContext {
-<<<<<<< HEAD
     void (*put_pcm)(uint8_t *_dst, ptrdiff_t _stride, int width, int height,
                     struct GetBitContext *gb, int pcm_bit_depth);
 
-    void (*transform_add[4])(uint8_t *_dst, int16_t *coeffs, ptrdiff_t _stride);
+    void (*add_residual[4])(uint8_t *_dst, int16_t *coeffs, ptrdiff_t _stride);
 
-    void (*transform_skip)(int16_t *coeffs, int16_t log2_size);
+    void (*dequant)(int16_t *coeffs, int16_t log2_size);
 
     void (*transform_rdpcm)(int16_t *coeffs, int16_t log2_size, int mode);
 
-    void (*idct_4x4_luma)(int16_t *coeffs);
+    void (*transform_4x4_luma)(int16_t *coeffs);
 
     void (*idct[4])(int16_t *coeffs, int col_limit);
 
@@ -98,56 +97,6 @@
                                          int16_t *src2,
                                          int height, int denom, int wx0, int ox0, int wx1,
                                          int ox1, intptr_t mx, intptr_t my, int width);
-=======
-    void (*put_pcm)(uint8_t *dst, ptrdiff_t stride, int size,
-                    GetBitContext *gb, int pcm_bit_depth);
-
-    void (*add_residual[4])(uint8_t *dst, int16_t *coeffs, ptrdiff_t stride);
-
-    void (*dequant)(int16_t *coeffs);
-    void (*transform_4x4_luma)(int16_t *coeffs);
-    void (*idct[4])(int16_t *coeffs);
-
-    void (*sao_band_filter[4])(uint8_t *dst, uint8_t *src, ptrdiff_t stride,
-                               struct SAOParams *sao, int *borders,
-                               int width, int height, int c_idx);
-    void (*sao_edge_filter[4])(uint8_t *dst, uint8_t *src, ptrdiff_t stride,
-                               struct SAOParams *sao, int *borders, int width,
-                               int height, int c_idx, uint8_t vert_edge,
-                               uint8_t horiz_edge, uint8_t diag_edge);
-
-    void (*put_hevc_qpel[2][2][8])(int16_t *dst, ptrdiff_t dststride, uint8_t *src,
-                                   ptrdiff_t srcstride, int height,
-                                   int mx, int my, int16_t *mcbuffer);
-    void (*put_hevc_epel[2][2][8])(int16_t *dst, ptrdiff_t dststride, uint8_t *src,
-                                   ptrdiff_t srcstride, int height,
-                                   int mx, int my, int16_t *mcbuffer);
-
-    void (*put_unweighted_pred[8])(uint8_t *dst, ptrdiff_t dststride, int16_t *src,
-                                   ptrdiff_t srcstride, int height);
-    void (*put_unweighted_pred_chroma[8])(uint8_t *dst, ptrdiff_t dststride, int16_t *src,
-                                          ptrdiff_t srcstride, int height);
-    void (*put_unweighted_pred_avg[8])(uint8_t *dst, ptrdiff_t dststride,
-                                       int16_t *src1, int16_t *src2,
-                                       ptrdiff_t srcstride, int height);
-    void (*put_unweighted_pred_avg_chroma[8])(uint8_t *dst, ptrdiff_t dststride,
-                                              int16_t *src1, int16_t *src2,
-                                              ptrdiff_t srcstride, int height);
-    void (*weighted_pred[8])(uint8_t denom, int16_t wlxFlag, int16_t olxFlag,
-                             uint8_t *dst, ptrdiff_t dststride, int16_t *src,
-                             ptrdiff_t srcstride, int height);
-    void (*weighted_pred_chroma[8])(uint8_t denom, int16_t wlxFlag, int16_t olxFlag,
-                                    uint8_t *dst, ptrdiff_t dststride, int16_t *src,
-                                    ptrdiff_t srcstride, int height);
-    void (*weighted_pred_avg[8])(uint8_t denom, int16_t wl0Flag, int16_t wl1Flag,
-                                 int16_t ol0Flag, int16_t ol1Flag, uint8_t *dst,
-                                 ptrdiff_t dststride, int16_t *src1, int16_t *src2,
-                                 ptrdiff_t srcstride, int height);
-    void (*weighted_pred_avg_chroma[8])(uint8_t denom, int16_t wl0Flag, int16_t wl1Flag,
-                                        int16_t ol0Flag, int16_t ol1Flag, uint8_t *dst,
-                                        ptrdiff_t dststride, int16_t *src1, int16_t *src2,
-                                        ptrdiff_t srcstride, int height);
->>>>>>> 1bd890ad
 
     void (*hevc_h_loop_filter_luma)(uint8_t *pix, ptrdiff_t stride,
                                     int beta, int32_t *tc,
