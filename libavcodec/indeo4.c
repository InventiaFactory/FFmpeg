/*
 * Indeo Video Interactive v4 compatible decoder
 * Copyright (c) 2009-2011 Maxim Poliakovski
 *
 * This file is part of Libav.
 *
 * Libav is free software; you can redistribute it and/or
 * modify it under the terms of the GNU Lesser General Public
 * License as published by the Free Software Foundation; either
 * version 2.1 of the License, or (at your option) any later version.
 *
 * Libav is distributed in the hope that it will be useful,
 * but WITHOUT ANY WARRANTY; without even the implied warranty of
 * MERCHANTABILITY or FITNESS FOR A PARTICULAR PURPOSE.  See the GNU
 * Lesser General Public License for more details.
 *
 * You should have received a copy of the GNU Lesser General Public
 * License along with Libav; if not, write to the Free Software
 * Foundation, Inc., 51 Franklin Street, Fifth Floor, Boston, MA 02110-1301 USA
 */

/**
 * @file
 * Indeo Video Interactive version 4 decoder
 *
 * Indeo 4 data is usually transported within .avi or .mov files.
 * Known FOURCCs: 'IV41'
 */

#define BITSTREAM_READER_LE
#include "avcodec.h"
#include "get_bits.h"
#include "dsputil.h"
#include "ivi_dsp.h"
#include "ivi_common.h"
#include "indeo4data.h"

/**
 *  Indeo 4 frame types.
 */
enum {
    FRAMETYPE_INTRA       = 0,
    FRAMETYPE_INTRA1      = 1,  ///< intra frame with slightly different bitstream coding
    FRAMETYPE_INTER       = 2,  ///< non-droppable P-frame
    FRAMETYPE_BIDIR       = 3,  ///< bidirectional frame
    FRAMETYPE_INTER_NOREF = 4,  ///< droppable P-frame
    FRAMETYPE_NULL_FIRST  = 5,  ///< empty frame with no data
    FRAMETYPE_NULL_LAST   = 6   ///< empty frame with no data
};

#define IVI4_PIC_SIZE_ESC   7


static const struct {
    InvTransformPtr *inv_trans;
    DCTransformPtr  *dc_trans;
    int             is_2d_trans;
} transforms[18] = {
    { ff_ivi_inverse_haar_8x8,  ff_ivi_dc_haar_2d,       1 },
    { NULL, NULL, 0 }, /* inverse Haar 8x1 */
    { NULL, NULL, 0 }, /* inverse Haar 1x8 */
    { ff_ivi_put_pixels_8x8,    ff_ivi_put_dc_pixel_8x8, 1 },
    { ff_ivi_inverse_slant_8x8, ff_ivi_dc_slant_2d,      1 },
    { ff_ivi_row_slant8,        ff_ivi_dc_row_slant,     1 },
    { ff_ivi_col_slant8,        ff_ivi_dc_col_slant,     1 },
    { NULL, NULL, 0 }, /* inverse DCT 8x8 */
    { NULL, NULL, 0 }, /* inverse DCT 8x1 */
    { NULL, NULL, 0 }, /* inverse DCT 1x8 */
    { NULL, NULL, 0 }, /* inverse Haar 4x4 */
    { ff_ivi_inverse_slant_4x4, ff_ivi_dc_slant_2d,      1 },
    { NULL, NULL, 0 }, /* no transform 4x4 */
    { NULL, NULL, 0 }, /* inverse Haar 1x4 */
    { NULL, NULL, 0 }, /* inverse Haar 4x1 */
    { NULL, NULL, 0 }, /* inverse slant 1x4 */
    { NULL, NULL, 0 }, /* inverse slant 4x1 */
    { NULL, NULL, 0 }, /* inverse DCT 4x4 */
};

/**
 *  Decode subdivision of a plane.
 *  This is a simplified version that checks for two supported subdivisions:
 *  - 1 wavelet band  per plane, size factor 1:1, code pattern: 3
 *  - 4 wavelet bands per plane, size factor 1:4, code pattern: 2,3,3,3,3
 *  Anything else is either unsupported or corrupt.
 *
 *  @param[in,out] gb    the GetBit context
 *  @return        number of wavelet bands or 0 on error
 */
static int decode_plane_subdivision(GetBitContext *gb)
{
    int i;

    switch (get_bits(gb, 2)) {
    case 3:
        return 1;
    case 2:
        for (i = 0; i < 4; i++)
            if (get_bits(gb, 2) != 3)
                return 0;
        return 4;
    default:
        return 0;
    }
}

static inline int scale_tile_size(int def_size, int size_factor)
{
    return size_factor == 15 ? def_size : (size_factor + 1) << 5;
}

/**
 *  Decode Indeo 4 picture header.
 *
 *  @param[in,out] ctx       pointer to the decoder context
 *  @param[in]     avctx     pointer to the AVCodecContext
 *  @return        result code: 0 = OK, negative number = error
 */
static int decode_pic_hdr(IVI45DecContext *ctx, AVCodecContext *avctx)
{
    int             pic_size_indx, i, p;
    IVIPicConfig    pic_conf;

    if (get_bits(&ctx->gb, 18) != 0x3FFF8) {
        av_log(avctx, AV_LOG_ERROR, "Invalid picture start code!\n");
        return AVERROR_INVALIDDATA;
    }

    ctx->prev_frame_type = ctx->frame_type;
    ctx->frame_type      = get_bits(&ctx->gb, 3);
    if (ctx->frame_type == 7) {
        av_log(avctx, AV_LOG_ERROR, "Invalid frame type: %d\n", ctx->frame_type);
        return AVERROR_INVALIDDATA;
    }

#if IVI4_STREAM_ANALYSER
    if (ctx->frame_type == FRAMETYPE_BIDIR)
        ctx->has_b_frames = 1;
#endif

    ctx->transp_status = get_bits1(&ctx->gb);
#if IVI4_STREAM_ANALYSER
    if (ctx->transp_status) {
        ctx->has_transp = 1;
    }
#endif

    /* unknown bit: Mac decoder ignores this bit, XANIM returns error */
    if (get_bits1(&ctx->gb)) {
        av_log(avctx, AV_LOG_ERROR, "Sync bit is set!\n");
        return AVERROR_INVALIDDATA;
    }

    ctx->data_size = get_bits1(&ctx->gb) ? get_bits(&ctx->gb, 24) : 0;

    /* null frames don't contain anything else so we just return */
    if (ctx->frame_type >= FRAMETYPE_NULL_FIRST) {
        av_dlog(avctx, "Null frame encountered!\n");
        return 0;
    }

    /* Check key lock status. If enabled - ignore lock word.         */
    /* Usually we have to prompt the user for the password, but      */
    /* we don't do that because Indeo 4 videos can be decoded anyway */
    if (get_bits1(&ctx->gb)) {
        skip_bits_long(&ctx->gb, 32);
        av_dlog(avctx, "Password-protected clip!\n");
    }

    pic_size_indx = get_bits(&ctx->gb, 3);
    if (pic_size_indx == IVI4_PIC_SIZE_ESC) {
        pic_conf.pic_height = get_bits(&ctx->gb, 16);
        pic_conf.pic_width  = get_bits(&ctx->gb, 16);
    } else {
        pic_conf.pic_height = ivi4_common_pic_sizes[pic_size_indx * 2 + 1];
        pic_conf.pic_width  = ivi4_common_pic_sizes[pic_size_indx * 2    ];
    }

    /* Decode tile dimensions. */
    if (get_bits1(&ctx->gb)) {
        pic_conf.tile_height = scale_tile_size(pic_conf.pic_height, get_bits(&ctx->gb, 4));
        pic_conf.tile_width  = scale_tile_size(pic_conf.pic_width,  get_bits(&ctx->gb, 4));
#if IVI4_STREAM_ANALYSER
        ctx->uses_tiling = 1;
#endif
    } else {
        pic_conf.tile_height = pic_conf.pic_height;
        pic_conf.tile_width  = pic_conf.pic_width;
    }

    /* Decode chroma subsampling. We support only 4:4 aka YVU9. */
    if (get_bits(&ctx->gb, 2)) {
        av_log(avctx, AV_LOG_ERROR, "Only YVU9 picture format is supported!\n");
        return AVERROR_INVALIDDATA;
    }
    pic_conf.chroma_height = (pic_conf.pic_height + 3) >> 2;
    pic_conf.chroma_width  = (pic_conf.pic_width  + 3) >> 2;

    /* decode subdivision of the planes */
    pic_conf.luma_bands = decode_plane_subdivision(&ctx->gb);
    pic_conf.chroma_bands = 0;
    if (pic_conf.luma_bands)
        pic_conf.chroma_bands = decode_plane_subdivision(&ctx->gb);
    ctx->is_scalable = pic_conf.luma_bands != 1 || pic_conf.chroma_bands != 1;
    if (ctx->is_scalable && (pic_conf.luma_bands != 4 || pic_conf.chroma_bands != 1)) {
        av_log(avctx, AV_LOG_ERROR, "Scalability: unsupported subdivision! Luma bands: %d, chroma bands: %d\n",
               pic_conf.luma_bands, pic_conf.chroma_bands);
        return AVERROR_INVALIDDATA;
    }

    /* check if picture layout was changed and reallocate buffers */
    if (ivi_pic_config_cmp(&pic_conf, &ctx->pic_conf)) {
        if (ff_ivi_init_planes(ctx->planes, &pic_conf)) {
            av_log(avctx, AV_LOG_ERROR, "Couldn't reallocate color planes!\n");
            ctx->pic_conf.luma_bands = 0;
            return AVERROR(ENOMEM);
        }

        ctx->pic_conf = pic_conf;

        /* set default macroblock/block dimensions */
        for (p = 0; p <= 2; p++) {
            for (i = 0; i < (!p ? pic_conf.luma_bands : pic_conf.chroma_bands); i++) {
                ctx->planes[p].bands[i].mb_size  = !p ? (!ctx->is_scalable ? 16 : 8) : 4;
                ctx->planes[p].bands[i].blk_size = !p ? 8 : 4;
            }
        }

        if (ff_ivi_init_tiles(ctx->planes, ctx->pic_conf.tile_width,
                              ctx->pic_conf.tile_height)) {
            av_log(avctx, AV_LOG_ERROR,
                   "Couldn't reallocate internal structures!\n");
            return AVERROR(ENOMEM);
        }
    }

    ctx->frame_num = get_bits1(&ctx->gb) ? get_bits(&ctx->gb, 20) : 0;

    /* skip decTimeEst field if present */
    if (get_bits1(&ctx->gb))
        skip_bits(&ctx->gb, 8);

    /* decode macroblock and block huffman codebooks */
    if (ff_ivi_dec_huff_desc(&ctx->gb, get_bits1(&ctx->gb), IVI_MB_HUFF,  &ctx->mb_vlc,  avctx) ||
        ff_ivi_dec_huff_desc(&ctx->gb, get_bits1(&ctx->gb), IVI_BLK_HUFF, &ctx->blk_vlc, avctx))
        return AVERROR_INVALIDDATA;

    ctx->rvmap_sel = get_bits1(&ctx->gb) ? get_bits(&ctx->gb, 3) : 8;

    ctx->in_imf = get_bits1(&ctx->gb);
    ctx->in_q   = get_bits1(&ctx->gb);

    ctx->pic_glob_quant = get_bits(&ctx->gb, 5);

    /* TODO: ignore this parameter if unused */
    ctx->unknown1 = get_bits1(&ctx->gb) ? get_bits(&ctx->gb, 3) : 0;

    ctx->checksum = get_bits1(&ctx->gb) ? get_bits(&ctx->gb, 16) : 0;

    /* skip picture header extension if any */
    while (get_bits1(&ctx->gb)) {
        av_dlog(avctx, "Pic hdr extension encountered!\n");
        skip_bits(&ctx->gb, 8);
    }

    if (get_bits1(&ctx->gb)) {
        av_log(avctx, AV_LOG_ERROR, "Bad blocks bits encountered!\n");
    }

    align_get_bits(&ctx->gb);

    return 0;
}


/**
 *  Decode Indeo 4 band header.
 *
 *  @param[in,out] ctx       pointer to the decoder context
 *  @param[in,out] band      pointer to the band descriptor
 *  @param[in]     avctx     pointer to the AVCodecContext
 *  @return        result code: 0 = OK, negative number = error
 */
static int decode_band_hdr(IVI45DecContext *ctx, IVIBandDesc *band,
                           AVCodecContext *avctx)
{
    int plane, band_num, indx, transform_id, scan_indx;
    int i;
    int quant_mat;

    plane    = get_bits(&ctx->gb, 2);
    band_num = get_bits(&ctx->gb, 4);
    if (band->plane != plane || band->band_num != band_num) {
        av_log(avctx, AV_LOG_ERROR, "Invalid band header sequence!\n");
        return AVERROR_INVALIDDATA;
    }

    band->is_empty = get_bits1(&ctx->gb);
    if (!band->is_empty) {
        /* skip header size
         * If header size is not given, header size is 4 bytes. */
        if (get_bits1(&ctx->gb))
            skip_bits(&ctx->gb, 16);

        band->is_halfpel = get_bits(&ctx->gb, 2);
        if (band->is_halfpel >= 2) {
            av_log(avctx, AV_LOG_ERROR, "Invalid/unsupported mv resolution: %d!\n",
                   band->is_halfpel);
            return AVERROR_INVALIDDATA;
        }
#if IVI4_STREAM_ANALYSER
        if (!band->is_halfpel)
            ctx->uses_fullpel = 1;
#endif

        band->checksum_present = get_bits1(&ctx->gb);
        if (band->checksum_present)
            band->checksum = get_bits(&ctx->gb, 16);

        indx = get_bits(&ctx->gb, 2);
        if (indx == 3) {
            av_log(avctx, AV_LOG_ERROR, "Invalid block size!\n");
            return AVERROR_INVALIDDATA;
        }
        band->mb_size  = 16 >> indx;
        band->blk_size = 8 >> (indx >> 1);

        band->inherit_mv     = get_bits1(&ctx->gb);
        band->inherit_qdelta = get_bits1(&ctx->gb);

        band->glob_quant = get_bits(&ctx->gb, 5);

        if (!get_bits1(&ctx->gb) || ctx->frame_type == FRAMETYPE_INTRA) {
            transform_id = get_bits(&ctx->gb, 5);
            if (transform_id >= FF_ARRAY_ELEMS(transforms) ||
                !transforms[transform_id].inv_trans) {
                av_log_ask_for_sample(avctx, "Unimplemented transform: %d!\n", transform_id);
                return AVERROR_PATCHWELCOME;
            }
            if ((transform_id >= 7 && transform_id <= 9) ||
                 transform_id == 17) {
                av_log_ask_for_sample(avctx, "DCT transform not supported yet!\n");
                return AVERROR_PATCHWELCOME;
            }

            if (transform_id < 10 && band->blk_size < 8) {
                av_log(avctx, AV_LOG_ERROR, "wrong transform size!\n");
                return AVERROR_INVALIDDATA;
            }
#if IVI4_STREAM_ANALYSER
            if ((transform_id >= 0 && transform_id <= 2) || transform_id == 10)
                ctx->uses_haar = 1;
#endif

            band->inv_transform = transforms[transform_id].inv_trans;
            band->dc_transform  = transforms[transform_id].dc_trans;
            band->is_2d_trans   = transforms[transform_id].is_2d_trans;
<<<<<<< HEAD
            band->transform_size= (transform_id < 10) ? 8 : 4;
=======
            if (transform_id < 10)
                band->transform_size = 8;
            else
                band->transform_size = 4;

            if (band->blk_size != band->transform_size)
                return AVERROR_INVALIDDATA;
>>>>>>> fbbe487b

            scan_indx = get_bits(&ctx->gb, 4);
            if ((scan_indx>4 && scan_indx<10) != (band->blk_size==4)) {
                av_log(avctx, AV_LOG_ERROR, "mismatching scan table!\n");
                return AVERROR_INVALIDDATA;
            }
            if (scan_indx == 15) {
                av_log(avctx, AV_LOG_ERROR, "Custom scan pattern encountered!\n");
                return AVERROR_INVALIDDATA;
            }
            if (scan_indx > 4 && scan_indx < 10) {
                if (band->blk_size != 4)
                    return AVERROR_INVALIDDATA;
            } else if (band->blk_size != 8)
                return AVERROR_INVALIDDATA;

            band->scan = scan_index_to_tab[scan_indx];
            band->scan_size = band->blk_size;

            quant_mat = get_bits(&ctx->gb, 5);
            if (quant_mat == 31) {
                av_log(avctx, AV_LOG_ERROR, "Custom quant matrix encountered!\n");
                return AVERROR_INVALIDDATA;
            }
<<<<<<< HEAD
            if (quant_mat > 21) {
                av_log(avctx, AV_LOG_ERROR, "Invalid quant matrix encountered!\n");
                return AVERROR_INVALIDDATA;
            }
            band->quant_mat = quant_mat;
        }
        if (quant_index_to_tab[band->quant_mat] > 4 && band->blk_size == 4) {
            av_log(avctx, AV_LOG_ERROR, "Invalid quant matrix for 4x4 block encountered!\n");
            band->quant_mat = 0;
            return AVERROR_INVALIDDATA;
        }
        if (band->scan_size != band->blk_size) {
            av_log(avctx, AV_LOG_ERROR, "mismatching scan table!\n");
            return AVERROR_INVALIDDATA;
=======
            if (band->quant_mat >= FF_ARRAY_ELEMS(quant_index_to_tab)) {
                av_log_ask_for_sample(avctx, "Quantization matrix %d",
                                      band->quant_mat);
                return AVERROR_INVALIDDATA;
            }
>>>>>>> fbbe487b
        }

        /* decode block huffman codebook */
        if (ff_ivi_dec_huff_desc(&ctx->gb, get_bits1(&ctx->gb), IVI_BLK_HUFF,
                                 &band->blk_vlc, avctx))
            return AVERROR_INVALIDDATA;

        /* select appropriate rvmap table for this band */
        band->rvmap_sel = get_bits1(&ctx->gb) ? get_bits(&ctx->gb, 3) : 8;

        /* decode rvmap probability corrections if any */
        band->num_corr = 0; /* there is no corrections */
        if (get_bits1(&ctx->gb)) {
            band->num_corr = get_bits(&ctx->gb, 8); /* get number of correction pairs */
            if (band->num_corr > 61) {
                av_log(avctx, AV_LOG_ERROR, "Too many corrections: %d\n",
                       band->num_corr);
                return AVERROR_INVALIDDATA;
            }

            /* read correction pairs */
            for (i = 0; i < band->num_corr * 2; i++)
                band->corr[i] = get_bits(&ctx->gb, 8);
        }
    }

    if (band->blk_size == 8) {
        band->intra_base = &ivi4_quant_8x8_intra[quant_index_to_tab[band->quant_mat]][0];
        band->inter_base = &ivi4_quant_8x8_inter[quant_index_to_tab[band->quant_mat]][0];
    } else {
        band->intra_base = &ivi4_quant_4x4_intra[quant_index_to_tab[band->quant_mat]][0];
        band->inter_base = &ivi4_quant_4x4_inter[quant_index_to_tab[band->quant_mat]][0];
    }

    /* Indeo 4 doesn't use scale tables */
    band->intra_scale = NULL;
    band->inter_scale = NULL;

    align_get_bits(&ctx->gb);

    if (!band->scan) {
        av_log(avctx, AV_LOG_ERROR, "band->scan not set\n");
        return AVERROR_INVALIDDATA;
    }

    return 0;
}


/**
 *  Decode information (block type, cbp, quant delta, motion vector)
 *  for all macroblocks in the current tile.
 *
 *  @param[in,out] ctx       pointer to the decoder context
 *  @param[in,out] band      pointer to the band descriptor
 *  @param[in,out] tile      pointer to the tile descriptor
 *  @param[in]     avctx     pointer to the AVCodecContext
 *  @return        result code: 0 = OK, negative number = error
 */
static int decode_mb_info(IVI45DecContext *ctx, IVIBandDesc *band,
                          IVITile *tile, AVCodecContext *avctx)
{
    int         x, y, mv_x, mv_y, mv_delta, offs, mb_offset, blks_per_mb,
                mv_scale, mb_type_bits, s;
    IVIMbInfo   *mb, *ref_mb;
    int         row_offset = band->mb_size * band->pitch;

    mb     = tile->mbs;
    ref_mb = tile->ref_mbs;
    offs   = tile->ypos * band->pitch + tile->xpos;

    blks_per_mb  = band->mb_size   != band->blk_size  ? 4 : 1;
    mb_type_bits = ctx->frame_type == FRAMETYPE_BIDIR ? 2 : 1;

    /* scale factor for motion vectors */
    mv_scale = (ctx->planes[0].bands[0].mb_size >> 3) - (band->mb_size >> 3);
    mv_x = mv_y = 0;

    if (((tile->width + band->mb_size-1)/band->mb_size) * ((tile->height + band->mb_size-1)/band->mb_size) != tile->num_MBs) {
        av_log(avctx, AV_LOG_ERROR, "num_MBs mismatch %d %d %d %d\n", tile->width, tile->height, band->mb_size, tile->num_MBs);
        return -1;
    }

    for (y = tile->ypos; y < tile->ypos + tile->height; y += band->mb_size) {
        mb_offset = offs;

        for (x = tile->xpos; x < tile->xpos + tile->width; x += band->mb_size) {
            mb->xpos     = x;
            mb->ypos     = y;
            mb->buf_offs = mb_offset;

            if (get_bits1(&ctx->gb)) {
                if (ctx->frame_type == FRAMETYPE_INTRA) {
                    av_log(avctx, AV_LOG_ERROR, "Empty macroblock in an INTRA picture!\n");
                    return AVERROR_INVALIDDATA;
                }
                mb->type = 1; /* empty macroblocks are always INTER */
                mb->cbp  = 0; /* all blocks are empty */

                mb->q_delta = 0;
                if (!band->plane && !band->band_num && ctx->in_q) {
                    mb->q_delta = get_vlc2(&ctx->gb, ctx->mb_vlc.tab->table,
                                           IVI_VLC_BITS, 1);
                    mb->q_delta = IVI_TOSIGNED(mb->q_delta);
                }

                mb->mv_x = mb->mv_y = 0; /* no motion vector coded */
                if (band->inherit_mv && ref_mb) {
                    /* motion vector inheritance */
                    if (mv_scale) {
                        mb->mv_x = ivi_scale_mv(ref_mb->mv_x, mv_scale);
                        mb->mv_y = ivi_scale_mv(ref_mb->mv_y, mv_scale);
                    } else {
                        mb->mv_x = ref_mb->mv_x;
                        mb->mv_y = ref_mb->mv_y;
                    }
                }
            } else {
<<<<<<< HEAD
                if (band->inherit_mv && ref_mb) {
                    mb->type = ref_mb->type; /* copy mb_type from corresponding reference mb */
=======
                if (band->inherit_mv) {
                    /* copy mb_type from corresponding reference mb */
                    if (!ref_mb)
                        return AVERROR_INVALIDDATA;
                    mb->type = ref_mb->type;
>>>>>>> fbbe487b
                } else if (ctx->frame_type == FRAMETYPE_INTRA ||
                           ctx->frame_type == FRAMETYPE_INTRA1) {
                    mb->type = 0; /* mb_type is always INTRA for intra-frames */
                } else {
                    mb->type = get_bits(&ctx->gb, mb_type_bits);
                }

                mb->cbp = get_bits(&ctx->gb, blks_per_mb);

                mb->q_delta = 0;
                if (band->inherit_qdelta) {
                    if (ref_mb) mb->q_delta = ref_mb->q_delta;
                } else if (mb->cbp || (!band->plane && !band->band_num &&
                           ctx->in_q)) {
                    mb->q_delta = get_vlc2(&ctx->gb, ctx->mb_vlc.tab->table,
                                           IVI_VLC_BITS, 1);
                    mb->q_delta = IVI_TOSIGNED(mb->q_delta);
                }

                if (!mb->type) {
                    mb->mv_x = mb->mv_y = 0; /* there is no motion vector in intra-macroblocks */
                } else {
<<<<<<< HEAD
                    if (band->inherit_mv && ref_mb) {
                        /* motion vector inheritance */
                        if (mv_scale) {
                            mb->mv_x = ivi_scale_mv(ref_mb->mv_x, mv_scale);
                            mb->mv_y = ivi_scale_mv(ref_mb->mv_y, mv_scale);
                        } else {
                            mb->mv_x = ref_mb->mv_x;
                            mb->mv_y = ref_mb->mv_y;
                        }
=======
                    if (band->inherit_mv) {
                        if (ref_mb)
                            /* motion vector inheritance */
                            if (mv_scale) {
                                mb->mv_x = ivi_scale_mv(ref_mb->mv_x, mv_scale);
                                mb->mv_y = ivi_scale_mv(ref_mb->mv_y, mv_scale);
                            } else {
                                mb->mv_x = ref_mb->mv_x;
                                mb->mv_y = ref_mb->mv_y;
                            }
>>>>>>> fbbe487b
                    } else {
                        /* decode motion vector deltas */
                        mv_delta = get_vlc2(&ctx->gb, ctx->mb_vlc.tab->table,
                                            IVI_VLC_BITS, 1);
                        mv_y += IVI_TOSIGNED(mv_delta);
                        mv_delta = get_vlc2(&ctx->gb, ctx->mb_vlc.tab->table,
                                            IVI_VLC_BITS, 1);
                        mv_x += IVI_TOSIGNED(mv_delta);
                        mb->mv_x = mv_x;
                        mb->mv_y = mv_y;
                    }
                }
            }

            s= band->is_halfpel;
            if (mb->type)
            if ( x +  (mb->mv_x   >>s) +                 (y+               (mb->mv_y   >>s))*band->pitch < 0 ||
                 x + ((mb->mv_x+s)>>s) + band->mb_size - 1
                   + (y+band->mb_size - 1 +((mb->mv_y+s)>>s))*band->pitch > band->bufsize -1) {
                av_log(avctx, AV_LOG_ERROR, "motion vector %d %d outside reference\n", x*s + mb->mv_x, y*s + mb->mv_y);
                return AVERROR_INVALIDDATA;
            }

            mb++;
            if (ref_mb)
                ref_mb++;
            mb_offset += band->mb_size;
        }

        offs += row_offset;
    }

    align_get_bits(&ctx->gb);

    return 0;
}


/**
 *  Rearrange decoding and reference buffers.
 *
 *  @param[in,out] ctx       pointer to the decoder context
 */
static void switch_buffers(IVI45DecContext *ctx)
{
    switch (ctx->prev_frame_type) {
    case FRAMETYPE_INTRA:
    case FRAMETYPE_INTRA1:
    case FRAMETYPE_INTER:
        ctx->buf_switch ^= 1;
        ctx->dst_buf     = ctx->buf_switch;
        ctx->ref_buf     = ctx->buf_switch ^ 1;
        break;
    case FRAMETYPE_INTER_NOREF:
        break;
    }

    switch (ctx->frame_type) {
    case FRAMETYPE_INTRA:
    case FRAMETYPE_INTRA1:
        ctx->buf_switch = 0;
        /* FALLTHROUGH */
    case FRAMETYPE_INTER:
        ctx->dst_buf = ctx->buf_switch;
        ctx->ref_buf = ctx->buf_switch ^ 1;
        break;
    case FRAMETYPE_INTER_NOREF:
    case FRAMETYPE_NULL_FIRST:
    case FRAMETYPE_NULL_LAST:
        break;
    }
}


static int is_nonnull_frame(IVI45DecContext *ctx)
{
    return ctx->frame_type < FRAMETYPE_NULL_FIRST;
}


static av_cold int decode_init(AVCodecContext *avctx)
{
    IVI45DecContext *ctx = avctx->priv_data;

    ff_ivi_init_static_vlc();

    /* copy rvmap tables in our context so we can apply changes to them */
    memcpy(ctx->rvmap_tabs, ff_ivi_rvmap_tabs, sizeof(ff_ivi_rvmap_tabs));

    /* Force allocation of the internal buffers */
    /* during picture header decoding.          */
    ctx->pic_conf.pic_width  = 0;
    ctx->pic_conf.pic_height = 0;

    avctx->pix_fmt = AV_PIX_FMT_YUV410P;

    ctx->decode_pic_hdr   = decode_pic_hdr;
    ctx->decode_band_hdr  = decode_band_hdr;
    ctx->decode_mb_info   = decode_mb_info;
    ctx->switch_buffers   = switch_buffers;
    ctx->is_nonnull_frame = is_nonnull_frame;

    return 0;
}


AVCodec ff_indeo4_decoder = {
    .name           = "indeo4",
    .type           = AVMEDIA_TYPE_VIDEO,
    .id             = AV_CODEC_ID_INDEO4,
    .priv_data_size = sizeof(IVI45DecContext),
    .init           = decode_init,
    .close          = ff_ivi_decode_close,
    .decode         = ff_ivi_decode_frame,
    .long_name      = NULL_IF_CONFIG_SMALL("Intel Indeo Video Interactive 4"),
    .capabilities   = CODEC_CAP_DR1,
};<|MERGE_RESOLUTION|>--- conflicted
+++ resolved
@@ -354,9 +354,6 @@
             band->inv_transform = transforms[transform_id].inv_trans;
             band->dc_transform  = transforms[transform_id].dc_trans;
             band->is_2d_trans   = transforms[transform_id].is_2d_trans;
-<<<<<<< HEAD
-            band->transform_size= (transform_id < 10) ? 8 : 4;
-=======
             if (transform_id < 10)
                 band->transform_size = 8;
             else
@@ -364,7 +361,6 @@
 
             if (band->blk_size != band->transform_size)
                 return AVERROR_INVALIDDATA;
->>>>>>> fbbe487b
 
             scan_indx = get_bits(&ctx->gb, 4);
             if ((scan_indx>4 && scan_indx<10) != (band->blk_size==4)) {
@@ -389,9 +385,9 @@
                 av_log(avctx, AV_LOG_ERROR, "Custom quant matrix encountered!\n");
                 return AVERROR_INVALIDDATA;
             }
-<<<<<<< HEAD
-            if (quant_mat > 21) {
-                av_log(avctx, AV_LOG_ERROR, "Invalid quant matrix encountered!\n");
+            if (quant_mat >= FF_ARRAY_ELEMS(quant_index_to_tab)) {
+                av_log_ask_for_sample(avctx, "Quantization matrix %d",
+                                      quant_mat);
                 return AVERROR_INVALIDDATA;
             }
             band->quant_mat = quant_mat;
@@ -404,13 +400,6 @@
         if (band->scan_size != band->blk_size) {
             av_log(avctx, AV_LOG_ERROR, "mismatching scan table!\n");
             return AVERROR_INVALIDDATA;
-=======
-            if (band->quant_mat >= FF_ARRAY_ELEMS(quant_index_to_tab)) {
-                av_log_ask_for_sample(avctx, "Quantization matrix %d",
-                                      band->quant_mat);
-                return AVERROR_INVALIDDATA;
-            }
->>>>>>> fbbe487b
         }
 
         /* decode block huffman codebook */
@@ -529,16 +518,11 @@
                     }
                 }
             } else {
-<<<<<<< HEAD
-                if (band->inherit_mv && ref_mb) {
-                    mb->type = ref_mb->type; /* copy mb_type from corresponding reference mb */
-=======
                 if (band->inherit_mv) {
                     /* copy mb_type from corresponding reference mb */
                     if (!ref_mb)
                         return AVERROR_INVALIDDATA;
                     mb->type = ref_mb->type;
->>>>>>> fbbe487b
                 } else if (ctx->frame_type == FRAMETYPE_INTRA ||
                            ctx->frame_type == FRAMETYPE_INTRA1) {
                     mb->type = 0; /* mb_type is always INTRA for intra-frames */
@@ -561,17 +545,6 @@
                 if (!mb->type) {
                     mb->mv_x = mb->mv_y = 0; /* there is no motion vector in intra-macroblocks */
                 } else {
-<<<<<<< HEAD
-                    if (band->inherit_mv && ref_mb) {
-                        /* motion vector inheritance */
-                        if (mv_scale) {
-                            mb->mv_x = ivi_scale_mv(ref_mb->mv_x, mv_scale);
-                            mb->mv_y = ivi_scale_mv(ref_mb->mv_y, mv_scale);
-                        } else {
-                            mb->mv_x = ref_mb->mv_x;
-                            mb->mv_y = ref_mb->mv_y;
-                        }
-=======
                     if (band->inherit_mv) {
                         if (ref_mb)
                             /* motion vector inheritance */
@@ -582,7 +555,6 @@
                                 mb->mv_x = ref_mb->mv_x;
                                 mb->mv_y = ref_mb->mv_y;
                             }
->>>>>>> fbbe487b
                     } else {
                         /* decode motion vector deltas */
                         mv_delta = get_vlc2(&ctx->gb, ctx->mb_vlc.tab->table,
