--- conflicted
+++ resolved
@@ -219,15 +219,11 @@
     CODEC_ID_G723_1_DEPRECATED,
     CODEC_ID_G729_DEPRECATED,
 #endif
-<<<<<<< HEAD
     CODEC_ID_UTVIDEO_DEPRECATED,
+    CODEC_ID_BMV_VIDEO,
     CODEC_ID_UTVIDEO = 0x800,
 
     CODEC_ID_G2M        = MKBETAG( 0 ,'G','2','M'),
-=======
-    CODEC_ID_UTVIDEO,
-    CODEC_ID_BMV_VIDEO,
->>>>>>> 1c8c41ff
 
     /* various PCM "codecs" */
     CODEC_ID_FIRST_AUDIO = 0x10000,     ///< A dummy id pointing at the start of audio codecs
@@ -368,13 +364,10 @@
     CODEC_ID_8SVX_EXP,
     CODEC_ID_8SVX_FIB,
 #endif
-<<<<<<< HEAD
+    CODEC_ID_BMV_AUDIO,
     CODEC_ID_G729 = 0x15800,
     CODEC_ID_G723_1= 0x15801,
     CODEC_ID_8SVX_RAW   = MKBETAG('8','S','V','X'),
-=======
-    CODEC_ID_BMV_AUDIO,
->>>>>>> 1c8c41ff
 
     /* subtitle codecs */
     CODEC_ID_FIRST_SUBTITLE = 0x17000,          ///< A dummy ID pointing at the start of subtitle codecs.
