include $(SUBDIR)../config.mak

NAME = avcodec

HEADERS = avcodec.h                                                     \
          avfft.h                                                       \
          dv_profile.h                                                  \
          dxva2.h                                                       \
          old_codec_ids.h                                               \
          vaapi.h                                                       \
          vda.h                                                         \
          vdpau.h                                                       \
          version.h                                                     \
          vorbis_parser.h                                               \
          xvmc.h                                                        \

OBJS = allcodecs.o                                                      \
       audioconvert.o                                                   \
       avdct.o                                                          \
       avpacket.o                                                       \
       avpicture.o                                                      \
       bitstream.o                                                      \
       bitstream_filter.o                                               \
       codec_desc.o                                                     \
       dv_profile.o                                                     \
       fmtconvert.o                                                     \
       imgconvert.o                                                     \
       mathtables.o                                                     \
       options.o                                                        \
       parser.o                                                         \
       raw.o                                                            \
       resample.o                                                       \
       resample2.o                                                      \
       utils.o                                                          \
       vorbis_parser.o                                                  \

# subsystems
OBJS-$(CONFIG_AANDCTTABLES)            += aandcttab.o
OBJS-$(CONFIG_AC3DSP)                  += ac3dsp.o
OBJS-$(CONFIG_AUDIO_FRAME_QUEUE)       += audio_frame_queue.o
OBJS-$(CONFIG_AUDIODSP)                += audiodsp.o
OBJS-$(CONFIG_BLOCKDSP)                += blockdsp.o
OBJS-$(CONFIG_BSWAPDSP)                += bswapdsp.o
OBJS-$(CONFIG_CABAC)                   += cabac.o
OBJS-$(CONFIG_CRYSTALHD)               += crystalhd.o
OBJS-$(CONFIG_DCT)                     += dct.o dct32_fixed.o dct32_float.o
OBJS-$(CONFIG_ERROR_RESILIENCE)        += error_resilience.o
OBJS-$(CONFIG_EXIF)                    += exif.o tiff_common.o
OBJS-$(CONFIG_FAANDCT)                 += faandct.o
OBJS-$(CONFIG_FAANIDCT)                += faanidct.o
OBJS-$(CONFIG_FDCTDSP)                 += fdctdsp.o jfdctfst.o jfdctint.o
FFT-OBJS-$(CONFIG_HARDCODED_TABLES)    += cos_tables.o cos_fixed_tables.o
OBJS-$(CONFIG_FFT)                     += avfft.o fft_fixed.o fft_float.o \
                                          fft_fixed_32.o fft_init_table.o \
                                          $(FFT-OBJS-yes)
OBJS-$(CONFIG_GOLOMB)                  += golomb.o
OBJS-$(CONFIG_H263DSP)                 += h263dsp.o
OBJS-$(CONFIG_H264CHROMA)              += h264chroma.o
OBJS-$(CONFIG_H264DSP)                 += h264dsp.o h264idct.o
OBJS-$(CONFIG_H264PRED)                += h264pred.o
OBJS-$(CONFIG_H264QPEL)                += h264qpel.o
OBJS-$(CONFIG_HPELDSP)                 += hpeldsp.o
OBJS-$(CONFIG_HUFFMAN)                 += huffman.o
OBJS-$(CONFIG_HUFFYUVDSP)              += huffyuvdsp.o
OBJS-$(CONFIG_HUFFYUVENCDSP)           += huffyuvencdsp.o
OBJS-$(CONFIG_IDCTDSP)                 += idctdsp.o simple_idct.o jrevdct.o
OBJS-$(CONFIG_IIRFILTER)               += iirfilter.o
OBJS-$(CONFIG_INTRAX8)                 += intrax8.o intrax8dsp.o
OBJS-$(CONFIG_LIBXVID)                 += libxvid_rc.o
OBJS-$(CONFIG_LLAUDDSP)                += lossless_audiodsp.o
OBJS-$(CONFIG_LLVIDDSP)                += lossless_videodsp.o
OBJS-$(CONFIG_LPC)                     += lpc.o
OBJS-$(CONFIG_LSP)                     += lsp.o
OBJS-$(CONFIG_MDCT)                    += mdct_fixed.o mdct_float.o mdct_fixed_32.o
OBJS-$(CONFIG_ME_CMP)                  += me_cmp.o
OBJS-$(CONFIG_MPEG_ER)                 += mpeg_er.o
OBJS-$(CONFIG_MPEGAUDIO)               += mpegaudio.o mpegaudiodata.o   \
                                          mpegaudiodecheader.o
OBJS-$(CONFIG_MPEGAUDIODSP)            += mpegaudiodsp.o                \
                                          mpegaudiodsp_data.o           \
                                          mpegaudiodsp_fixed.o          \
                                          mpegaudiodsp_float.o
OBJS-$(CONFIG_MPEGVIDEO)               += mpegvideo.o mpegvideodsp.o    \
                                          mpegvideo_motion.o mpegutils.o
OBJS-$(CONFIG_MPEGVIDEOENC)            += mpegvideo_enc.o mpeg12data.o  \
                                          motion_est.o ratecontrol.o    \
                                          mpegvideoencdsp.o
OBJS-$(CONFIG_PIXBLOCKDSP)             += pixblockdsp.o
OBJS-$(CONFIG_QPELDSP)                 += qpeldsp.o
OBJS-$(CONFIG_RANGECODER)              += rangecoder.o
RDFT-OBJS-$(CONFIG_HARDCODED_TABLES)   += sin_tables.o
OBJS-$(CONFIG_RDFT)                    += rdft.o $(RDFT-OBJS-yes)
OBJS-$(CONFIG_SHARED)                  += log2_tab.o
OBJS-$(CONFIG_SINEWIN)                 += sinewin.o
OBJS-$(CONFIG_STARTCODE)               += startcode.o
OBJS-$(CONFIG_TPELDSP)                 += tpeldsp.o
OBJS-$(CONFIG_VIDEODSP)                += videodsp.o
OBJS-$(CONFIG_VP3DSP)                  += vp3dsp.o
OBJS-$(CONFIG_WMA_FREQS)               += wma_freqs.o

# decoders/encoders
OBJS-$(CONFIG_ZERO12V_DECODER)         += 012v.o
OBJS-$(CONFIG_A64MULTI_ENCODER)        += a64multienc.o elbg.o
OBJS-$(CONFIG_A64MULTI5_ENCODER)       += a64multienc.o elbg.o
OBJS-$(CONFIG_AAC_DECODER)             += aacdec.o aactab.o aacsbr.o aacps.o \
                                          aacadtsdec.o mpeg4audio.o kbdwin.o \
                                          sbrdsp.o aacpsdsp.o
OBJS-$(CONFIG_AAC_ENCODER)             += aacenc.o aaccoder.o    \
                                          aacpsy.o aactab.o      \
                                          psymodel.o mpeg4audio.o kbdwin.o
OBJS-$(CONFIG_AASC_DECODER)            += aasc.o msrledec.o
OBJS-$(CONFIG_AC3_DECODER)             += ac3dec_float.o ac3dec_data.o ac3.o kbdwin.o
OBJS-$(CONFIG_AC3_FIXED_DECODER)       += ac3dec_fixed.o ac3dec_data.o ac3.o kbdwin.o
OBJS-$(CONFIG_AC3_ENCODER)             += ac3enc_float.o ac3enc.o ac3tab.o \
                                          ac3.o kbdwin.o
OBJS-$(CONFIG_AC3_FIXED_ENCODER)       += ac3enc_fixed.o ac3enc.o ac3tab.o ac3.o
OBJS-$(CONFIG_AIC_DECODER)             += aic.o
OBJS-$(CONFIG_ALAC_DECODER)            += alac.o alac_data.o
OBJS-$(CONFIG_ALAC_ENCODER)            += alacenc.o alac_data.o
OBJS-$(CONFIG_ALIAS_PIX_DECODER)       += aliaspixdec.o
OBJS-$(CONFIG_ALIAS_PIX_ENCODER)       += aliaspixenc.o
OBJS-$(CONFIG_ALS_DECODER)             += alsdec.o bgmc.o mpeg4audio.o
OBJS-$(CONFIG_AMRNB_DECODER)           += amrnbdec.o celp_filters.o   \
                                          celp_math.o acelp_filters.o \
                                          acelp_vectors.o             \
                                          acelp_pitch_delay.o
OBJS-$(CONFIG_AMRWB_DECODER)           += amrwbdec.o celp_filters.o   \
                                          celp_math.o acelp_filters.o \
                                          acelp_vectors.o             \
                                          acelp_pitch_delay.o
OBJS-$(CONFIG_AMV_ENCODER)             += mjpegenc.o mjpeg.o mjpegenc_common.o \
                                          mpegvideo_enc.o motion_est.o \
                                          ratecontrol.o mpeg12data.o   \
                                          mpegvideo.o
OBJS-$(CONFIG_ANM_DECODER)             += anm.o
OBJS-$(CONFIG_ANSI_DECODER)            += ansi.o cga_data.o
OBJS-$(CONFIG_APE_DECODER)             += apedec.o
OBJS-$(CONFIG_SSA_DECODER)             += assdec.o ass.o ass_split.o
OBJS-$(CONFIG_SSA_ENCODER)             += assenc.o ass.o
OBJS-$(CONFIG_ASS_DECODER)             += assdec.o ass.o ass_split.o
OBJS-$(CONFIG_ASS_ENCODER)             += assenc.o ass.o
OBJS-$(CONFIG_ASV1_DECODER)            += asvdec.o asv.o mpeg12data.o
OBJS-$(CONFIG_ASV1_ENCODER)            += asvenc.o asv.o mpeg12data.o
OBJS-$(CONFIG_ASV2_DECODER)            += asvdec.o asv.o mpeg12data.o
OBJS-$(CONFIG_ASV2_ENCODER)            += asvenc.o asv.o mpeg12data.o
OBJS-$(CONFIG_ATRAC1_DECODER)          += atrac1.o atrac.o
OBJS-$(CONFIG_ATRAC3_DECODER)          += atrac3.o atrac.o
OBJS-$(CONFIG_ATRAC3P_DECODER)         += atrac3plusdec.o atrac3plus.o \
                                          atrac3plusdsp.o atrac.o
OBJS-$(CONFIG_AURA_DECODER)            += cyuv.o
OBJS-$(CONFIG_AURA2_DECODER)           += aura.o
OBJS-$(CONFIG_AVRN_DECODER)            += avrndec.o mjpegdec.o mjpeg.o
OBJS-$(CONFIG_AVRP_DECODER)            += r210dec.o
OBJS-$(CONFIG_AVRP_ENCODER)            += r210enc.o
OBJS-$(CONFIG_AVS_DECODER)             += avs.o
OBJS-$(CONFIG_AVUI_DECODER)            += avuidec.o
OBJS-$(CONFIG_AVUI_ENCODER)            += avuienc.o
OBJS-$(CONFIG_AYUV_DECODER)            += v408dec.o
OBJS-$(CONFIG_AYUV_ENCODER)            += v408enc.o
OBJS-$(CONFIG_BETHSOFTVID_DECODER)     += bethsoftvideo.o
OBJS-$(CONFIG_BFI_DECODER)             += bfi.o
OBJS-$(CONFIG_BINK_DECODER)            += bink.o binkdsp.o
OBJS-$(CONFIG_BINKAUDIO_DCT_DECODER)   += binkaudio.o
OBJS-$(CONFIG_BINKAUDIO_RDFT_DECODER)  += binkaudio.o
OBJS-$(CONFIG_BINTEXT_DECODER)         += bintext.o cga_data.o
OBJS-$(CONFIG_BMP_DECODER)             += bmp.o msrledec.o
OBJS-$(CONFIG_BMP_ENCODER)             += bmpenc.o
OBJS-$(CONFIG_BMV_AUDIO_DECODER)       += bmvaudio.o
OBJS-$(CONFIG_BMV_VIDEO_DECODER)       += bmvvideo.o
OBJS-$(CONFIG_BRENDER_PIX_DECODER)     += brenderpix.o
OBJS-$(CONFIG_C93_DECODER)             += c93.o
OBJS-$(CONFIG_CAVS_DECODER)            += cavs.o cavsdec.o cavsdsp.o \
                                          cavsdata.o mpeg12data.o
OBJS-$(CONFIG_CDGRAPHICS_DECODER)      += cdgraphics.o
OBJS-$(CONFIG_CDXL_DECODER)            += cdxl.o
OBJS-$(CONFIG_CINEPAK_DECODER)         += cinepak.o
OBJS-$(CONFIG_CINEPAK_ENCODER)         += cinepakenc.o elbg.o
OBJS-$(CONFIG_CLJR_DECODER)            += cljrdec.o
OBJS-$(CONFIG_CLJR_ENCODER)            += cljrenc.o
OBJS-$(CONFIG_CLLC_DECODER)            += cllc.o
OBJS-$(CONFIG_COOK_DECODER)            += cook.o
OBJS-$(CONFIG_COMFORTNOISE_DECODER)    += cngdec.o celp_filters.o
OBJS-$(CONFIG_COMFORTNOISE_ENCODER)    += cngenc.o
OBJS-$(CONFIG_CPIA_DECODER)            += cpia.o
OBJS-$(CONFIG_CSCD_DECODER)            += cscd.o
OBJS-$(CONFIG_CYUV_DECODER)            += cyuv.o
OBJS-$(CONFIG_DCA_DECODER)             += dcadec.o dca.o dcadsp.o      \
                                          synth_filter.o
OBJS-$(CONFIG_DCA_ENCODER)             += dcaenc.o dca.o
OBJS-$(CONFIG_DIRAC_DECODER)           += diracdec.o dirac.o diracdsp.o \
                                          dirac_arith.o mpeg12data.o dirac_dwt.o
OBJS-$(CONFIG_DFA_DECODER)             += dfa.o
OBJS-$(CONFIG_DNXHD_DECODER)           += dnxhddec.o dnxhddata.o
OBJS-$(CONFIG_DNXHD_ENCODER)           += dnxhdenc.o dnxhddata.o
OBJS-$(CONFIG_DPX_DECODER)             += dpx.o
OBJS-$(CONFIG_DPX_ENCODER)             += dpxenc.o
OBJS-$(CONFIG_DSD_LSBF_DECODER)        += dsddec.o
OBJS-$(CONFIG_DSD_MSBF_DECODER)        += dsddec.o
OBJS-$(CONFIG_DSD_LSBF_PLANAR_DECODER) += dsddec.o
OBJS-$(CONFIG_DSD_MSBF_PLANAR_DECODER) += dsddec.o
OBJS-$(CONFIG_DSICINAUDIO_DECODER)     += dsicinaudio.o
OBJS-$(CONFIG_DSICINVIDEO_DECODER)     += dsicinvideo.o
OBJS-$(CONFIG_DVBSUB_DECODER)          += dvbsubdec.o
OBJS-$(CONFIG_DVBSUB_ENCODER)          += dvbsub.o
OBJS-$(CONFIG_DVDSUB_DECODER)          += dvdsubdec.o
OBJS-$(CONFIG_DVDSUB_ENCODER)          += dvdsubenc.o
OBJS-$(CONFIG_DVVIDEO_DECODER)         += dvdec.o dv.o dvdata.o
OBJS-$(CONFIG_DVVIDEO_ENCODER)         += dvenc.o dv.o dvdata.o
OBJS-$(CONFIG_DXA_DECODER)             += dxa.o
OBJS-$(CONFIG_DXTORY_DECODER)          += dxtory.o
OBJS-$(CONFIG_EAC3_DECODER)            += eac3dec.o eac3_data.o
OBJS-$(CONFIG_EAC3_ENCODER)            += eac3enc.o eac3_data.o
OBJS-$(CONFIG_EACMV_DECODER)           += eacmv.o
OBJS-$(CONFIG_EAMAD_DECODER)           += eamad.o eaidct.o mpeg12.o \
                                          mpeg12data.o
OBJS-$(CONFIG_EATGQ_DECODER)           += eatgq.o eaidct.o
OBJS-$(CONFIG_EATGV_DECODER)           += eatgv.o
OBJS-$(CONFIG_EATQI_DECODER)           += eatqi.o eaidct.o
OBJS-$(CONFIG_EIGHTBPS_DECODER)        += 8bps.o
OBJS-$(CONFIG_EIGHTSVX_EXP_DECODER)    += 8svx.o
OBJS-$(CONFIG_EIGHTSVX_FIB_DECODER)    += 8svx.o
OBJS-$(CONFIG_ESCAPE124_DECODER)       += escape124.o
OBJS-$(CONFIG_ESCAPE130_DECODER)       += escape130.o
OBJS-$(CONFIG_EVRC_DECODER)            += evrcdec.o acelp_vectors.o lsp.o
OBJS-$(CONFIG_EXR_DECODER)             += exr.o
OBJS-$(CONFIG_FFV1_DECODER)            += ffv1dec.o ffv1.o
OBJS-$(CONFIG_FFV1_ENCODER)            += ffv1enc.o ffv1.o
OBJS-$(CONFIG_FFWAVESYNTH_DECODER)     += ffwavesynth.o
OBJS-$(CONFIG_FIC_DECODER)             += fic.o
OBJS-$(CONFIG_FLAC_DECODER)            += flacdec.o flacdata.o flac.o flacdsp.o
OBJS-$(CONFIG_FLAC_ENCODER)            += flacenc.o flacdata.o flac.o flacdsp.o vorbis_data.o
OBJS-$(CONFIG_FLASHSV_DECODER)         += flashsv.o
OBJS-$(CONFIG_FLASHSV_ENCODER)         += flashsvenc.o
OBJS-$(CONFIG_FLASHSV2_ENCODER)        += flashsv2enc.o
OBJS-$(CONFIG_FLASHSV2_DECODER)        += flashsv.o
OBJS-$(CONFIG_FLIC_DECODER)            += flicvideo.o
OBJS-$(CONFIG_FOURXM_DECODER)          += 4xm.o
OBJS-$(CONFIG_FRAPS_DECODER)           += fraps.o
OBJS-$(CONFIG_FRWU_DECODER)            += frwu.o
OBJS-$(CONFIG_G2M_DECODER)             += g2meet.o mjpeg.o
OBJS-$(CONFIG_G723_1_DECODER)          += g723_1.o acelp_vectors.o \
                                          celp_filters.o celp_math.o
OBJS-$(CONFIG_G723_1_ENCODER)          += g723_1.o acelp_vectors.o celp_math.o
OBJS-$(CONFIG_G729_DECODER)            += g729dec.o lsp.o celp_math.o acelp_filters.o acelp_pitch_delay.o acelp_vectors.o g729postfilter.o
OBJS-$(CONFIG_GIF_DECODER)             += gifdec.o lzw.o
OBJS-$(CONFIG_GIF_ENCODER)             += gif.o lzwenc.o
OBJS-$(CONFIG_GSM_DECODER)             += gsmdec.o gsmdec_data.o msgsmdec.o
OBJS-$(CONFIG_GSM_MS_DECODER)          += gsmdec.o gsmdec_data.o msgsmdec.o
OBJS-$(CONFIG_H261_DECODER)            += h261dec.o h261data.o h261.o
OBJS-$(CONFIG_H261_ENCODER)            += h261enc.o h261data.o h261.o
OBJS-$(CONFIG_H263_DECODER)            += h263dec.o h263.o ituh263dec.o        \
                                          mpeg4video.o mpeg4videodec.o flvdec.o\
                                          intelh263dec.o
OBJS-$(CONFIG_H263_ENCODER)            += mpeg4videoenc.o mpeg4video.o  \
                                          h263.o ituh263enc.o flvenc.o
OBJS-$(CONFIG_H264_DECODER)            += h264.o h264_cabac.o h264_cavlc.o \
                                          h264_direct.o h264_loopfilter.o  \
                                          h264_mb.o h264_picture.o h264_ps.o \
                                          h264_refs.o h264_sei.o h264_slice.o
OBJS-$(CONFIG_H264_VDA_DECODER)        += vda_h264_dec.o
OBJS-$(CONFIG_HEVC_DECODER)            += hevc.o hevc_mvs.o hevc_ps.o hevc_sei.o \
                                          hevc_cabac.o hevc_refs.o hevcpred.o    \
                                          hevcdsp.o hevc_filter.o
OBJS-$(CONFIG_HNM4_VIDEO_DECODER)      += hnm4video.o
OBJS-$(CONFIG_HUFFYUV_DECODER)         += huffyuv.o huffyuvdec.o
OBJS-$(CONFIG_HUFFYUV_ENCODER)         += huffyuv.o huffyuvenc.o
OBJS-$(CONFIG_IDCIN_DECODER)           += idcinvideo.o
OBJS-$(CONFIG_IDF_DECODER)             += bintext.o cga_data.o
OBJS-$(CONFIG_IFF_BYTERUN1_DECODER)    += iff.o
OBJS-$(CONFIG_IFF_ILBM_DECODER)        += iff.o
OBJS-$(CONFIG_IMC_DECODER)             += imc.o
OBJS-$(CONFIG_INDEO2_DECODER)          += indeo2.o
OBJS-$(CONFIG_INDEO3_DECODER)          += indeo3.o
OBJS-$(CONFIG_INDEO4_DECODER)          += indeo4.o ivi_common.o ivi_dsp.o
OBJS-$(CONFIG_INDEO5_DECODER)          += indeo5.o ivi_common.o ivi_dsp.o
OBJS-$(CONFIG_INTERPLAY_DPCM_DECODER)  += dpcm.o
OBJS-$(CONFIG_INTERPLAY_VIDEO_DECODER) += interplayvideo.o
OBJS-$(CONFIG_JACOSUB_DECODER)         += jacosubdec.o ass.o
OBJS-$(CONFIG_JPEG2000_ENCODER)        += j2kenc.o mqcenc.o mqc.o jpeg2000.o \
                                          jpeg2000dwt.o
OBJS-$(CONFIG_JPEG2000_DECODER)        += jpeg2000dec.o jpeg2000.o jpeg2000dsp.o \
                                          jpeg2000dwt.o mqcdec.o mqc.o
OBJS-$(CONFIG_JPEGLS_DECODER)          += jpeglsdec.o jpegls.o
OBJS-$(CONFIG_JPEGLS_ENCODER)          += jpeglsenc.o jpegls.o
OBJS-$(CONFIG_JV_DECODER)              += jvdec.o
OBJS-$(CONFIG_KGV1_DECODER)            += kgv1dec.o
OBJS-$(CONFIG_KMVC_DECODER)            += kmvc.o
OBJS-$(CONFIG_LAGARITH_DECODER)        += lagarith.o lagarithrac.o
OBJS-$(CONFIG_LJPEG_ENCODER)           += ljpegenc.o mjpeg.o mjpegenc_common.o
OBJS-$(CONFIG_LOCO_DECODER)            += loco.o
OBJS-$(CONFIG_MACE3_DECODER)           += mace.o
OBJS-$(CONFIG_MACE6_DECODER)           += mace.o
OBJS-$(CONFIG_MDEC_DECODER)            += mdec.o mpeg12.o mpeg12data.o
OBJS-$(CONFIG_METASOUND_DECODER)       += metasound.o metasound_data.o \
                                          twinvq.o
OBJS-$(CONFIG_MICRODVD_DECODER)        += microdvddec.o ass.o
OBJS-$(CONFIG_MIMIC_DECODER)           += mimic.o
OBJS-$(CONFIG_MJPEG_DECODER)           += mjpegdec.o mjpeg.o
OBJS-$(CONFIG_MJPEG_ENCODER)           += mjpegenc.o mjpeg.o mjpegenc_common.o
OBJS-$(CONFIG_MJPEGB_DECODER)          += mjpegbdec.o
OBJS-$(CONFIG_MLP_DECODER)             += mlpdec.o mlpdsp.o
OBJS-$(CONFIG_MMVIDEO_DECODER)         += mmvideo.o
OBJS-$(CONFIG_MOTIONPIXELS_DECODER)    += motionpixels.o
OBJS-$(CONFIG_MOVTEXT_DECODER)         += movtextdec.o ass.o
OBJS-$(CONFIG_MOVTEXT_ENCODER)         += movtextenc.o ass_split.o
OBJS-$(CONFIG_MP1_DECODER)             += mpegaudiodec_fixed.o
OBJS-$(CONFIG_MP1FLOAT_DECODER)        += mpegaudiodec_float.o
OBJS-$(CONFIG_MP2_DECODER)             += mpegaudiodec_fixed.o
OBJS-$(CONFIG_MP2_ENCODER)             += mpegaudioenc_float.o mpegaudio.o \
                                          mpegaudiodata.o mpegaudiodsp_data.o
OBJS-$(CONFIG_MP2FIXED_ENCODER)        += mpegaudioenc_fixed.o mpegaudio.o \
                                          mpegaudiodata.o mpegaudiodsp_data.o
OBJS-$(CONFIG_MP2FLOAT_DECODER)        += mpegaudiodec_float.o
OBJS-$(CONFIG_MP3_DECODER)             += mpegaudiodec_fixed.o
OBJS-$(CONFIG_MP3ADU_DECODER)          += mpegaudiodec_fixed.o
OBJS-$(CONFIG_MP3ADUFLOAT_DECODER)     += mpegaudiodec_float.o
OBJS-$(CONFIG_MP3FLOAT_DECODER)        += mpegaudiodec_float.o
OBJS-$(CONFIG_MP3ON4_DECODER)          += mpegaudiodec_fixed.o mpeg4audio.o
OBJS-$(CONFIG_MP3ON4FLOAT_DECODER)     += mpegaudiodec_float.o mpeg4audio.o
OBJS-$(CONFIG_MPC7_DECODER)            += mpc7.o mpc.o
OBJS-$(CONFIG_MPC8_DECODER)            += mpc8.o mpc.o
OBJS-$(CONFIG_MPEGVIDEO_DECODER)       += mpeg12dec.o mpeg12.o mpeg12data.o
OBJS-$(CONFIG_MPEG1VIDEO_DECODER)      += mpeg12dec.o mpeg12.o mpeg12data.o
OBJS-$(CONFIG_MPEG1VIDEO_ENCODER)      += mpeg12enc.o mpeg12.o
OBJS-$(CONFIG_MPEG2VIDEO_DECODER)      += mpeg12dec.o mpeg12.o mpeg12data.o
OBJS-$(CONFIG_MPEG2VIDEO_ENCODER)      += mpeg12enc.o mpeg12.o
OBJS-$(CONFIG_MPEG4_DECODER)           += xvididct.o
OBJS-$(CONFIG_MPL2_DECODER)            += mpl2dec.o ass.o
OBJS-$(CONFIG_MSMPEG4V1_DECODER)       += msmpeg4dec.o msmpeg4.o msmpeg4data.o
OBJS-$(CONFIG_MSMPEG4V2_DECODER)       += msmpeg4dec.o msmpeg4.o msmpeg4data.o
OBJS-$(CONFIG_MSMPEG4V2_ENCODER)       += msmpeg4enc.o msmpeg4.o msmpeg4data.o
OBJS-$(CONFIG_MSMPEG4V3_DECODER)       += msmpeg4dec.o msmpeg4.o msmpeg4data.o
OBJS-$(CONFIG_MSMPEG4V3_ENCODER)       += msmpeg4enc.o msmpeg4.o msmpeg4data.o
OBJS-$(CONFIG_MSRLE_DECODER)           += msrle.o msrledec.o
OBJS-$(CONFIG_MSA1_DECODER)            += mss3.o mss34dsp.o
OBJS-$(CONFIG_MSS1_DECODER)            += mss1.o mss12.o
OBJS-$(CONFIG_MSS2_DECODER)            += mss2.o mss12.o mss2dsp.o
OBJS-$(CONFIG_MSVIDEO1_DECODER)        += msvideo1.o
OBJS-$(CONFIG_MSVIDEO1_ENCODER)        += msvideo1enc.o elbg.o
OBJS-$(CONFIG_MSZH_DECODER)            += lcldec.o
OBJS-$(CONFIG_MTS2_DECODER)            += mss4.o mss34dsp.o
OBJS-$(CONFIG_MVC1_DECODER)            += mvcdec.o
OBJS-$(CONFIG_MVC2_DECODER)            += mvcdec.o
OBJS-$(CONFIG_MXPEG_DECODER)           += mxpegdec.o
OBJS-$(CONFIG_NELLYMOSER_DECODER)      += nellymoserdec.o nellymoser.o
OBJS-$(CONFIG_NELLYMOSER_ENCODER)      += nellymoserenc.o nellymoser.o
OBJS-$(CONFIG_NUV_DECODER)             += nuv.o rtjpeg.o
OBJS-$(CONFIG_ON2AVC_DECODER)          += on2avc.o on2avcdata.o
OBJS-$(CONFIG_OPUS_DECODER)            += opusdec.o opus.o opus_celt.o \
                                          opus_imdct.o opus_silk.o     \
                                          vorbis_data.o
OBJS-$(CONFIG_PAF_AUDIO_DECODER)       += pafaudio.o
OBJS-$(CONFIG_PAF_VIDEO_DECODER)       += pafvideo.o
OBJS-$(CONFIG_PAM_DECODER)             += pnmdec.o pnm.o
OBJS-$(CONFIG_PAM_ENCODER)             += pamenc.o
OBJS-$(CONFIG_PBM_DECODER)             += pnmdec.o pnm.o
OBJS-$(CONFIG_PBM_ENCODER)             += pnmenc.o
OBJS-$(CONFIG_PCX_DECODER)             += pcx.o
OBJS-$(CONFIG_PCX_ENCODER)             += pcxenc.o
OBJS-$(CONFIG_PGM_DECODER)             += pnmdec.o pnm.o
OBJS-$(CONFIG_PGM_ENCODER)             += pnmenc.o
OBJS-$(CONFIG_PGMYUV_DECODER)          += pnmdec.o pnm.o
OBJS-$(CONFIG_PGMYUV_ENCODER)          += pnmenc.o
OBJS-$(CONFIG_PGSSUB_DECODER)          += pgssubdec.o
OBJS-$(CONFIG_PICTOR_DECODER)          += pictordec.o cga_data.o
OBJS-$(CONFIG_PJS_DECODER)             += textdec.o ass.o
OBJS-$(CONFIG_PNG_DECODER)             += png.o pngdec.o pngdsp.o
OBJS-$(CONFIG_PNG_ENCODER)             += png.o pngenc.o
OBJS-$(CONFIG_PPM_DECODER)             += pnmdec.o pnm.o
OBJS-$(CONFIG_PPM_ENCODER)             += pnmenc.o
OBJS-$(CONFIG_PRORES_DECODER)          += proresdec2.o proresdsp.o proresdata.o
OBJS-$(CONFIG_PRORES_LGPL_DECODER)     += proresdec_lgpl.o proresdsp.o proresdata.o
OBJS-$(CONFIG_PRORES_ENCODER)          += proresenc_anatoliy.o
OBJS-$(CONFIG_PRORES_AW_ENCODER)       += proresenc_anatoliy.o
OBJS-$(CONFIG_PRORES_KS_ENCODER)       += proresenc_kostya.o proresdata.o
OBJS-$(CONFIG_PTX_DECODER)             += ptx.o
OBJS-$(CONFIG_QCELP_DECODER)           += qcelpdec.o                     \
                                          celp_filters.o acelp_vectors.o \
                                          acelp_filters.o
OBJS-$(CONFIG_QDM2_DECODER)            += qdm2.o
OBJS-$(CONFIG_QDRAW_DECODER)           += qdrw.o
OBJS-$(CONFIG_QPEG_DECODER)            += qpeg.o
OBJS-$(CONFIG_QTRLE_DECODER)           += qtrle.o
OBJS-$(CONFIG_QTRLE_ENCODER)           += qtrleenc.o
OBJS-$(CONFIG_R10K_DECODER)            += r210dec.o
OBJS-$(CONFIG_R10K_ENCODER)            += r210enc.o
OBJS-$(CONFIG_R210_DECODER)            += r210dec.o
OBJS-$(CONFIG_R210_ENCODER)            += r210enc.o
OBJS-$(CONFIG_RA_144_DECODER)          += ra144dec.o ra144.o celp_filters.o
OBJS-$(CONFIG_RA_144_ENCODER)          += ra144enc.o ra144.o celp_filters.o
OBJS-$(CONFIG_RA_288_DECODER)          += ra288.o celp_filters.o
OBJS-$(CONFIG_RALF_DECODER)            += ralf.o
OBJS-$(CONFIG_RAWVIDEO_DECODER)        += rawdec.o
OBJS-$(CONFIG_RAWVIDEO_ENCODER)        += rawenc.o
OBJS-$(CONFIG_REALTEXT_DECODER)        += realtextdec.o ass.o
OBJS-$(CONFIG_RL2_DECODER)             += rl2.o
OBJS-$(CONFIG_ROQ_DECODER)             += roqvideodec.o roqvideo.o
OBJS-$(CONFIG_ROQ_ENCODER)             += roqvideoenc.o roqvideo.o elbg.o
OBJS-$(CONFIG_ROQ_DPCM_DECODER)        += dpcm.o
OBJS-$(CONFIG_ROQ_DPCM_ENCODER)        += roqaudioenc.o
OBJS-$(CONFIG_RPZA_DECODER)            += rpza.o
OBJS-$(CONFIG_RV10_DECODER)            += rv10.o
OBJS-$(CONFIG_RV10_ENCODER)            += rv10enc.o
OBJS-$(CONFIG_RV20_DECODER)            += rv10.o
OBJS-$(CONFIG_RV20_ENCODER)            += rv20enc.o
OBJS-$(CONFIG_RV30_DECODER)            += rv30.o rv34.o rv30dsp.o rv34dsp.o
OBJS-$(CONFIG_RV40_DECODER)            += rv40.o rv34.o rv34dsp.o rv40dsp.o
OBJS-$(CONFIG_SAMI_DECODER)            += samidec.o ass.o
OBJS-$(CONFIG_S302M_DECODER)           += s302m.o
OBJS-$(CONFIG_S302M_ENCODER)           += s302menc.o
OBJS-$(CONFIG_SANM_DECODER)            += sanm.o
OBJS-$(CONFIG_SGI_DECODER)             += sgidec.o
OBJS-$(CONFIG_SGI_ENCODER)             += sgienc.o rle.o
OBJS-$(CONFIG_SGIRLE_DECODER)          += sgirledec.o
OBJS-$(CONFIG_SHORTEN_DECODER)         += shorten.o
OBJS-$(CONFIG_SIPR_DECODER)            += sipr.o acelp_pitch_delay.o \
                                          celp_math.o acelp_vectors.o \
                                          acelp_filters.o celp_filters.o \
                                          sipr16k.o
OBJS-$(CONFIG_SMACKAUD_DECODER)        += smacker.o
OBJS-$(CONFIG_SMACKER_DECODER)         += smacker.o
OBJS-$(CONFIG_SMC_DECODER)             += smc.o
OBJS-$(CONFIG_SMVJPEG_DECODER)         += smvjpegdec.o
OBJS-$(CONFIG_SNOW_DECODER)            += snowdec.o snow.o snow_dwt.o
OBJS-$(CONFIG_SNOW_ENCODER)            += snowenc.o snow.o snow_dwt.o             \
                                          h263.o ituh263enc.o
OBJS-$(CONFIG_SOL_DPCM_DECODER)        += dpcm.o
OBJS-$(CONFIG_SONIC_DECODER)           += sonic.o
OBJS-$(CONFIG_SONIC_ENCODER)           += sonic.o
OBJS-$(CONFIG_SONIC_LS_ENCODER)        += sonic.o
OBJS-$(CONFIG_SP5X_DECODER)            += sp5xdec.o
OBJS-$(CONFIG_SRT_DECODER)             += srtdec.o ass.o
OBJS-$(CONFIG_SRT_ENCODER)             += srtenc.o ass_split.o
OBJS-$(CONFIG_STL_DECODER)             += textdec.o ass.o
OBJS-$(CONFIG_SUBRIP_DECODER)          += srtdec.o ass.o
OBJS-$(CONFIG_SUBRIP_ENCODER)          += srtenc.o ass_split.o
OBJS-$(CONFIG_SUBVIEWER1_DECODER)      += textdec.o ass.o
OBJS-$(CONFIG_SUBVIEWER_DECODER)       += subviewerdec.o ass.o
OBJS-$(CONFIG_SUNRAST_DECODER)         += sunrast.o
OBJS-$(CONFIG_SUNRAST_ENCODER)         += sunrastenc.o
OBJS-$(CONFIG_SVQ1_DECODER)            += svq1dec.o svq1.o svq13.o h263.o
OBJS-$(CONFIG_SVQ1_ENCODER)            += svq1enc.o svq1.o    \
                                          h263.o ituh263enc.o
OBJS-$(CONFIG_SVQ3_DECODER)            += svq3.o svq13.o mpegutils.o
OBJS-$(CONFIG_TEXT_DECODER)            += textdec.o ass.o
OBJS-$(CONFIG_TAK_DECODER)             += takdec.o tak.o
OBJS-$(CONFIG_TARGA_DECODER)           += targa.o
OBJS-$(CONFIG_TARGA_ENCODER)           += targaenc.o rle.o
OBJS-$(CONFIG_TARGA_Y216_DECODER)      += targa_y216dec.o
OBJS-$(CONFIG_THEORA_DECODER)          += xiph.o
OBJS-$(CONFIG_TIERTEXSEQVIDEO_DECODER) += tiertexseqv.o
OBJS-$(CONFIG_TIFF_DECODER)            += tiff.o lzw.o faxcompr.o tiff_data.o tiff_common.o
OBJS-$(CONFIG_TIFF_ENCODER)            += tiffenc.o rle.o lzwenc.o tiff_data.o
OBJS-$(CONFIG_TMV_DECODER)             += tmv.o cga_data.o
OBJS-$(CONFIG_TRUEHD_DECODER)          += mlpdec.o mlpdsp.o
OBJS-$(CONFIG_TRUEMOTION1_DECODER)     += truemotion1.o
OBJS-$(CONFIG_TRUEMOTION2_DECODER)     += truemotion2.o
OBJS-$(CONFIG_TRUESPEECH_DECODER)      += truespeech.o
OBJS-$(CONFIG_TSCC_DECODER)            += tscc.o msrledec.o
OBJS-$(CONFIG_TSCC2_DECODER)           += tscc2.o
OBJS-$(CONFIG_TTA_DECODER)             += tta.o ttadata.o ttadsp.o
OBJS-$(CONFIG_TTA_ENCODER)             += ttaenc.o ttadata.o
OBJS-$(CONFIG_TWINVQ_DECODER)          += twinvqdec.o twinvq.o
OBJS-$(CONFIG_TXD_DECODER)             += txd.o s3tc.o
OBJS-$(CONFIG_ULTI_DECODER)            += ulti.o
OBJS-$(CONFIG_UTVIDEO_DECODER)         += utvideodec.o utvideo.o
OBJS-$(CONFIG_UTVIDEO_ENCODER)         += utvideoenc.o utvideo.o
OBJS-$(CONFIG_V210_DECODER)            += v210dec.o
OBJS-$(CONFIG_V210_ENCODER)            += v210enc.o
OBJS-$(CONFIG_V308_DECODER)            += v308dec.o
OBJS-$(CONFIG_V308_ENCODER)            += v308enc.o
OBJS-$(CONFIG_V408_DECODER)            += v408dec.o
OBJS-$(CONFIG_V408_ENCODER)            += v408enc.o
OBJS-$(CONFIG_V410_DECODER)            += v410dec.o
OBJS-$(CONFIG_V410_ENCODER)            += v410enc.o
OBJS-$(CONFIG_V210X_DECODER)           += v210x.o
OBJS-$(CONFIG_VB_DECODER)              += vb.o
OBJS-$(CONFIG_VBLE_DECODER)            += vble.o
OBJS-$(CONFIG_VC1_DECODER)             += vc1dec.o vc1_block.o vc1_loopfilter.o \
                                          vc1_mc.o vc1_pred.o vc1.o vc1data.o \
                                          vc1dsp.o \
                                          msmpeg4dec.o msmpeg4.o msmpeg4data.o \
                                          wmv2dsp.o
OBJS-$(CONFIG_VCR1_DECODER)            += vcr1.o
OBJS-$(CONFIG_VMDAUDIO_DECODER)        += vmdaudio.o
OBJS-$(CONFIG_VMDVIDEO_DECODER)        += vmdvideo.o
OBJS-$(CONFIG_VMNC_DECODER)            += vmnc.o
OBJS-$(CONFIG_VORBIS_DECODER)          += vorbisdec.o vorbisdsp.o vorbis.o \
                                          vorbis_data.o xiph.o
OBJS-$(CONFIG_VORBIS_ENCODER)          += vorbisenc.o vorbis.o \
                                          vorbis_data.o
OBJS-$(CONFIG_VP3_DECODER)             += vp3.o
OBJS-$(CONFIG_VP5_DECODER)             += vp5.o vp56.o vp56data.o vp56dsp.o \
                                          vp56rac.o
OBJS-$(CONFIG_VP6_DECODER)             += vp6.o vp56.o vp56data.o vp56dsp.o \
                                          vp6dsp.o vp56rac.o
OBJS-$(CONFIG_VP7_DECODER)             += vp8.o vp8dsp.o vp56rac.o
OBJS-$(CONFIG_VP8_DECODER)             += vp8.o vp8dsp.o vp56rac.o
OBJS-$(CONFIG_VP9_DECODER)             += vp9.o vp9dsp.o vp56rac.o
OBJS-$(CONFIG_VPLAYER_DECODER)         += textdec.o ass.o
OBJS-$(CONFIG_VQA_DECODER)             += vqavideo.o
OBJS-$(CONFIG_WAVPACK_DECODER)         += wavpack.o
OBJS-$(CONFIG_WAVPACK_ENCODER)         += wavpackenc.o
OBJS-$(CONFIG_WEBP_DECODER)            += vp8.o vp8dsp.o vp56rac.o
OBJS-$(CONFIG_WEBP_DECODER)            += webp.o exif.o tiff_common.o
OBJS-$(CONFIG_WEBVTT_DECODER)          += webvttdec.o ass.o
OBJS-$(CONFIG_WEBVTT_ENCODER)          += webvttenc.o ass_split.o
OBJS-$(CONFIG_WMALOSSLESS_DECODER)     += wmalosslessdec.o wma_common.o
OBJS-$(CONFIG_WMAPRO_DECODER)          += wmaprodec.o wma.o wma_common.o
OBJS-$(CONFIG_WMAV1_DECODER)           += wmadec.o wma.o wma_common.o aactab.o
OBJS-$(CONFIG_WMAV1_ENCODER)           += wmaenc.o wma.o wma_common.o aactab.o
OBJS-$(CONFIG_WMAV2_DECODER)           += wmadec.o wma.o wma_common.o aactab.o
OBJS-$(CONFIG_WMAV2_ENCODER)           += wmaenc.o wma.o wma_common.o aactab.o
OBJS-$(CONFIG_WMAVOICE_DECODER)        += wmavoice.o \
                                          celp_filters.o \
                                          acelp_vectors.o acelp_filters.o
OBJS-$(CONFIG_WMV1_DECODER)            += msmpeg4dec.o msmpeg4.o msmpeg4data.o
OBJS-$(CONFIG_WMV1_ENCODER)            += msmpeg4enc.o
OBJS-$(CONFIG_WMV2_DECODER)            += wmv2dec.o wmv2.o wmv2dsp.o \
                                          msmpeg4dec.o msmpeg4.o msmpeg4data.o
OBJS-$(CONFIG_WMV2_ENCODER)            += wmv2enc.o wmv2.o wmv2dsp.o \
                                          msmpeg4.o msmpeg4enc.o msmpeg4data.o
OBJS-$(CONFIG_WNV1_DECODER)            += wnv1.o
OBJS-$(CONFIG_WS_SND1_DECODER)         += ws-snd1.o
OBJS-$(CONFIG_XAN_DPCM_DECODER)        += dpcm.o
OBJS-$(CONFIG_XAN_WC3_DECODER)         += xan.o
OBJS-$(CONFIG_XAN_WC4_DECODER)         += xxan.o
OBJS-$(CONFIG_XBIN_DECODER)            += bintext.o cga_data.o
OBJS-$(CONFIG_XBM_DECODER)             += xbmdec.o
OBJS-$(CONFIG_XBM_ENCODER)             += xbmenc.o
OBJS-$(CONFIG_XFACE_DECODER)           += xfacedec.o xface.o
OBJS-$(CONFIG_XFACE_ENCODER)           += xfaceenc.o xface.o
OBJS-$(CONFIG_XL_DECODER)              += xl.o
OBJS-$(CONFIG_XSUB_DECODER)            += xsubdec.o
OBJS-$(CONFIG_XSUB_ENCODER)            += xsubenc.o
OBJS-$(CONFIG_XWD_DECODER)             += xwddec.o
OBJS-$(CONFIG_XWD_ENCODER)             += xwdenc.o
OBJS-$(CONFIG_Y41P_DECODER)            += y41pdec.o
OBJS-$(CONFIG_Y41P_ENCODER)            += y41penc.o
OBJS-$(CONFIG_YOP_DECODER)             += yop.o
OBJS-$(CONFIG_YUV4_DECODER)            += yuv4dec.o
OBJS-$(CONFIG_YUV4_ENCODER)            += yuv4enc.o
OBJS-$(CONFIG_ZEROCODEC_DECODER)       += zerocodec.o
OBJS-$(CONFIG_ZLIB_DECODER)            += lcldec.o
OBJS-$(CONFIG_ZLIB_ENCODER)            += lclenc.o
OBJS-$(CONFIG_ZMBV_DECODER)            += zmbv.o
OBJS-$(CONFIG_ZMBV_ENCODER)            += zmbvenc.o

# (AD)PCM decoders/encoders
OBJS-$(CONFIG_PCM_ALAW_DECODER)           += pcm.o
OBJS-$(CONFIG_PCM_ALAW_ENCODER)           += pcm.o
OBJS-$(CONFIG_PCM_BLURAY_DECODER)         += pcm-bluray.o
OBJS-$(CONFIG_PCM_DVD_DECODER)            += pcm-dvd.o
OBJS-$(CONFIG_PCM_F32BE_DECODER)          += pcm.o
OBJS-$(CONFIG_PCM_F32BE_ENCODER)          += pcm.o
OBJS-$(CONFIG_PCM_F32LE_DECODER)          += pcm.o
OBJS-$(CONFIG_PCM_F32LE_ENCODER)          += pcm.o
OBJS-$(CONFIG_PCM_F64BE_DECODER)          += pcm.o
OBJS-$(CONFIG_PCM_F64BE_ENCODER)          += pcm.o
OBJS-$(CONFIG_PCM_F64LE_DECODER)          += pcm.o
OBJS-$(CONFIG_PCM_F64LE_ENCODER)          += pcm.o
OBJS-$(CONFIG_PCM_LXF_DECODER)            += pcm.o
OBJS-$(CONFIG_PCM_MULAW_DECODER)          += pcm.o
OBJS-$(CONFIG_PCM_MULAW_ENCODER)          += pcm.o
OBJS-$(CONFIG_PCM_S8_DECODER)             += pcm.o
OBJS-$(CONFIG_PCM_S8_ENCODER)             += pcm.o
OBJS-$(CONFIG_PCM_S8_PLANAR_DECODER)      += pcm.o
OBJS-$(CONFIG_PCM_S8_PLANAR_ENCODER)      += pcm.o
OBJS-$(CONFIG_PCM_S16BE_DECODER)          += pcm.o
OBJS-$(CONFIG_PCM_S16BE_ENCODER)          += pcm.o
OBJS-$(CONFIG_PCM_S16BE_PLANAR_DECODER)   += pcm.o
OBJS-$(CONFIG_PCM_S16BE_PLANAR_ENCODER)   += pcm.o
OBJS-$(CONFIG_PCM_S16LE_DECODER)          += pcm.o
OBJS-$(CONFIG_PCM_S16LE_ENCODER)          += pcm.o
OBJS-$(CONFIG_PCM_S16LE_PLANAR_DECODER)   += pcm.o
OBJS-$(CONFIG_PCM_S16LE_PLANAR_ENCODER)   += pcm.o
OBJS-$(CONFIG_PCM_S24BE_DECODER)          += pcm.o
OBJS-$(CONFIG_PCM_S24BE_ENCODER)          += pcm.o
OBJS-$(CONFIG_PCM_S24DAUD_DECODER)        += pcm.o
OBJS-$(CONFIG_PCM_S24DAUD_ENCODER)        += pcm.o
OBJS-$(CONFIG_PCM_S24LE_DECODER)          += pcm.o
OBJS-$(CONFIG_PCM_S24LE_ENCODER)          += pcm.o
OBJS-$(CONFIG_PCM_S24LE_PLANAR_DECODER)   += pcm.o
OBJS-$(CONFIG_PCM_S24LE_PLANAR_ENCODER)   += pcm.o
OBJS-$(CONFIG_PCM_S32BE_DECODER)          += pcm.o
OBJS-$(CONFIG_PCM_S32BE_ENCODER)          += pcm.o
OBJS-$(CONFIG_PCM_S32LE_DECODER)          += pcm.o
OBJS-$(CONFIG_PCM_S32LE_ENCODER)          += pcm.o
OBJS-$(CONFIG_PCM_S32LE_PLANAR_DECODER)   += pcm.o
OBJS-$(CONFIG_PCM_S32LE_PLANAR_ENCODER)   += pcm.o
OBJS-$(CONFIG_PCM_U8_DECODER)             += pcm.o
OBJS-$(CONFIG_PCM_U8_ENCODER)             += pcm.o
OBJS-$(CONFIG_PCM_U16BE_DECODER)          += pcm.o
OBJS-$(CONFIG_PCM_U16BE_ENCODER)          += pcm.o
OBJS-$(CONFIG_PCM_U16LE_DECODER)          += pcm.o
OBJS-$(CONFIG_PCM_U16LE_ENCODER)          += pcm.o
OBJS-$(CONFIG_PCM_U24BE_DECODER)          += pcm.o
OBJS-$(CONFIG_PCM_U24BE_ENCODER)          += pcm.o
OBJS-$(CONFIG_PCM_U24LE_DECODER)          += pcm.o
OBJS-$(CONFIG_PCM_U24LE_ENCODER)          += pcm.o
OBJS-$(CONFIG_PCM_U32BE_DECODER)          += pcm.o
OBJS-$(CONFIG_PCM_U32BE_ENCODER)          += pcm.o
OBJS-$(CONFIG_PCM_U32LE_DECODER)          += pcm.o
OBJS-$(CONFIG_PCM_U32LE_ENCODER)          += pcm.o
OBJS-$(CONFIG_PCM_ZORK_DECODER)           += pcm.o

OBJS-$(CONFIG_ADPCM_4XM_DECODER)          += adpcm.o adpcm_data.o
OBJS-$(CONFIG_ADPCM_ADX_DECODER)          += adxdec.o adx.o
OBJS-$(CONFIG_ADPCM_ADX_ENCODER)          += adxenc.o adx.o
OBJS-$(CONFIG_ADPCM_AFC_DECODER)          += adpcm.o adpcm_data.o
OBJS-$(CONFIG_ADPCM_CT_DECODER)           += adpcm.o adpcm_data.o
OBJS-$(CONFIG_ADPCM_DTK_DECODER)          += adpcm.o adpcm_data.o
OBJS-$(CONFIG_ADPCM_EA_DECODER)           += adpcm.o adpcm_data.o
OBJS-$(CONFIG_ADPCM_EA_MAXIS_XA_DECODER)  += adpcm.o adpcm_data.o
OBJS-$(CONFIG_ADPCM_EA_R1_DECODER)        += adpcm.o adpcm_data.o
OBJS-$(CONFIG_ADPCM_EA_R2_DECODER)        += adpcm.o adpcm_data.o
OBJS-$(CONFIG_ADPCM_EA_R3_DECODER)        += adpcm.o adpcm_data.o
OBJS-$(CONFIG_ADPCM_EA_XAS_DECODER)       += adpcm.o adpcm_data.o
OBJS-$(CONFIG_ADPCM_G722_DECODER)         += g722.o g722dec.o
OBJS-$(CONFIG_ADPCM_G722_ENCODER)         += g722.o g722enc.o
OBJS-$(CONFIG_ADPCM_G726_DECODER)         += g726.o
OBJS-$(CONFIG_ADPCM_G726_ENCODER)         += g726.o
OBJS-$(CONFIG_ADPCM_G726LE_DECODER)       += g726.o
OBJS-$(CONFIG_ADPCM_IMA_AMV_DECODER)      += adpcm.o adpcm_data.o
OBJS-$(CONFIG_ADPCM_IMA_APC_DECODER)      += adpcm.o adpcm_data.o
OBJS-$(CONFIG_ADPCM_IMA_DK3_DECODER)      += adpcm.o adpcm_data.o
OBJS-$(CONFIG_ADPCM_IMA_DK4_DECODER)      += adpcm.o adpcm_data.o
OBJS-$(CONFIG_ADPCM_IMA_EA_EACS_DECODER)  += adpcm.o adpcm_data.o
OBJS-$(CONFIG_ADPCM_IMA_EA_SEAD_DECODER)  += adpcm.o adpcm_data.o
OBJS-$(CONFIG_ADPCM_IMA_ISS_DECODER)      += adpcm.o adpcm_data.o
OBJS-$(CONFIG_ADPCM_IMA_OKI_DECODER)      += adpcm.o adpcm_data.o
OBJS-$(CONFIG_ADPCM_IMA_QT_DECODER)       += adpcm.o adpcm_data.o
OBJS-$(CONFIG_ADPCM_IMA_QT_ENCODER)       += adpcmenc.o adpcm_data.o
OBJS-$(CONFIG_ADPCM_IMA_RAD_DECODER)      += adpcm.o adpcm_data.o
OBJS-$(CONFIG_ADPCM_IMA_SMJPEG_DECODER)   += adpcm.o adpcm_data.o
OBJS-$(CONFIG_ADPCM_IMA_WAV_DECODER)      += adpcm.o adpcm_data.o
OBJS-$(CONFIG_ADPCM_IMA_WAV_ENCODER)      += adpcmenc.o adpcm_data.o
OBJS-$(CONFIG_ADPCM_IMA_WS_DECODER)       += adpcm.o adpcm_data.o
OBJS-$(CONFIG_ADPCM_MS_DECODER)           += adpcm.o adpcm_data.o
OBJS-$(CONFIG_ADPCM_MS_ENCODER)           += adpcmenc.o adpcm_data.o
OBJS-$(CONFIG_ADPCM_SBPRO_2_DECODER)      += adpcm.o adpcm_data.o
OBJS-$(CONFIG_ADPCM_SBPRO_3_DECODER)      += adpcm.o adpcm_data.o
OBJS-$(CONFIG_ADPCM_SBPRO_4_DECODER)      += adpcm.o adpcm_data.o
OBJS-$(CONFIG_ADPCM_SWF_DECODER)          += adpcm.o adpcm_data.o
OBJS-$(CONFIG_ADPCM_SWF_ENCODER)          += adpcmenc.o adpcm_data.o
OBJS-$(CONFIG_ADPCM_THP_DECODER)          += adpcm.o adpcm_data.o
OBJS-$(CONFIG_ADPCM_VIMA_DECODER)         += vima.o adpcm_data.o
OBJS-$(CONFIG_ADPCM_XA_DECODER)           += adpcm.o adpcm_data.o
OBJS-$(CONFIG_ADPCM_YAMAHA_DECODER)       += adpcm.o adpcm_data.o
OBJS-$(CONFIG_ADPCM_YAMAHA_ENCODER)       += adpcmenc.o adpcm_data.o
OBJS-$(CONFIG_VIMA_DECODER)               += vima.o adpcm_data.o

# hardware accelerators
OBJS-$(CONFIG_DXVA2)                      += dxva2.o
OBJS-$(CONFIG_VAAPI)                      += vaapi.o
OBJS-$(CONFIG_VDA)                        += vda.o
OBJS-$(CONFIG_VDPAU)                      += vdpau.o

OBJS-$(CONFIG_H263_VAAPI_HWACCEL)         += vaapi_mpeg4.o vaapi_mpeg.o
OBJS-$(CONFIG_H263_VDPAU_HWACCEL)         += vdpau_mpeg4.o
OBJS-$(CONFIG_H264_DXVA2_HWACCEL)         += dxva2_h264.o
OBJS-$(CONFIG_H264_VAAPI_HWACCEL)         += vaapi_h264.o
OBJS-$(CONFIG_H264_VDA_HWACCEL)           += vda_h264.o
OBJS-$(CONFIG_H264_VDPAU_HWACCEL)         += vdpau_h264.o
OBJS-$(CONFIG_MPEG1_VDPAU_HWACCEL)        += vdpau_mpeg12.o
OBJS-$(CONFIG_MPEG1_XVMC_HWACCEL)         += mpegvideo_xvmc.o
OBJS-$(CONFIG_MPEG2_DXVA2_HWACCEL)        += dxva2_mpeg2.o
OBJS-$(CONFIG_MPEG2_VAAPI_HWACCEL)        += vaapi_mpeg2.o vaapi_mpeg.o
OBJS-$(CONFIG_MPEG2_VDPAU_HWACCEL)        += vdpau_mpeg12.o
OBJS-$(CONFIG_MPEG2_XVMC_HWACCEL)         += mpegvideo_xvmc.o
OBJS-$(CONFIG_MPEG4_VAAPI_HWACCEL)        += vaapi_mpeg4.o vaapi_mpeg.o
OBJS-$(CONFIG_MPEG4_VDPAU_HWACCEL)        += vdpau_mpeg4.o
OBJS-$(CONFIG_VC1_DXVA2_HWACCEL)          += dxva2_vc1.o
OBJS-$(CONFIG_VC1_VAAPI_HWACCEL)          += vaapi_vc1.o vaapi_mpeg.o
OBJS-$(CONFIG_VC1_VDPAU_HWACCEL)          += vdpau_vc1.o

# libavformat dependencies
OBJS-$(CONFIG_ADTS_MUXER)              += mpeg4audio.o
OBJS-$(CONFIG_CAF_DEMUXER)             += mpeg4audio.o mpegaudiodata.o  \
                                          ac3tab.o
<<<<<<< HEAD
OBJS-$(CONFIG_FLAC_DEMUXER)            += flac.o flacdata.o vorbis_data.o \
                                          xiph.o
OBJS-$(CONFIG_FLAC_MUXER)              += flac.o flacdata.o vorbis_data.o
=======
OBJS-$(CONFIG_FLAC_MUXER)              += flac.o flacdata.o
>>>>>>> 7784f477
OBJS-$(CONFIG_FLV_DEMUXER)             += mpeg4audio.o
OBJS-$(CONFIG_GXF_DEMUXER)             += mpeg12data.o
OBJS-$(CONFIG_IFF_DEMUXER)             += iff.o
OBJS-$(CONFIG_ISMV_MUXER)              += mpeg4audio.o mpegaudiodata.o
OBJS-$(CONFIG_LATM_MUXER)              += mpeg4audio.o
OBJS-$(CONFIG_MATROSKA_AUDIO_MUXER)    += xiph.o mpeg4audio.o vorbis_data.o \
                                          flac.o flacdata.o
OBJS-$(CONFIG_MATROSKA_DEMUXER)        += mpeg4audio.o mpegaudiodata.o  \
                                          xiph.o
OBJS-$(CONFIG_MATROSKA_MUXER)          += mpeg4audio.o mpegaudiodata.o  \
                                          flac.o flacdata.o vorbis_data.o xiph.o
OBJS-$(CONFIG_MP2_MUXER)               += mpegaudiodata.o mpegaudiodecheader.o
OBJS-$(CONFIG_MP3_MUXER)               += mpegaudiodata.o mpegaudiodecheader.o
OBJS-$(CONFIG_MOV_DEMUXER)             += mpeg4audio.o mpegaudiodata.o ac3tab.o
OBJS-$(CONFIG_MOV_MUXER)               += mpeg4audio.o mpegaudiodata.o
OBJS-$(CONFIG_MPEGTS_MUXER)            += mpeg4audio.o
OBJS-$(CONFIG_MPEGTS_DEMUXER)          += mpeg4audio.o mpegaudiodata.o
OBJS-$(CONFIG_MXF_MUXER)               += dnxhddata.o
OBJS-$(CONFIG_NUT_MUXER)               += mpegaudiodata.o
<<<<<<< HEAD
OBJS-$(CONFIG_OGA_MUXER)               += xiph.o flac.o flacdata.o
OBJS-$(CONFIG_OGG_DEMUXER)             += xiph.o flac.o flacdata.o     \
=======
OBJS-$(CONFIG_OGG_DEMUXER)             += xiph.o       \
>>>>>>> 7784f477
                                          mpeg12data.o \
                                          dirac.o vorbis_data.o
OBJS-$(CONFIG_OGG_MUXER)               += xiph.o flac.o flacdata.o \
                                          vorbis_data.o
OBJS-$(CONFIG_RTP_MUXER)               += mpeg4audio.o xiph.o
OBJS-$(CONFIG_RTPDEC)                  += mjpeg.o
OBJS-$(CONFIG_SPDIF_DEMUXER)           += aacadtsdec.o mpeg4audio.o
OBJS-$(CONFIG_SPDIF_MUXER)             += dca.o
OBJS-$(CONFIG_TAK_DEMUXER)             += tak.o
OBJS-$(CONFIG_WEBM_MUXER)              += mpeg4audio.o mpegaudiodata.o  \
                                          xiph.o flac.o flacdata.o \
                                          vorbis_data.o
OBJS-$(CONFIG_WEBM_DASH_MANIFEST_DEMUXER) += xiph.o
OBJS-$(CONFIG_WTV_DEMUXER)             += mpeg4audio.o mpegaudiodata.o

# libavfilter dependencies
OBJS-$(CONFIG_ELBG_FILTER)             += elbg.o

# external codec libraries
OBJS-$(CONFIG_LIBAACPLUS_ENCODER)         += libaacplus.o
OBJS-$(CONFIG_LIBCELT_DECODER)            += libcelt_dec.o
OBJS-$(CONFIG_LIBFAAC_ENCODER)            += libfaac.o
OBJS-$(CONFIG_LIBFDK_AAC_DECODER)         += libfdk-aacdec.o
OBJS-$(CONFIG_LIBFDK_AAC_ENCODER)         += libfdk-aacenc.o
OBJS-$(CONFIG_LIBGSM_DECODER)             += libgsmdec.o
OBJS-$(CONFIG_LIBGSM_ENCODER)             += libgsmenc.o
OBJS-$(CONFIG_LIBGSM_MS_DECODER)          += libgsmdec.o
OBJS-$(CONFIG_LIBGSM_MS_ENCODER)          += libgsmenc.o
OBJS-$(CONFIG_LIBILBC_DECODER)            += libilbc.o
OBJS-$(CONFIG_LIBILBC_ENCODER)            += libilbc.o
OBJS-$(CONFIG_LIBMP3LAME_ENCODER)         += libmp3lame.o mpegaudiodecheader.o
OBJS-$(CONFIG_LIBOPENCORE_AMRNB_DECODER)  += libopencore-amr.o
OBJS-$(CONFIG_LIBOPENCORE_AMRNB_ENCODER)  += libopencore-amr.o
OBJS-$(CONFIG_LIBOPENCORE_AMRWB_DECODER)  += libopencore-amr.o
OBJS-$(CONFIG_LIBOPENJPEG_DECODER)        += libopenjpegdec.o
OBJS-$(CONFIG_LIBOPENJPEG_ENCODER)        += libopenjpegenc.o
OBJS-$(CONFIG_LIBOPUS_DECODER)            += libopusdec.o libopus.o     \
                                             vorbis_data.o
OBJS-$(CONFIG_LIBOPUS_ENCODER)            += libopusenc.o libopus.o     \
                                             vorbis_data.o
OBJS-$(CONFIG_LIBSCHROEDINGER_DECODER)    += libschroedingerdec.o \
                                             libschroedinger.o
OBJS-$(CONFIG_LIBSCHROEDINGER_ENCODER)    += libschroedingerenc.o \
                                             libschroedinger.o
OBJS-$(CONFIG_LIBSHINE_ENCODER)           += libshine.o
OBJS-$(CONFIG_LIBSPEEX_DECODER)           += libspeexdec.o
OBJS-$(CONFIG_LIBSPEEX_ENCODER)           += libspeexenc.o
OBJS-$(CONFIG_LIBSTAGEFRIGHT_H264_DECODER)+= libstagefright.o
OBJS-$(CONFIG_LIBTHEORA_ENCODER)          += libtheoraenc.o
OBJS-$(CONFIG_LIBTWOLAME_ENCODER)         += libtwolame.o
OBJS-$(CONFIG_LIBUTVIDEO_DECODER)         += libutvideodec.o
OBJS-$(CONFIG_LIBUTVIDEO_ENCODER)         += libutvideoenc.o
OBJS-$(CONFIG_LIBVO_AACENC_ENCODER)       += libvo-aacenc.o mpeg4audio.o
OBJS-$(CONFIG_LIBVO_AMRWBENC_ENCODER)     += libvo-amrwbenc.o
OBJS-$(CONFIG_LIBVORBIS_DECODER)          += libvorbisdec.o
OBJS-$(CONFIG_LIBVORBIS_ENCODER)          += libvorbisenc.o \
                                             vorbis_data.o xiph.o
OBJS-$(CONFIG_LIBVPX_VP8_DECODER)         += libvpxdec.o
OBJS-$(CONFIG_LIBVPX_VP8_ENCODER)         += libvpxenc.o
OBJS-$(CONFIG_LIBVPX_VP9_DECODER)         += libvpxdec.o libvpx.o
OBJS-$(CONFIG_LIBVPX_VP9_ENCODER)         += libvpxenc.o libvpx.o
OBJS-$(CONFIG_LIBWAVPACK_ENCODER)         += libwavpackenc.o
OBJS-$(CONFIG_LIBWEBP_ENCODER)            += libwebpenc.o
OBJS-$(CONFIG_LIBX264_ENCODER)            += libx264.o
OBJS-$(CONFIG_LIBX265_ENCODER)            += libx265.o
OBJS-$(CONFIG_LIBXAVS_ENCODER)            += libxavs.o
OBJS-$(CONFIG_LIBXVID_ENCODER)            += libxvid.o
OBJS-$(CONFIG_LIBZVBI_TELETEXT_DECODER)   += libzvbi-teletextdec.o

# parsers
OBJS-$(CONFIG_AAC_PARSER)              += aac_parser.o aac_ac3_parser.o \
                                          aacadtsdec.o mpeg4audio.o
OBJS-$(CONFIG_AAC_LATM_PARSER)         += latm_parser.o
OBJS-$(CONFIG_AC3_PARSER)              += ac3_parser.o ac3tab.o \
                                          aac_ac3_parser.o
OBJS-$(CONFIG_ADX_PARSER)              += adx_parser.o adx.o
OBJS-$(CONFIG_BMP_PARSER)              += bmp_parser.o
OBJS-$(CONFIG_CAVSVIDEO_PARSER)        += cavs_parser.o
OBJS-$(CONFIG_COOK_PARSER)             += cook_parser.o
OBJS-$(CONFIG_DCA_PARSER)              += dca_parser.o dca.o
OBJS-$(CONFIG_DIRAC_PARSER)            += dirac_parser.o
OBJS-$(CONFIG_DNXHD_PARSER)            += dnxhd_parser.o
OBJS-$(CONFIG_DPX_PARSER)              += dpx_parser.o
OBJS-$(CONFIG_DVBSUB_PARSER)           += dvbsub_parser.o
OBJS-$(CONFIG_DVD_NAV_PARSER)          += dvd_nav_parser.o
OBJS-$(CONFIG_DVDSUB_PARSER)           += dvdsub_parser.o
OBJS-$(CONFIG_FLAC_PARSER)             += flac_parser.o flacdata.o flac.o \
                                          vorbis_data.o
OBJS-$(CONFIG_GSM_PARSER)              += gsm_parser.o
OBJS-$(CONFIG_H261_PARSER)             += h261_parser.o
OBJS-$(CONFIG_H263_PARSER)             += h263_parser.o
OBJS-$(CONFIG_H264_PARSER)             += h264_parser.o
OBJS-$(CONFIG_HEVC_PARSER)             += hevc_parser.o
OBJS-$(CONFIG_MJPEG_PARSER)            += mjpeg_parser.o
OBJS-$(CONFIG_MLP_PARSER)              += mlp_parser.o mlp.o
OBJS-$(CONFIG_MPEG4VIDEO_PARSER)       += mpeg4video_parser.o h263.o \
                                          mpeg4videodec.o mpeg4video.o \
                                          ituh263dec.o h263dec.o
OBJS-$(CONFIG_PNG_PARSER)              += png_parser.o
OBJS-$(CONFIG_MPEGAUDIO_PARSER)        += mpegaudio_parser.o \
                                          mpegaudiodecheader.o mpegaudiodata.o
OBJS-$(CONFIG_MPEGVIDEO_PARSER)        += mpegvideo_parser.o    \
                                          mpeg12.o mpeg12data.o
OBJS-$(CONFIG_OPUS_PARSER)             += opus_parser.o opus.o vorbis_data.o
OBJS-$(CONFIG_PNG_PARSER)              += png_parser.o
OBJS-$(CONFIG_PNM_PARSER)              += pnm_parser.o pnm.o
OBJS-$(CONFIG_RV30_PARSER)             += rv34_parser.o
OBJS-$(CONFIG_RV40_PARSER)             += rv34_parser.o
OBJS-$(CONFIG_TAK_PARSER)              += tak_parser.o tak.o
OBJS-$(CONFIG_VC1_PARSER)              += vc1_parser.o vc1.o vc1data.o vc1dsp.o \
                                          msmpeg4.o msmpeg4data.o mpeg4video.o \
                                          h263.o
OBJS-$(CONFIG_VORBIS_PARSER)           += xiph.o
OBJS-$(CONFIG_VP3_PARSER)              += vp3_parser.o
OBJS-$(CONFIG_VP8_PARSER)              += vp8_parser.o
OBJS-$(CONFIG_VP9_PARSER)              += vp9_parser.o

# bitstream filters
OBJS-$(CONFIG_AAC_ADTSTOASC_BSF)          += aac_adtstoasc_bsf.o aacadtsdec.o \
                                             mpeg4audio.o
OBJS-$(CONFIG_CHOMP_BSF)                  += chomp_bsf.o
OBJS-$(CONFIG_DUMP_EXTRADATA_BSF)         += dump_extradata_bsf.o
OBJS-$(CONFIG_H264_MP4TOANNEXB_BSF)       += h264_mp4toannexb_bsf.o
OBJS-$(CONFIG_IMX_DUMP_HEADER_BSF)        += imx_dump_header_bsf.o
OBJS-$(CONFIG_MJPEG2JPEG_BSF)             += mjpeg2jpeg_bsf.o mjpeg.o
OBJS-$(CONFIG_MJPEGA_DUMP_HEADER_BSF)     += mjpega_dump_header_bsf.o
OBJS-$(CONFIG_MOV2TEXTSUB_BSF)            += movsub_bsf.o
OBJS-$(CONFIG_MP3_HEADER_DECOMPRESS_BSF)  += mp3_header_decompress_bsf.o \
                                             mpegaudiodata.o
OBJS-$(CONFIG_NOISE_BSF)                  += noise_bsf.o
OBJS-$(CONFIG_REMOVE_EXTRADATA_BSF)       += remove_extradata_bsf.o
OBJS-$(CONFIG_TEXT2MOVSUB_BSF)            += movsub_bsf.o

# thread libraries
OBJS-$(HAVE_LIBC_MSVCRT)               += file_open.o
OBJS-$(HAVE_THREADS)                   += pthread.o pthread_slice.o pthread_frame.o

OBJS-$(CONFIG_FRAME_THREAD_ENCODER)    += frame_thread_encoder.o

# Windows resource file
SLIBOBJS-$(HAVE_GNU_WINDRES)           += avcodecres.o

SKIPHEADERS                            += %_tablegen.h                  \
                                          %_tables.h                    \
                                          aac_tablegen_decl.h           \
                                          fft-internal.h                \
                                          libutvideo.h                  \
                                          old_codec_ids.h               \
                                          tableprint.h                  \
                                          $(ARCH)/vp56_arith.h          \

SKIPHEADERS-$(CONFIG_DXVA2)            += dxva2.h dxva2_internal.h
SKIPHEADERS-$(CONFIG_LIBSCHROEDINGER)  += libschroedinger.h
SKIPHEADERS-$(CONFIG_LIBUTVIDEO)       += libutvideo.h
SKIPHEADERS-$(CONFIG_XVMC)             += xvmc.h
SKIPHEADERS-$(CONFIG_VAAPI)            += vaapi_internal.h
SKIPHEADERS-$(CONFIG_VDA)              += vda.h vda_internal.h
SKIPHEADERS-$(CONFIG_VDPAU)            += vdpau.h vdpau_internal.h

TESTPROGS = imgconvert                                                  \

TESTPROGS-$(CONFIG_CABAC)                 += cabac
TESTPROGS-$(CONFIG_FFT)                   += fft fft-fixed fft-fixed32
TESTPROGS-$(CONFIG_IDCTDSP)               += dct
TESTPROGS-$(CONFIG_IIRFILTER)             += iirfilter
TESTPROGS-$(HAVE_MMX)                     += motion
TESTPROGS-$(CONFIG_GOLOMB)                += golomb
TESTPROGS-$(CONFIG_RANGECODER)            += rangecoder
TESTPROGS-$(CONFIG_SNOW_ENCODER)          += snowenc

TESTOBJS = dctref.o

TOOLS = fourcc2pixfmt

HOSTPROGS = aac_tablegen                                                \
            aacps_tablegen                                              \
            aacsbr_tablegen                                             \
            cabac_tablegen                                              \
            cbrt_tablegen                                               \
            cos_tablegen                                                \
            dsd_tablegen                                                \
            dv_tablegen                                                 \
            motionpixels_tablegen                                       \
            mpegaudio_tablegen                                          \
            pcm_tablegen                                                \
            qdm2_tablegen                                               \
            sinewin_tablegen                                            \

CLEANFILES = *_tables.c *_tables.h *_tablegen$(HOSTEXESUF)

$(SUBDIR)dct-test$(EXESUF): $(SUBDIR)dctref.o $(SUBDIR)aandcttab.o
$(SUBDIR)dv_tablegen$(HOSTEXESUF): $(SUBDIR)dvdata_host.o

TRIG_TABLES  = cos cos_fixed sin
TRIG_TABLES := $(TRIG_TABLES:%=$(SUBDIR)%_tables.c)

$(TRIG_TABLES): $(SUBDIR)%_tables.c: $(SUBDIR)cos_tablegen$(HOSTEXESUF)
	$(M)./$< $* > $@

ifdef CONFIG_SMALL
$(SUBDIR)%_tablegen$(HOSTEXESUF): HOSTCFLAGS += -DCONFIG_SMALL=1
else
$(SUBDIR)%_tablegen$(HOSTEXESUF): HOSTCFLAGS += -DCONFIG_SMALL=0
endif

GEN_HEADERS = cabac_tables.h cbrt_tables.h aacps_tables.h aacsbr_tables.h aac_tables.h dsd_tables.h dv_tables.h     \
              sinewin_tables.h mpegaudio_tables.h motionpixels_tables.h \
              pcm_tables.h qdm2_tables.h
GEN_HEADERS := $(addprefix $(SUBDIR), $(GEN_HEADERS))

$(GEN_HEADERS): $(SUBDIR)%_tables.h: $(SUBDIR)%_tablegen$(HOSTEXESUF)
	$(M)./$< > $@

ifdef CONFIG_HARDCODED_TABLES
$(SUBDIR)aacdec.o: $(SUBDIR)cbrt_tables.h
$(SUBDIR)aacps.o: $(SUBDIR)aacps_tables.h
$(SUBDIR)aacsbr.o: $(SUBDIR)aacsbr_tables.h
$(SUBDIR)aactab.o: $(SUBDIR)aac_tables.h
$(SUBDIR)cabac.o: $(SUBDIR)cabac_tables.h
$(SUBDIR)dsddec.o: $(SUBDIR)dsd_tables.h
$(SUBDIR)dvenc.o: $(SUBDIR)dv_tables.h
$(SUBDIR)sinewin.o: $(SUBDIR)sinewin_tables.h
$(SUBDIR)mpegaudiodec_fixed.o: $(SUBDIR)mpegaudio_tables.h
$(SUBDIR)mpegaudiodec_float.o: $(SUBDIR)mpegaudio_tables.h
$(SUBDIR)motionpixels.o: $(SUBDIR)motionpixels_tables.h
$(SUBDIR)pcm.o: $(SUBDIR)pcm_tables.h
$(SUBDIR)qdm2.o: $(SUBDIR)qdm2_tables.h
endif<|MERGE_RESOLUTION|>--- conflicted
+++ resolved
@@ -678,13 +678,8 @@
 OBJS-$(CONFIG_ADTS_MUXER)              += mpeg4audio.o
 OBJS-$(CONFIG_CAF_DEMUXER)             += mpeg4audio.o mpegaudiodata.o  \
                                           ac3tab.o
-<<<<<<< HEAD
-OBJS-$(CONFIG_FLAC_DEMUXER)            += flac.o flacdata.o vorbis_data.o \
-                                          xiph.o
+OBJS-$(CONFIG_FLAC_DEMUXER)            += flac.o flacdata.o vorbis_data.o
 OBJS-$(CONFIG_FLAC_MUXER)              += flac.o flacdata.o vorbis_data.o
-=======
-OBJS-$(CONFIG_FLAC_MUXER)              += flac.o flacdata.o
->>>>>>> 7784f477
 OBJS-$(CONFIG_FLV_DEMUXER)             += mpeg4audio.o
 OBJS-$(CONFIG_GXF_DEMUXER)             += mpeg12data.o
 OBJS-$(CONFIG_IFF_DEMUXER)             += iff.o
@@ -704,12 +699,8 @@
 OBJS-$(CONFIG_MPEGTS_DEMUXER)          += mpeg4audio.o mpegaudiodata.o
 OBJS-$(CONFIG_MXF_MUXER)               += dnxhddata.o
 OBJS-$(CONFIG_NUT_MUXER)               += mpegaudiodata.o
-<<<<<<< HEAD
 OBJS-$(CONFIG_OGA_MUXER)               += xiph.o flac.o flacdata.o
-OBJS-$(CONFIG_OGG_DEMUXER)             += xiph.o flac.o flacdata.o     \
-=======
 OBJS-$(CONFIG_OGG_DEMUXER)             += xiph.o       \
->>>>>>> 7784f477
                                           mpeg12data.o \
                                           dirac.o vorbis_data.o
 OBJS-$(CONFIG_OGG_MUXER)               += xiph.o flac.o flacdata.o \
