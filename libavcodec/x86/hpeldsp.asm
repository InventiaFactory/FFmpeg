--- conflicted
+++ resolved
@@ -1,5 +1,4 @@
 ;******************************************************************************
-<<<<<<< HEAD
 ;*
 ;* Copyright (c) 2000-2001 Fabrice Bellard <fabrice@bellard.org>
 ;* Copyright (c)      Nick Kurshev <nickols_k@mail.ru>
@@ -7,10 +6,7 @@
 ;* Copyright (c) 2002 Zdenek Kabelac <kabi@informatics.muni.cz>
 ;* Copyright (c) 2013 Daniel Kang
 ;*
-;* MMX optimized hpel functions
-=======
 ;* SIMD-optimized halfpel functions
->>>>>>> 831a1180
 ;*
 ;* This file is part of FFmpeg.
 ;*
