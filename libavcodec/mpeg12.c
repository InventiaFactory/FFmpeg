--- conflicted
+++ resolved
@@ -1948,16 +1948,11 @@
             return 0;
 
         start_code = -1;
-<<<<<<< HEAD
-        buf = avpriv_mpv_find_start_code(buf, s->gb.buffer_end, &start_code);
+        buf = avpriv_find_start_code(buf, s->gb.buffer_end, &start_code);
         mb_y= start_code - SLICE_MIN_START_CODE;
         if(s->codec_id != AV_CODEC_ID_MPEG1VIDEO && s->mb_height > 2800/16)
             mb_y += (*buf&0xE0)<<2;
         mb_y <<= field_pic;
-=======
-        buf = avpriv_find_start_code(buf, s->gb.buffer_end, &start_code);
-        mb_y= (start_code - SLICE_MIN_START_CODE) << field_pic;
->>>>>>> f1e93986
         if (s->picture_structure == PICT_BOTTOM_FIELD)
             mb_y++;
         if (mb_y < 0 || mb_y >= s->end_mb_y)
