/*
 * Quicktime Animation (RLE) Video Encoder
 * Copyright (C) 2007 Clemens Fruhwirth
 * Copyright (C) 2007 Alexis Ballier
 *
 * This file is based on flashsvenc.c.
 *
 * This file is part of FFmpeg.
 *
 * FFmpeg is free software; you can redistribute it and/or
 * modify it under the terms of the GNU Lesser General Public
 * License as published by the Free Software Foundation; either
 * version 2.1 of the License, or (at your option) any later version.
 *
 * FFmpeg is distributed in the hope that it will be useful,
 * but WITHOUT ANY WARRANTY; without even the implied warranty of
 * MERCHANTABILITY or FITNESS FOR A PARTICULAR PURPOSE.  See the GNU
 * Lesser General Public License for more details.
 *
 * You should have received a copy of the GNU Lesser General Public
 * License along with FFmpeg; if not, write to the Free Software
 * Foundation, Inc., 51 Franklin Street, Fifth Floor, Boston, MA 02110-1301 USA
 */

#include "libavutil/imgutils.h"
#include "avcodec.h"
#include "bytestream.h"
#include "internal.h"

/** Maximum RLE code for bulk copy */
#define MAX_RLE_BULK   127
/** Maximum RLE code for repeat */
#define MAX_RLE_REPEAT 128
/** Maximum RLE code for skip */
#define MAX_RLE_SKIP   254

typedef struct QtrleEncContext {
    AVCodecContext *avctx;
    AVFrame frame;
    int pixel_size;
    AVPicture previous_frame;
    unsigned int max_buf_size;
    int logical_width;
    /**
     * This array will contain at ith position the value of the best RLE code
     * if the line started at pixel i
     * There can be 3 values :
     * skip (0)     : skip as much as possible pixels because they are equal to the
     *                previous frame ones
     * repeat (<-1) : repeat that pixel -rle_code times, still as much as
     *                possible
     * copy (>0)    : copy the raw next rle_code pixels */
    signed char *rlecode_table;
    /**
     * This array will contain the length of the best rle encoding of the line
     * starting at ith pixel */
    int *length_table;
    /**
     * Will contain at ith position the number of consecutive pixels equal to the previous
     * frame starting from pixel i */
    uint8_t* skip_table;
} QtrleEncContext;

static av_cold int qtrle_encode_init(AVCodecContext *avctx)
{
    QtrleEncContext *s = avctx->priv_data;
    int ret;

    if (av_image_check_size(avctx->width, avctx->height, 0, avctx) < 0) {
        return AVERROR(EINVAL);
    }
    s->avctx=avctx;
    s->logical_width=avctx->width;

    switch (avctx->pix_fmt) {
<<<<<<< HEAD
    case PIX_FMT_GRAY8:
        s->logical_width = avctx->width / 4;
        s->pixel_size = 4;
        break;
    case PIX_FMT_RGB555BE:
=======
    case AV_PIX_FMT_RGB555BE:
>>>>>>> 716d413c
        s->pixel_size = 2;
        break;
    case AV_PIX_FMT_RGB24:
        s->pixel_size = 3;
        break;
    case AV_PIX_FMT_ARGB:
        s->pixel_size = 4;
        break;
    default:
        av_log(avctx, AV_LOG_ERROR, "Unsupported colorspace.\n");
        break;
    }
    avctx->bits_per_coded_sample = avctx->pix_fmt == PIX_FMT_GRAY8 ? 40 : s->pixel_size*8;

    s->rlecode_table = av_mallocz(s->logical_width);
    s->skip_table    = av_mallocz(s->logical_width);
    s->length_table  = av_mallocz((s->logical_width + 1)*sizeof(int));
    if (!s->skip_table || !s->length_table || !s->rlecode_table) {
        av_log(avctx, AV_LOG_ERROR, "Error allocating memory.\n");
        return AVERROR(ENOMEM);
    }
    if ((ret = avpicture_alloc(&s->previous_frame, avctx->pix_fmt, avctx->width, avctx->height)) < 0) {
        av_log(avctx, AV_LOG_ERROR, "Error allocating picture\n");
        return ret;
    }

    s->max_buf_size = s->logical_width*s->avctx->height*s->pixel_size*2 /* image base material */
                      + 15                                            /* header + footer */
                      + s->avctx->height*2                            /* skip code+rle end */
                      + s->logical_width/MAX_RLE_BULK + 1             /* rle codes */;
    avctx->coded_frame = &s->frame;
    return 0;
}

/**
 * Compute the best RLE sequence for a line
 */
static void qtrle_encode_line(QtrleEncContext *s, const AVFrame *p, int line, uint8_t **buf)
{
    int width=s->logical_width;
    int i;
    signed char rlecode;

    /* We will use it to compute the best bulk copy sequence */
    unsigned int av_uninit(bulkcount);
    /* This will be the number of pixels equal to the preivous frame one's
     * starting from the ith pixel */
    unsigned int skipcount;
    /* This will be the number of consecutive equal pixels in the current
     * frame, starting from the ith one also */
    unsigned int av_uninit(repeatcount);

    /* The cost of the three different possibilities */
    int total_bulk_cost;
    int total_skip_cost;
    int total_repeat_cost;

    int temp_cost;
    int j;

    uint8_t *this_line = p->               data[0] + line*p->               linesize[0] +
        (width - 1)*s->pixel_size;
    uint8_t *prev_line = s->previous_frame.data[0] + line*s->previous_frame.linesize[0] +
        (width - 1)*s->pixel_size;

    s->length_table[width] = 0;
    skipcount = 0;

    for (i = width - 1; i >= 0; i--) {

        if (!s->frame.key_frame && !memcmp(this_line, prev_line, s->pixel_size))
            skipcount = FFMIN(skipcount + 1, MAX_RLE_SKIP);
        else
            skipcount = 0;

        total_skip_cost  = s->length_table[i + skipcount] + 2;
        s->skip_table[i] = skipcount;


        if (i < width - 1 && !memcmp(this_line, this_line + s->pixel_size, s->pixel_size))
            repeatcount = FFMIN(repeatcount + 1, MAX_RLE_REPEAT);
        else
            repeatcount = 1;

        total_repeat_cost = s->length_table[i + repeatcount] + 1 + s->pixel_size;

        /* skip code is free for the first pixel, it costs one byte for repeat and bulk copy
         * so let's make it aware */
        if (i == 0) {
            total_skip_cost--;
            total_repeat_cost++;
        }

        if (repeatcount > 1 && (skipcount == 0 || total_repeat_cost < total_skip_cost)) {
            /* repeat is the best */
            s->length_table[i]  = total_repeat_cost;
            s->rlecode_table[i] = -repeatcount;
        }
        else if (skipcount > 0) {
            /* skip is the best choice here */
            s->length_table[i]  = total_skip_cost;
            s->rlecode_table[i] = 0;
        }
        else {
            /* We cannot do neither skip nor repeat
             * thus we search for the best bulk copy to do */

            int limit = FFMIN(width - i, MAX_RLE_BULK);

            temp_cost = 1 + s->pixel_size + !i;
            total_bulk_cost = INT_MAX;

            for (j = 1; j <= limit; j++) {
                if (s->length_table[i + j] + temp_cost < total_bulk_cost) {
                    /* We have found a better bulk copy ... */
                    total_bulk_cost = s->length_table[i + j] + temp_cost;
                    bulkcount = j;
                }
                temp_cost += s->pixel_size;
            }

            s->length_table[i]  = total_bulk_cost;
            s->rlecode_table[i] = bulkcount;
        }

        this_line -= s->pixel_size;
        prev_line -= s->pixel_size;
    }

    /* Good ! Now we have the best sequence for this line, let's output it */

    /* We do a special case for the first pixel so that we avoid testing it in
     * the whole loop */

    i=0;
    this_line = p->               data[0] + line*p->linesize[0];

    if (s->rlecode_table[0] == 0) {
        bytestream_put_byte(buf, s->skip_table[0] + 1);
        i += s->skip_table[0];
    }
    else bytestream_put_byte(buf, 1);


    while (i < width) {
        rlecode = s->rlecode_table[i];
        bytestream_put_byte(buf, rlecode);
        if (rlecode == 0) {
            /* Write a skip sequence */
            bytestream_put_byte(buf, s->skip_table[i] + 1);
            i += s->skip_table[i];
        }
        else if (rlecode > 0) {
            /* bulk copy */
            if (s->avctx->pix_fmt == PIX_FMT_GRAY8) {
                int j;
                // QT grayscale colorspace has 0=white and 255=black, we will
                // ignore the palette that is included in the AVFrame because
                // PIX_FMT_GRAY8 has defined color mapping
                for (j = 0; j < rlecode*s->pixel_size; ++j)
                    bytestream_put_byte(buf, *(this_line + i*s->pixel_size + j) ^ 0xff);
            } else {
                bytestream_put_buffer(buf, this_line + i*s->pixel_size, rlecode*s->pixel_size);
            }
            i += rlecode;
        }
        else {
            /* repeat the bits */
            if (s->avctx->pix_fmt == PIX_FMT_GRAY8) {
                int j;
                // QT grayscale colorspace has 0=white and 255=black, ...
                for (j = 0; j < s->pixel_size; ++j)
                    bytestream_put_byte(buf, *(this_line + i*s->pixel_size + j) ^ 0xff);
            } else {
                bytestream_put_buffer(buf, this_line + i*s->pixel_size, s->pixel_size);
            }
            i -= rlecode;
        }
    }
    bytestream_put_byte(buf, -1); // end RLE line
}

/** Encode frame including header */
static int encode_frame(QtrleEncContext *s, const AVFrame *p, uint8_t *buf)
{
    int i;
    int start_line = 0;
    int end_line = s->avctx->height;
    uint8_t *orig_buf = buf;

    if (!s->frame.key_frame) {
        unsigned line_size = s->logical_width * s->pixel_size;
        for (start_line = 0; start_line < s->avctx->height; start_line++)
            if (memcmp(p->data[0] + start_line*p->linesize[0],
                       s->previous_frame.data[0] + start_line*s->previous_frame.linesize[0],
                       line_size))
                break;

        for (end_line=s->avctx->height; end_line > start_line; end_line--)
            if (memcmp(p->data[0] + (end_line - 1)*p->linesize[0],
                       s->previous_frame.data[0] + (end_line - 1)*s->previous_frame.linesize[0],
                       line_size))
                break;
    }

    bytestream_put_be32(&buf, 0);                         // CHUNK SIZE, patched later

    if ((start_line == 0 && end_line == s->avctx->height) || start_line == s->avctx->height)
        bytestream_put_be16(&buf, 0);                     // header
    else {
        bytestream_put_be16(&buf, 8);                     // header
        bytestream_put_be16(&buf, start_line);            // starting line
        bytestream_put_be16(&buf, 0);                     // unknown
        bytestream_put_be16(&buf, end_line - start_line); // lines to update
        bytestream_put_be16(&buf, 0);                     // unknown
    }
    for (i = start_line; i < end_line; i++)
        qtrle_encode_line(s, p, i, &buf);

    bytestream_put_byte(&buf, 0);                         // zero skip code = frame finished
    AV_WB32(orig_buf, buf - orig_buf);                    // patch the chunk size
    return buf - orig_buf;
}

static int qtrle_encode_frame(AVCodecContext *avctx, AVPacket *pkt,
                              const AVFrame *pict, int *got_packet)
{
    QtrleEncContext * const s = avctx->priv_data;
    AVFrame * const p = &s->frame;
    int ret;

    *p = *pict;

    if ((ret = ff_alloc_packet2(avctx, pkt, s->max_buf_size)) < 0)
        return ret;

    if (avctx->gop_size == 0 || (s->avctx->frame_number % avctx->gop_size) == 0) {
        /* I-Frame */
        p->pict_type = AV_PICTURE_TYPE_I;
        p->key_frame = 1;
    } else {
        /* P-Frame */
        p->pict_type = AV_PICTURE_TYPE_P;
        p->key_frame = 0;
    }

    pkt->size = encode_frame(s, pict, pkt->data);

    /* save the current frame */
    av_picture_copy(&s->previous_frame, (AVPicture *)p, avctx->pix_fmt, avctx->width, avctx->height);

    if (p->key_frame)
        pkt->flags |= AV_PKT_FLAG_KEY;
    *got_packet = 1;

    return 0;
}

static av_cold int qtrle_encode_end(AVCodecContext *avctx)
{
    QtrleEncContext *s = avctx->priv_data;

    avpicture_free(&s->previous_frame);
    av_free(s->rlecode_table);
    av_free(s->length_table);
    av_free(s->skip_table);
    return 0;
}

AVCodec ff_qtrle_encoder = {
    .name           = "qtrle",
    .type           = AVMEDIA_TYPE_VIDEO,
    .id             = AV_CODEC_ID_QTRLE,
    .priv_data_size = sizeof(QtrleEncContext),
    .init           = qtrle_encode_init,
    .encode2        = qtrle_encode_frame,
    .close          = qtrle_encode_end,
<<<<<<< HEAD
    .pix_fmts       = (const enum PixelFormat[]){
        PIX_FMT_RGB24, PIX_FMT_RGB555BE, PIX_FMT_ARGB, PIX_FMT_GRAY8, PIX_FMT_NONE
=======
    .pix_fmts       = (const enum AVPixelFormat[]){
        AV_PIX_FMT_RGB24, AV_PIX_FMT_RGB555BE, AV_PIX_FMT_ARGB, AV_PIX_FMT_NONE
>>>>>>> 716d413c
    },
    .long_name      = NULL_IF_CONFIG_SMALL("QuickTime Animation (RLE) video"),
};<|MERGE_RESOLUTION|>--- conflicted
+++ resolved
@@ -73,15 +73,11 @@
     s->logical_width=avctx->width;
 
     switch (avctx->pix_fmt) {
-<<<<<<< HEAD
-    case PIX_FMT_GRAY8:
+    case AV_PIX_FMT_GRAY8:
         s->logical_width = avctx->width / 4;
         s->pixel_size = 4;
         break;
-    case PIX_FMT_RGB555BE:
-=======
     case AV_PIX_FMT_RGB555BE:
->>>>>>> 716d413c
         s->pixel_size = 2;
         break;
     case AV_PIX_FMT_RGB24:
@@ -94,7 +90,7 @@
         av_log(avctx, AV_LOG_ERROR, "Unsupported colorspace.\n");
         break;
     }
-    avctx->bits_per_coded_sample = avctx->pix_fmt == PIX_FMT_GRAY8 ? 40 : s->pixel_size*8;
+    avctx->bits_per_coded_sample = avctx->pix_fmt == AV_PIX_FMT_GRAY8 ? 40 : s->pixel_size*8;
 
     s->rlecode_table = av_mallocz(s->logical_width);
     s->skip_table    = av_mallocz(s->logical_width);
@@ -236,11 +232,11 @@
         }
         else if (rlecode > 0) {
             /* bulk copy */
-            if (s->avctx->pix_fmt == PIX_FMT_GRAY8) {
+            if (s->avctx->pix_fmt == AV_PIX_FMT_GRAY8) {
                 int j;
                 // QT grayscale colorspace has 0=white and 255=black, we will
                 // ignore the palette that is included in the AVFrame because
-                // PIX_FMT_GRAY8 has defined color mapping
+                // AV_PIX_FMT_GRAY8 has defined color mapping
                 for (j = 0; j < rlecode*s->pixel_size; ++j)
                     bytestream_put_byte(buf, *(this_line + i*s->pixel_size + j) ^ 0xff);
             } else {
@@ -250,7 +246,7 @@
         }
         else {
             /* repeat the bits */
-            if (s->avctx->pix_fmt == PIX_FMT_GRAY8) {
+            if (s->avctx->pix_fmt == AV_PIX_FMT_GRAY8) {
                 int j;
                 // QT grayscale colorspace has 0=white and 255=black, ...
                 for (j = 0; j < s->pixel_size; ++j)
@@ -359,13 +355,8 @@
     .init           = qtrle_encode_init,
     .encode2        = qtrle_encode_frame,
     .close          = qtrle_encode_end,
-<<<<<<< HEAD
-    .pix_fmts       = (const enum PixelFormat[]){
-        PIX_FMT_RGB24, PIX_FMT_RGB555BE, PIX_FMT_ARGB, PIX_FMT_GRAY8, PIX_FMT_NONE
-=======
     .pix_fmts       = (const enum AVPixelFormat[]){
-        AV_PIX_FMT_RGB24, AV_PIX_FMT_RGB555BE, AV_PIX_FMT_ARGB, AV_PIX_FMT_NONE
->>>>>>> 716d413c
+        AV_PIX_FMT_RGB24, AV_PIX_FMT_RGB555BE, AV_PIX_FMT_ARGB, AV_PIX_FMT_GRAY8, AV_PIX_FMT_NONE
     },
     .long_name      = NULL_IF_CONFIG_SMALL("QuickTime Animation (RLE) video"),
 };