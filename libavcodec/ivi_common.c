/*
 * common functions for Indeo Video Interactive codecs (Indeo4 and Indeo5)
 *
 * Copyright (c) 2009 Maxim Poliakovski
 *
 * This file is part of FFmpeg.
 *
 * FFmpeg is free software; you can redistribute it and/or
 * modify it under the terms of the GNU Lesser General Public
 * License as published by the Free Software Foundation; either
 * version 2.1 of the License, or (at your option) any later version.
 *
 * FFmpeg is distributed in the hope that it will be useful,
 * but WITHOUT ANY WARRANTY; without even the implied warranty of
 * MERCHANTABILITY or FITNESS FOR A PARTICULAR PURPOSE.  See the GNU
 * Lesser General Public License for more details.
 *
 * You should have received a copy of the GNU Lesser General Public
 * License along with FFmpeg; if not, write to the Free Software
 * Foundation, Inc., 51 Franklin Street, Fifth Floor, Boston, MA 02110-1301 USA
 */

/**
 * @file
 * This file contains functions and data shared by both Indeo4 and
 * Indeo5 decoders.
 */

#define BITSTREAM_READER_LE
#include "libavutil/attributes.h"
#include "avcodec.h"
#include "get_bits.h"
#include "internal.h"
#include "mathops.h"
#include "ivi_common.h"
#include "ivi_dsp.h"

extern const IVIHuffDesc ff_ivi_mb_huff_desc[8];  ///< static macroblock huffman tables
extern const IVIHuffDesc ff_ivi_blk_huff_desc[8]; ///< static block huffman tables

static VLC ivi_mb_vlc_tabs [8]; ///< static macroblock Huffman tables
static VLC ivi_blk_vlc_tabs[8]; ///< static block Huffman tables

/**
 *  Reverse "nbits" bits of the value "val" and return the result
 *  in the least significant bits.
 */
static uint16_t inv_bits(uint16_t val, int nbits)
{
    uint16_t res;

    if (nbits <= 8) {
        res = ff_reverse[val] >> (8-nbits);
    } else
        res = ((ff_reverse[val & 0xFF] << 8) + (ff_reverse[val >> 8])) >> (16-nbits);

    return res;
}

/*
 *  Generate a huffman codebook from the given descriptor
 *  and convert it into the FFmpeg VLC table.
 *
 *  @param[in]   cb    pointer to codebook descriptor
 *  @param[out]  vlc   where to place the generated VLC table
 *  @param[in]   flag  flag: 1 - for static or 0 for dynamic tables
 *  @return     result code: 0 - OK, -1 = error (invalid codebook descriptor)
 */
static int ivi_create_huff_from_desc(const IVIHuffDesc *cb, VLC *vlc, int flag)
{
    int         pos, i, j, codes_per_row, prefix, not_last_row;
    uint16_t    codewords[256]; /* FIXME: move this temporal storage out? */
    uint8_t     bits[256];

    pos = 0; /* current position = 0 */

    for (i = 0; i < cb->num_rows; i++) {
        codes_per_row = 1 << cb->xbits[i];
        not_last_row  = (i != cb->num_rows - 1);
        prefix        = ((1 << i) - 1) << (cb->xbits[i] + not_last_row);

        for (j = 0; j < codes_per_row; j++) {
            if (pos >= 256) /* Some Indeo5 codebooks can have more than 256 */
                break;      /* elements, but only 256 codes are allowed! */

            bits[pos] = i + cb->xbits[i] + not_last_row;
            if (bits[pos] > IVI_VLC_BITS)
                return -1; /* invalid descriptor */

            codewords[pos] = inv_bits((prefix | j), bits[pos]);
            if (!bits[pos])
                bits[pos] = 1;

            pos++;
        }//for j
    }//for i

    /* number of codewords = pos */
    return init_vlc(vlc, IVI_VLC_BITS, pos, bits, 1, 1, codewords, 2, 2,
                    (flag ? INIT_VLC_USE_NEW_STATIC : 0) | INIT_VLC_LE);
}

void ff_ivi_init_static_vlc(void)
{
    int i;
    static VLC_TYPE table_data[8192 * 16][2];
    static int initialized_vlcs = 0;

    if (initialized_vlcs)
        return;
    for (i = 0; i < 8; i++) {
        ivi_mb_vlc_tabs[i].table = table_data + i * 2 * 8192;
        ivi_mb_vlc_tabs[i].table_allocated = 8192;
        ivi_create_huff_from_desc(&ff_ivi_mb_huff_desc[i],  &ivi_mb_vlc_tabs[i],  1);
        ivi_blk_vlc_tabs[i].table = table_data + (i * 2 + 1) * 8192;
        ivi_blk_vlc_tabs[i].table_allocated = 8192;
        ivi_create_huff_from_desc(&ff_ivi_blk_huff_desc[i], &ivi_blk_vlc_tabs[i], 1);
    }
    initialized_vlcs = 1;
}

/*
 *  Copy huffman codebook descriptors.
 *
 *  @param[out]  dst  ptr to the destination descriptor
 *  @param[in]   src  ptr to the source descriptor
 */
static void ivi_huff_desc_copy(IVIHuffDesc *dst, const IVIHuffDesc *src)
{
    dst->num_rows = src->num_rows;
    memcpy(dst->xbits, src->xbits, src->num_rows);
}

/*
 *  Compare two huffman codebook descriptors.
 *
 *  @param[in]  desc1  ptr to the 1st descriptor to compare
 *  @param[in]  desc2  ptr to the 2nd descriptor to compare
 *  @return         comparison result: 0 - equal, 1 - not equal
 */
static int ivi_huff_desc_cmp(const IVIHuffDesc *desc1, const IVIHuffDesc *desc2)
{
    return    desc1->num_rows != desc2->num_rows
           || memcmp(desc1->xbits, desc2->xbits, desc1->num_rows);
}

int ff_ivi_dec_huff_desc(GetBitContext *gb, int desc_coded, int which_tab,
                         IVIHuffTab *huff_tab, AVCodecContext *avctx)
{
    int         i, result;
    IVIHuffDesc new_huff;

    if (!desc_coded) {
        /* select default table */
        huff_tab->tab = (which_tab) ? &ivi_blk_vlc_tabs[7]
            : &ivi_mb_vlc_tabs [7];
    } else {
        huff_tab->tab_sel = get_bits(gb, 3);
        if (huff_tab->tab_sel == 7) {
            /* custom huffman table (explicitly encoded) */
            new_huff.num_rows = get_bits(gb, 4);
            if (!new_huff.num_rows) {
                av_log(avctx, AV_LOG_ERROR, "Empty custom Huffman table!\n");
                return AVERROR_INVALIDDATA;
            }

            for (i = 0; i < new_huff.num_rows; i++)
                new_huff.xbits[i] = get_bits(gb, 4);

            /* Have we got the same custom table? Rebuild if not. */
            if (ivi_huff_desc_cmp(&new_huff, &huff_tab->cust_desc) || !huff_tab->cust_tab.table) {
                ivi_huff_desc_copy(&huff_tab->cust_desc, &new_huff);

                if (huff_tab->cust_tab.table)
                    ff_free_vlc(&huff_tab->cust_tab);
                result = ivi_create_huff_from_desc(&huff_tab->cust_desc,
                        &huff_tab->cust_tab, 0);
                if (result) {
                    huff_tab->cust_desc.num_rows = 0; // reset faulty description
                    av_log(avctx, AV_LOG_ERROR,
                           "Error while initializing custom vlc table!\n");
                    return result;
                }
            }
            huff_tab->tab = &huff_tab->cust_tab;
        } else {
            /* select one of predefined tables */
            huff_tab->tab = (which_tab) ? &ivi_blk_vlc_tabs[huff_tab->tab_sel]
                : &ivi_mb_vlc_tabs [huff_tab->tab_sel];
        }
    }

    return 0;
}

/*
 *  Free planes, bands and macroblocks buffers.
 *
 *  @param[in]  planes  pointer to the array of the plane descriptors
 */
static av_cold void ivi_free_buffers(IVIPlaneDesc *planes)
{
    int p, b, t;

    for (p = 0; p < 3; p++) {
        if (planes[p].bands)
        for (b = 0; b < planes[p].num_bands; b++) {
            av_freep(&planes[p].bands[b].bufs[0]);
            av_freep(&planes[p].bands[b].bufs[1]);
            av_freep(&planes[p].bands[b].bufs[2]);

            if (planes[p].bands[b].blk_vlc.cust_tab.table)
                ff_free_vlc(&planes[p].bands[b].blk_vlc.cust_tab);
            for (t = 0; t < planes[p].bands[b].num_tiles; t++)
                av_freep(&planes[p].bands[b].tiles[t].mbs);
            av_freep(&planes[p].bands[b].tiles);
        }
        av_freep(&planes[p].bands);
    }
}

av_cold int ff_ivi_init_planes(IVIPlaneDesc *planes, const IVIPicConfig *cfg)
{
    int         p, b;
    uint32_t    b_width, b_height, align_fac, width_aligned, height_aligned, buf_size;
    IVIBandDesc *band;

    ivi_free_buffers(planes);

    /* fill in the descriptor of the luminance plane */
    planes[0].width     = cfg->pic_width;
    planes[0].height    = cfg->pic_height;
    planes[0].num_bands = cfg->luma_bands;

    /* fill in the descriptors of the chrominance planes */
    planes[1].width     = planes[2].width     = (cfg->pic_width  + 3) >> 2;
    planes[1].height    = planes[2].height    = (cfg->pic_height + 3) >> 2;
    planes[1].num_bands = planes[2].num_bands = cfg->chroma_bands;

    for (p = 0; p < 3; p++) {
        planes[p].bands = av_mallocz(planes[p].num_bands * sizeof(IVIBandDesc));
        if (!planes[p].bands)
            return AVERROR(ENOMEM);

        /* select band dimensions: if there is only one band then it
         *  has the full size, if there are several bands each of them
         *  has only half size */
        b_width  = planes[p].num_bands == 1 ? planes[p].width  : (planes[p].width  + 1) >> 1;
        b_height = planes[p].num_bands == 1 ? planes[p].height : (planes[p].height + 1) >> 1;

        /* luma   band buffers will be aligned on 16x16 (max macroblock size) */
        /* chroma band buffers will be aligned on   8x8 (max macroblock size) */
        align_fac       = p ? 8 : 16;
        width_aligned   = FFALIGN(b_width , align_fac);
        height_aligned  = FFALIGN(b_height, align_fac);
        buf_size        = width_aligned * height_aligned * sizeof(int16_t);

        for (b = 0; b < planes[p].num_bands; b++) {
            band = &planes[p].bands[b]; /* select appropriate plane/band */
            band->plane    = p;
            band->band_num = b;
            band->width    = b_width;
            band->height   = b_height;
            band->pitch    = width_aligned;
            band->aheight  = height_aligned;
            band->bufs[0]  = av_mallocz(buf_size);
            band->bufs[1]  = av_mallocz(buf_size);
            band->bufsize  = buf_size/2;
            if (!band->bufs[0] || !band->bufs[1])
                return AVERROR(ENOMEM);

            /* allocate the 3rd band buffer for scalability mode */
            if (cfg->luma_bands > 1) {
                band->bufs[2] = av_mallocz(buf_size);
                if (!band->bufs[2])
                    return AVERROR(ENOMEM);
            }

            planes[p].bands[0].blk_vlc.cust_desc.num_rows = 0; /* reset custom vlc */
        }
    }

    return 0;
}

av_cold int ff_ivi_init_tiles(IVIPlaneDesc *planes, int tile_width, int tile_height)
{
    int         p, b, x, y, x_tiles, y_tiles, t_width, t_height;
    IVIBandDesc *band;
    IVITile     *tile, *ref_tile;

    for (p = 0; p < 3; p++) {
        t_width  = !p ? tile_width  : (tile_width  + 3) >> 2;
        t_height = !p ? tile_height : (tile_height + 3) >> 2;

        if (!p && planes[0].num_bands == 4) {
            t_width  >>= 1;
            t_height >>= 1;
        }
        if(t_width<=0 || t_height<=0)
            return AVERROR(EINVAL);

        for (b = 0; b < planes[p].num_bands; b++) {
            band = &planes[p].bands[b];
            x_tiles = IVI_NUM_TILES(band->width, t_width);
            y_tiles = IVI_NUM_TILES(band->height, t_height);
            band->num_tiles = x_tiles * y_tiles;

            av_freep(&band->tiles);
            band->tiles = av_mallocz(band->num_tiles * sizeof(IVITile));
            if (!band->tiles)
                return AVERROR(ENOMEM);

            tile = band->tiles;

            /* use the first luma band as reference for motion vectors
             * and quant */
            ref_tile = planes[0].bands[0].tiles;

            for (y = 0; y < band->height; y += t_height) {
                for (x = 0; x < band->width; x += t_width) {
                    tile->xpos     = x;
                    tile->ypos     = y;
                    tile->mb_size  = band->mb_size;
                    tile->width    = FFMIN(band->width - x,  t_width);
                    tile->height   = FFMIN(band->height - y, t_height);
                    tile->is_empty = tile->data_size = 0;
                    /* calculate number of macroblocks */
                    tile->num_MBs  = IVI_MBs_PER_TILE(tile->width, tile->height,
                                                      band->mb_size);

                    av_freep(&tile->mbs);
                    tile->mbs = av_malloc(tile->num_MBs * sizeof(IVIMbInfo));
                    if (!tile->mbs)
                        return AVERROR(ENOMEM);

                    tile->ref_mbs = 0;
                    if (p || b) {
                        if (tile->num_MBs <= ref_tile->num_MBs) {
                            tile->ref_mbs = ref_tile->mbs;
                        }else
                            av_log(NULL, AV_LOG_DEBUG, "Cannot use ref_tile, too few mbs\n");
                        ref_tile++;
                    }

                    tile++;
                }
            }

        }// for b
    }// for p

    return 0;
}

/*
 *  Decode size of the tile data.
 *  The size is stored as a variable-length field having the following format:
 *  if (tile_data_size < 255) than this field is only one byte long
 *  if (tile_data_size >= 255) than this field four is byte long: 0xFF X1 X2 X3
 *  where X1-X3 is size of the tile data
 *
 *  @param[in,out]  gb  the GetBit context
 *  @return     size of the tile data in bytes
 */
static int ivi_dec_tile_data_size(GetBitContext *gb)
{
    int    len;

    len = 0;
    if (get_bits1(gb)) {
        len = get_bits(gb, 8);
        if (len == 255)
            len = get_bits_long(gb, 24);
    }

    /* align the bitstream reader on the byte boundary */
    align_get_bits(gb);

    return len;
}

/*
 *  Decode block data:
 *  extract huffman-coded transform coefficients from the bitstream,
 *  dequantize them, apply inverse transform and motion compensation
 *  in order to reconstruct the picture.
 *
 *  @param[in,out]  gb    the GetBit context
 *  @param[in]      band  pointer to the band descriptor
 *  @param[in]      tile  pointer to the tile descriptor
 *  @return     result code: 0 - OK, -1 = error (corrupted blocks data)
 */
static int ivi_decode_blocks(GetBitContext *gb, IVIBandDesc *band, IVITile *tile,
                             AVCodecContext *avctx)
{
    int         mbn, blk, num_blocks, num_coeffs, blk_size, scan_pos, run, val,
                pos, is_intra, mc_type = 0, av_uninit(mv_x), av_uninit(mv_y), col_mask;
    uint8_t     col_flags[8];
    int32_t     prev_dc, trvec[64];
    uint32_t    cbp, av_uninit(sym), lo, hi, quant, buf_offs, q;
    IVIMbInfo   *mb;
    RVMapDesc   *rvmap = band->rv_map;
    void (*mc_with_delta_func)(int16_t *buf, const int16_t *ref_buf, uint32_t pitch, int mc_type);
    void (*mc_no_delta_func)  (int16_t *buf, const int16_t *ref_buf, uint32_t pitch, int mc_type);
    const uint16_t  *base_tab;
    const uint8_t   *scale_tab;

    prev_dc = 0; /* init intra prediction for the DC coefficient */

    blk_size   = band->blk_size;
    col_mask   = blk_size - 1; /* column mask for tracking non-zero coeffs */
    num_blocks = (band->mb_size != blk_size) ? 4 : 1; /* number of blocks per mb */
    num_coeffs = blk_size * blk_size;
    if (blk_size == 8) {
        mc_with_delta_func = ff_ivi_mc_8x8_delta;
        mc_no_delta_func   = ff_ivi_mc_8x8_no_delta;
    } else {
        mc_with_delta_func = ff_ivi_mc_4x4_delta;
        mc_no_delta_func   = ff_ivi_mc_4x4_no_delta;
    }

    for (mbn = 0, mb = tile->mbs; mbn < tile->num_MBs; mb++, mbn++) {
        is_intra = !mb->type;
        cbp      = mb->cbp;
        buf_offs = mb->buf_offs;

        quant = av_clip(band->glob_quant + mb->q_delta, 0, 23);

        base_tab  = is_intra ? band->intra_base  : band->inter_base;
        scale_tab = is_intra ? band->intra_scale : band->inter_scale;
        if (scale_tab)
            quant = scale_tab[quant];

        if (!is_intra) {
            mv_x = mb->mv_x;
            mv_y = mb->mv_y;
            if (band->is_halfpel) {
                mc_type = ((mv_y & 1) << 1) | (mv_x & 1);
                mv_x >>= 1;
                mv_y >>= 1; /* convert halfpel vectors into fullpel ones */
            }
            if (mb->type) {
                int dmv_x, dmv_y, cx, cy;

                dmv_x = mb->mv_x >> band->is_halfpel;
                dmv_y = mb->mv_y >> band->is_halfpel;
                cx    = mb->mv_x &  band->is_halfpel;
                cy    = mb->mv_y &  band->is_halfpel;

                if (   mb->xpos + dmv_x < 0
                    || mb->xpos + dmv_x + band->mb_size + cx > band->pitch
                    || mb->ypos + dmv_y < 0
                    || mb->ypos + dmv_y + band->mb_size + cy > band->aheight) {
                    return AVERROR_INVALIDDATA;
                }
            }
        }

        for (blk = 0; blk < num_blocks; blk++) {
            /* adjust block position in the buffer according to its number */
            if (blk & 1) {
                buf_offs += blk_size;
            } else if (blk == 2) {
                buf_offs -= blk_size;
                buf_offs += blk_size * band->pitch;
            }

            if (cbp & 1) { /* block coded ? */
                if (!band->scan) {
                    av_log(avctx, AV_LOG_ERROR, "Scan pattern is not set.\n");
                    return AVERROR_INVALIDDATA;
                }

                scan_pos = -1;
                memset(trvec, 0, num_coeffs*sizeof(trvec[0])); /* zero transform vector */
                memset(col_flags, 0, sizeof(col_flags));      /* zero column flags */

                while (scan_pos <= num_coeffs) {
                    sym = get_vlc2(gb, band->blk_vlc.tab->table, IVI_VLC_BITS, 1);
                    if (sym == rvmap->eob_sym)
                        break; /* End of block */

                    if (sym == rvmap->esc_sym) { /* Escape - run/val explicitly coded using 3 vlc codes */
                        run = get_vlc2(gb, band->blk_vlc.tab->table, IVI_VLC_BITS, 1) + 1;
                        lo  = get_vlc2(gb, band->blk_vlc.tab->table, IVI_VLC_BITS, 1);
                        hi  = get_vlc2(gb, band->blk_vlc.tab->table, IVI_VLC_BITS, 1);
                        val = IVI_TOSIGNED((hi << 6) | lo); /* merge them and convert into signed val */
                    } else {
                        if (sym >= 256U) {
                            av_log(avctx, AV_LOG_ERROR, "Invalid sym encountered: %d.\n", sym);
                            return -1;
                        }
                        run = rvmap->runtab[sym];
                        val = rvmap->valtab[sym];
                    }

                    /* de-zigzag and dequantize */
                    scan_pos += run;
                    if (scan_pos >= (unsigned)num_coeffs)
                        break;
                    pos = band->scan[scan_pos];

                    if (!val)
                        av_dlog(avctx, "Val = 0 encountered!\n");

                    q = (base_tab[pos] * quant) >> 9;
                    if (q > 1)
                        val = val * q + FFSIGN(val) * (((q ^ 1) - 1) >> 1);
                    trvec[pos] = val;
                    col_flags[pos & col_mask] |= !!val; /* track columns containing non-zero coeffs */
                }// while

                if (scan_pos >= num_coeffs && sym != rvmap->eob_sym)
                    return -1; /* corrupt block data */

                /* undoing DC coeff prediction for intra-blocks */
                if (is_intra && band->is_2d_trans) {
                    prev_dc      += trvec[0];
                    trvec[0]      = prev_dc;
                    col_flags[0] |= !!prev_dc;
                }
                if(band->transform_size > band->blk_size){
                    av_log(NULL, AV_LOG_ERROR, "Too large transform\n");
                    return AVERROR_INVALIDDATA;
                }
                /* apply inverse transform */
                band->inv_transform(trvec, band->buf + buf_offs,
                                    band->pitch, col_flags);

                /* apply motion compensation */
                if (!is_intra)
                    mc_with_delta_func(band->buf + buf_offs,
                                       band->ref_buf + buf_offs + mv_y * band->pitch + mv_x,
                                       band->pitch, mc_type);
            } else {
                /* block not coded */
                /* for intra blocks apply the dc slant transform */
                /* for inter - perform the motion compensation without delta */
                if (is_intra) {
<<<<<<< HEAD
                    band->dc_transform(&prev_dc, band->buf + buf_offs,
                                       band->pitch, blk_size);
=======
                    if (band->dc_transform)
                        band->dc_transform(&prev_dc, band->buf + buf_offs,
                                           band->pitch, blk_size);
>>>>>>> cacad1c0
                } else
                    mc_no_delta_func(band->buf + buf_offs,
                                     band->ref_buf + buf_offs + mv_y * band->pitch + mv_x,
                                     band->pitch, mc_type);
            }

            cbp >>= 1;
        }// for blk
    }// for mbn

    align_get_bits(gb);

    return 0;
}

/**
 *  Handle empty tiles by performing data copying and motion
 *  compensation respectively.
 *
 *  @param[in]  avctx     ptr to the AVCodecContext
 *  @param[in]  band      pointer to the band descriptor
 *  @param[in]  tile      pointer to the tile descriptor
 *  @param[in]  mv_scale  scaling factor for motion vectors
 */
static int ivi_process_empty_tile(AVCodecContext *avctx, IVIBandDesc *band,
                                  IVITile *tile, int32_t mv_scale)
{
    int             x, y, need_mc, mbn, blk, num_blocks, mv_x, mv_y, mc_type;
    int             offs, mb_offset, row_offset;
    IVIMbInfo       *mb, *ref_mb;
    const int16_t   *src;
    int16_t         *dst;
    void (*mc_no_delta_func)(int16_t *buf, const int16_t *ref_buf, uint32_t pitch,
                             int mc_type);

    if (tile->num_MBs != IVI_MBs_PER_TILE(tile->width, tile->height, band->mb_size)) {
        av_log(avctx, AV_LOG_ERROR, "Allocated tile size %d mismatches "
               "parameters %d in ivi_process_empty_tile()\n",
               tile->num_MBs, IVI_MBs_PER_TILE(tile->width, tile->height, band->mb_size));
        return AVERROR_INVALIDDATA;
    }

    offs       = tile->ypos * band->pitch + tile->xpos;
    mb         = tile->mbs;
    ref_mb     = tile->ref_mbs;
    row_offset = band->mb_size * band->pitch;
    need_mc    = 0; /* reset the mc tracking flag */

    for (y = tile->ypos; y < (tile->ypos + tile->height); y += band->mb_size) {
        mb_offset = offs;

        for (x = tile->xpos; x < (tile->xpos + tile->width); x += band->mb_size) {
            mb->xpos     = x;
            mb->ypos     = y;
            mb->buf_offs = mb_offset;

            mb->type = 1; /* set the macroblocks type = INTER */
            mb->cbp  = 0; /* all blocks are empty */

            if (!band->qdelta_present && !band->plane && !band->band_num) {
                mb->q_delta = band->glob_quant;
                mb->mv_x    = 0;
                mb->mv_y    = 0;
            }

            if (band->inherit_qdelta && ref_mb)
                mb->q_delta = ref_mb->q_delta;

            if (band->inherit_mv && ref_mb) {
                /* motion vector inheritance */
                if (mv_scale) {
                    mb->mv_x = ivi_scale_mv(ref_mb->mv_x, mv_scale);
                    mb->mv_y = ivi_scale_mv(ref_mb->mv_y, mv_scale);
                } else {
                    mb->mv_x = ref_mb->mv_x;
                    mb->mv_y = ref_mb->mv_y;
                }
                need_mc |= mb->mv_x || mb->mv_y; /* tracking non-zero motion vectors */
                {
                    int dmv_x, dmv_y, cx, cy;

                    dmv_x = mb->mv_x >> band->is_halfpel;
                    dmv_y = mb->mv_y >> band->is_halfpel;
                    cx    = mb->mv_x &  band->is_halfpel;
                    cy    = mb->mv_y &  band->is_halfpel;

                    if (   mb->xpos + dmv_x < 0
                        || mb->xpos + dmv_x + band->mb_size + cx > band->pitch
                        || mb->ypos + dmv_y < 0
                        || mb->ypos + dmv_y + band->mb_size + cy > band->aheight) {
                        av_log(avctx, AV_LOG_ERROR, "MV out of bounds\n");
                        return AVERROR_INVALIDDATA;
                    }
                }
            }

            mb++;
            if (ref_mb)
                ref_mb++;
            mb_offset += band->mb_size;
        } // for x
        offs += row_offset;
    } // for y

    if (band->inherit_mv && need_mc) { /* apply motion compensation if there is at least one non-zero motion vector */
        num_blocks = (band->mb_size != band->blk_size) ? 4 : 1; /* number of blocks per mb */
        mc_no_delta_func = (band->blk_size == 8) ? ff_ivi_mc_8x8_no_delta
                                                 : ff_ivi_mc_4x4_no_delta;

        for (mbn = 0, mb = tile->mbs; mbn < tile->num_MBs; mb++, mbn++) {
            mv_x = mb->mv_x;
            mv_y = mb->mv_y;
            if (!band->is_halfpel) {
                mc_type = 0; /* we have only fullpel vectors */
            } else {
                mc_type = ((mv_y & 1) << 1) | (mv_x & 1);
                mv_x >>= 1;
                mv_y >>= 1; /* convert halfpel vectors into fullpel ones */
            }

            for (blk = 0; blk < num_blocks; blk++) {
                /* adjust block position in the buffer according with its number */
                offs = mb->buf_offs + band->blk_size * ((blk & 1) + !!(blk & 2) * band->pitch);
                mc_no_delta_func(band->buf + offs,
                                 band->ref_buf + offs + mv_y * band->pitch + mv_x,
                                 band->pitch, mc_type);
            }
        }
    } else {
        /* copy data from the reference tile into the current one */
        src = band->ref_buf + tile->ypos * band->pitch + tile->xpos;
        dst = band->buf     + tile->ypos * band->pitch + tile->xpos;
        for (y = 0; y < tile->height; y++) {
            memcpy(dst, src, tile->width*sizeof(band->buf[0]));
            src += band->pitch;
            dst += band->pitch;
        }
    }

    return 0;
}


#ifdef DEBUG
static uint16_t ivi_calc_band_checksum(IVIBandDesc *band)
{
    int         x, y;
    int16_t     *src, checksum;

    src = band->buf;
    checksum = 0;

    for (y = 0; y < band->height; src += band->pitch, y++)
        for (x = 0; x < band->width; x++)
            checksum += src[x];

    return checksum;
}
#endif

/*
 *  Convert and output the current plane.
 *  This conversion is done by adding back the bias value of 128
 *  (subtracted in the encoder) and clipping the result.
 *
 *  @param[in]   plane      pointer to the descriptor of the plane being processed
 *  @param[out]  dst        pointer to the buffer receiving converted pixels
 *  @param[in]   dst_pitch  pitch for moving to the next y line
 */
static void ivi_output_plane(IVIPlaneDesc *plane, uint8_t *dst, int dst_pitch)
{
    int             x, y;
    const int16_t   *src  = plane->bands[0].buf;
    uint32_t        pitch = plane->bands[0].pitch;

    if (!src)
        return;

    for (y = 0; y < plane->height; y++) {
        for (x = 0; x < plane->width; x++)
            dst[x] = av_clip_uint8(src[x] + 128);
        src += pitch;
        dst += dst_pitch;
    }
}

/**
 *  Decode an Indeo 4 or 5 band.
 *
 *  @param[in,out]  ctx    ptr to the decoder context
 *  @param[in,out]  band   ptr to the band descriptor
 *  @param[in]      avctx  ptr to the AVCodecContext
 *  @return         result code: 0 = OK, -1 = error
 */
static int decode_band(IVI45DecContext *ctx,
                       IVIBandDesc *band, AVCodecContext *avctx)
{
    int         result, i, t, idx1, idx2, pos;
    IVITile     *tile;

    band->buf     = band->bufs[ctx->dst_buf];
    if (!band->buf) {
        av_log(avctx, AV_LOG_ERROR, "Band buffer points to no data!\n");
        return AVERROR_INVALIDDATA;
    }
    band->ref_buf = band->bufs[ctx->ref_buf];
    band->data_ptr = ctx->frame_data + (get_bits_count(&ctx->gb) >> 3);

    result = ctx->decode_band_hdr(ctx, band, avctx);
    if (result) {
        av_log(avctx, AV_LOG_ERROR, "Error while decoding band header: %d\n",
               result);
        return result;
    }

    if (band->is_empty) {
        av_log(avctx, AV_LOG_ERROR, "Empty band encountered!\n");
        return AVERROR_INVALIDDATA;
    }

    band->rv_map = &ctx->rvmap_tabs[band->rvmap_sel];

    /* apply corrections to the selected rvmap table if present */
    for (i = 0; i < band->num_corr; i++) {
        idx1 = band->corr[i * 2];
        idx2 = band->corr[i * 2 + 1];
        FFSWAP(uint8_t, band->rv_map->runtab[idx1], band->rv_map->runtab[idx2]);
        FFSWAP(int16_t, band->rv_map->valtab[idx1], band->rv_map->valtab[idx2]);
        if (idx1 == band->rv_map->eob_sym || idx2 == band->rv_map->eob_sym)
            band->rv_map->eob_sym ^= idx1 ^ idx2;
        if (idx1 == band->rv_map->esc_sym || idx2 == band->rv_map->esc_sym)
            band->rv_map->esc_sym ^= idx1 ^ idx2;
    }

    pos = get_bits_count(&ctx->gb);

    for (t = 0; t < band->num_tiles; t++) {
        tile = &band->tiles[t];

        if (tile->mb_size != band->mb_size) {
            av_log(avctx, AV_LOG_ERROR, "MB sizes mismatch: %d vs. %d\n",
                   band->mb_size, tile->mb_size);
            return AVERROR_INVALIDDATA;
        }
        tile->is_empty = get_bits1(&ctx->gb);
        if (tile->is_empty) {
            result = ivi_process_empty_tile(avctx, band, tile,
                                      (ctx->planes[0].bands[0].mb_size >> 3) - (band->mb_size >> 3));
            if (result < 0)
                break;
            av_dlog(avctx, "Empty tile encountered!\n");
        } else {
            tile->data_size = ivi_dec_tile_data_size(&ctx->gb);
            if (!tile->data_size) {
                av_log(avctx, AV_LOG_ERROR, "Tile data size is zero!\n");
                result = AVERROR_INVALIDDATA;
                break;
            }

            result = ctx->decode_mb_info(ctx, band, tile, avctx);
            if (result < 0)
                break;

            result = ivi_decode_blocks(&ctx->gb, band, tile, avctx);
            if (result < 0 || ((get_bits_count(&ctx->gb) - pos) >> 3) != tile->data_size) {
                av_log(avctx, AV_LOG_ERROR, "Corrupted tile data encountered!\n");
                break;
            }

            pos += tile->data_size << 3; // skip to next tile
        }
    }

    /* restore the selected rvmap table by applying its corrections in reverse order */
    for (i = band->num_corr-1; i >= 0; i--) {
        idx1 = band->corr[i*2];
        idx2 = band->corr[i*2+1];
        FFSWAP(uint8_t, band->rv_map->runtab[idx1], band->rv_map->runtab[idx2]);
        FFSWAP(int16_t, band->rv_map->valtab[idx1], band->rv_map->valtab[idx2]);
        if (idx1 == band->rv_map->eob_sym || idx2 == band->rv_map->eob_sym)
            band->rv_map->eob_sym ^= idx1 ^ idx2;
        if (idx1 == band->rv_map->esc_sym || idx2 == band->rv_map->esc_sym)
            band->rv_map->esc_sym ^= idx1 ^ idx2;
    }

#ifdef DEBUG
    if (band->checksum_present) {
        uint16_t chksum = ivi_calc_band_checksum(band);
        if (chksum != band->checksum) {
            av_log(avctx, AV_LOG_ERROR,
                   "Band checksum mismatch! Plane %d, band %d, received: %x, calculated: %x\n",
                   band->plane, band->band_num, band->checksum, chksum);
        }
    }
#endif

    align_get_bits(&ctx->gb);

    return result;
}

int ff_ivi_decode_frame(AVCodecContext *avctx, void *data, int *got_frame,
                        AVPacket *avpkt)
{
    IVI45DecContext *ctx = avctx->priv_data;
    const uint8_t   *buf = avpkt->data;
    AVFrame       *frame = data;
    int             buf_size = avpkt->size;
    int             result, p, b;

    init_get_bits(&ctx->gb, buf, buf_size * 8);
    ctx->frame_data = buf;
    ctx->frame_size = buf_size;

    result = ctx->decode_pic_hdr(ctx, avctx);
    if (result) {
        av_log(avctx, AV_LOG_ERROR,
               "Error while decoding picture header: %d\n", result);
        return -1;
    }
    if (ctx->gop_invalid)
        return AVERROR_INVALIDDATA;

    if (ctx->gop_flags & IVI5_IS_PROTECTED) {
        av_log(avctx, AV_LOG_ERROR, "Password-protected clip!\n");
        return -1;
    }

    ctx->switch_buffers(ctx);

    //{ START_TIMER;

    if (ctx->is_nonnull_frame(ctx)) {
        ctx->buf_invalid[ctx->dst_buf] = 1;
        for (p = 0; p < 3; p++) {
            for (b = 0; b < ctx->planes[p].num_bands; b++) {
                result = decode_band(ctx, &ctx->planes[p].bands[b], avctx);
                if (result) {
                    av_log(avctx, AV_LOG_ERROR,
                           "Error while decoding band: %d, plane: %d\n", b, p);
                    return -1;
                }
            }
        }
        ctx->buf_invalid[ctx->dst_buf] = 0;
    }
    if (ctx->buf_invalid[ctx->dst_buf])
        return -1;

    //STOP_TIMER("decode_planes"); }

    /* If the bidirectional mode is enabled, next I and the following P frame will */
    /* be sent together. Unfortunately the approach below seems to be the only way */
    /* to handle the B-frames mode. That's exactly the same Intel decoders do.     */
    if (avctx->codec_id == AV_CODEC_ID_INDEO4 && ctx->frame_type == 0/*FRAMETYPE_INTRA*/) {
        while (get_bits(&ctx->gb, 8)); // skip version string
        skip_bits_long(&ctx->gb, 64);  // skip padding, TODO: implement correct 8-bytes alignment
        if (get_bits_left(&ctx->gb) > 18 && show_bits(&ctx->gb, 18) == 0x3FFF8)
            av_log(avctx, AV_LOG_ERROR, "Buffer contains IP frames!\n");
    }

    if (!ctx->is_nonnull_frame(ctx))
        return buf_size;

    avcodec_set_dimensions(avctx, ctx->planes[0].width, ctx->planes[0].height);
    if ((result = ff_get_buffer(avctx, frame, 0)) < 0) {
        av_log(avctx, AV_LOG_ERROR, "get_buffer() failed\n");
        return result;
    }

    if (ctx->is_scalable) {
        if (avctx->codec_id == AV_CODEC_ID_INDEO4)
            ff_ivi_recompose_haar(&ctx->planes[0], frame->data[0], frame->linesize[0]);
        else
            ff_ivi_recompose53   (&ctx->planes[0], frame->data[0], frame->linesize[0]);
    } else {
        ivi_output_plane(&ctx->planes[0], frame->data[0], frame->linesize[0]);
    }

    ivi_output_plane(&ctx->planes[2], frame->data[1], frame->linesize[1]);
    ivi_output_plane(&ctx->planes[1], frame->data[2], frame->linesize[2]);

    *got_frame = 1;

    return buf_size;
}

/**
 *  Close Indeo5 decoder and clean up its context.
 */
av_cold int ff_ivi_decode_close(AVCodecContext *avctx)
{
    IVI45DecContext *ctx = avctx->priv_data;

    ivi_free_buffers(&ctx->planes[0]);

    if (ctx->mb_vlc.cust_tab.table)
        ff_free_vlc(&ctx->mb_vlc.cust_tab);

#if IVI4_STREAM_ANALYSER
    if (avctx->codec_id == AV_CODEC_ID_INDEO4) {
    if (ctx->is_scalable)
        av_log(avctx, AV_LOG_ERROR, "This video uses scalability mode!\n");
    if (ctx->uses_tiling)
        av_log(avctx, AV_LOG_ERROR, "This video uses local decoding!\n");
    if (ctx->has_b_frames)
        av_log(avctx, AV_LOG_ERROR, "This video contains B-frames!\n");
    if (ctx->has_transp)
        av_log(avctx, AV_LOG_ERROR, "Transparency mode is enabled!\n");
    if (ctx->uses_haar)
        av_log(avctx, AV_LOG_ERROR, "This video uses Haar transform!\n");
    if (ctx->uses_fullpel)
        av_log(avctx, AV_LOG_ERROR, "This video uses fullpel motion vectors!\n");
    }
#endif

    return 0;
}


/**
 * These are 2x8 predefined Huffman codebooks for coding macroblock/block
 * signals. They are specified using "huffman descriptors" in order to
 * avoid huge static tables. The decoding tables will be generated at
 * startup from these descriptors.
 */
const IVIHuffDesc ff_ivi_mb_huff_desc[8] = {
    {8,  {0, 4, 5, 4, 4, 4, 6, 6}},
    {12, {0, 2, 2, 3, 3, 3, 3, 5, 3, 2, 2, 2}},
    {12, {0, 2, 3, 4, 3, 3, 3, 3, 4, 3, 2, 2}},
    {12, {0, 3, 4, 4, 3, 3, 3, 3, 3, 2, 2, 2}},
    {13, {0, 4, 4, 3, 3, 3, 3, 2, 3, 3, 2, 1, 1}},
    {9,  {0, 4, 4, 4, 4, 3, 3, 3, 2}},
    {10, {0, 4, 4, 4, 4, 3, 3, 2, 2, 2}},
    {12, {0, 4, 4, 4, 3, 3, 2, 3, 2, 2, 2, 2}}
};

const IVIHuffDesc ff_ivi_blk_huff_desc[8] = {
    {10, {1, 2, 3, 4, 4, 7, 5, 5, 4, 1}},
    {11, {2, 3, 4, 4, 4, 7, 5, 4, 3, 3, 2}},
    {12, {2, 4, 5, 5, 5, 5, 6, 4, 4, 3, 1, 1}},
    {13, {3, 3, 4, 4, 5, 6, 6, 4, 4, 3, 2, 1, 1}},
    {11, {3, 4, 4, 5, 5, 5, 6, 5, 4, 2, 2}},
    {13, {3, 4, 5, 5, 5, 5, 6, 4, 3, 3, 2, 1, 1}},
    {13, {3, 4, 5, 5, 5, 6, 5, 4, 3, 3, 2, 1, 1}},
    {9,  {3, 4, 4, 5, 5, 5, 6, 5, 5}}
};


/**
 *  Scan patterns shared between indeo4 and indeo5
 */
const uint8_t ff_ivi_vertical_scan_8x8[64] = {
    0,  8, 16, 24, 32, 40, 48, 56,
    1,  9, 17, 25, 33, 41, 49, 57,
    2, 10, 18, 26, 34, 42, 50, 58,
    3, 11, 19, 27, 35, 43, 51, 59,
    4, 12, 20, 28, 36, 44, 52, 60,
    5, 13, 21, 29, 37, 45, 53, 61,
    6, 14, 22, 30, 38, 46, 54, 62,
    7, 15, 23, 31, 39, 47, 55, 63
};

const uint8_t ff_ivi_horizontal_scan_8x8[64] = {
     0,  1,  2,  3,  4,  5,  6,  7,
     8,  9, 10, 11, 12, 13, 14, 15,
    16, 17, 18, 19, 20, 21, 22, 23,
    24, 25, 26, 27, 28, 29, 30, 31,
    32, 33, 34, 35, 36, 37, 38, 39,
    40, 41, 42, 43, 44, 45, 46, 47,
    48, 49, 50, 51, 52, 53, 54, 55,
    56, 57, 58, 59, 60, 61, 62, 63
};

const uint8_t ff_ivi_direct_scan_4x4[16] = {
    0, 1, 4, 8, 5, 2, 3, 6, 9, 12, 13, 10, 7, 11, 14, 15
};


/**
 *  Run-value (RLE) tables.
 */
const RVMapDesc ff_ivi_rvmap_tabs[9] = {
{   /* MapTab0 */
    5, /* eob_sym */
    2, /* esc_sym */
    /* run table */
    {1,  1,  0,  1,  1,  0,  1,  1,  2,  2,  1,  1,  1,  1,  3,  3,
     1,  1,  2,  2,  1,  1,  4,  4,  1,  1,  1,  1,  2,  2,  5,  5,
     1,  1,  3,  3,  1,  1,  6,  6,  1,  2,  1,  2,  7,  7,  1,  1,
     8,  8,  1,  1,  4,  2,  1,  4,  2,  1,  3,  3,  1,  1,  1,  9,
     9,  1,  2,  1,  2,  1,  5,  5,  1,  1, 10, 10,  1,  1,  3,  3,
     2,  2,  1,  1, 11, 11,  6,  4,  4,  1,  6,  1,  2,  1,  2, 12,
     8,  1, 12,  7,  8,  7,  1, 16,  1, 16,  1,  3,  3, 13,  1, 13,
     2,  2,  1, 15,  1,  5, 14, 15,  1,  5, 14,  1, 17,  8, 17,  8,
     1,  4,  4,  2,  2,  1, 25, 25, 24, 24,  1,  3,  1,  3,  1,  8,
     6,  7,  6,  1, 18,  8, 18,  1,  7, 23,  2,  2, 23,  1,  1, 21,
    22,  9,  9, 22, 19,  1, 21,  5, 19,  5,  1, 33, 20, 33, 20,  8,
     4,  4,  1, 32,  2,  2,  8,  3, 32, 26,  3,  1,  7,  7, 26,  6,
     1,  6,  1,  1, 16,  1, 10,  1, 10,  2, 16, 29, 28,  2, 29, 28,
     1, 27,  5,  8,  5, 27,  1,  8,  3,  7,  3, 31, 41, 31,  1, 41,
     6,  1,  6,  7,  4,  4,  1,  1,  2,  1,  2, 11, 34, 30, 11,  1,
    30, 15, 15, 34, 36, 40, 36, 40, 35, 35, 37, 37, 39, 39, 38, 38},

    /* value table */
    { 1,  -1,   0,   2,  -2,   0,   3,  -3,   1,  -1,   4,  -4,   5,  -5,   1,  -1,
      6,  -6,   2,  -2,   7,  -7,   1,  -1,   8,  -8,   9,  -9,   3,  -3,   1,  -1,
     10, -10,   2,  -2,  11, -11,   1,  -1,  12,   4, -12,  -4,   1,  -1,  13, -13,
      1,  -1,  14, -14,   2,   5,  15,  -2,  -5, -15,  -3,   3,  16, -16,  17,   1,
     -1, -17,   6,  18,  -6, -18,   2,  -2,  19, -19,   1,  -1,  20, -20,   4,  -4,
      7,  -7,  21, -21,   1,  -1,   2,   3,  -3,  22,  -2, -22,   8,  23,  -8,   1,
      2, -23,  -1,   2,  -2,  -2,  24,   1, -24,  -1,  25,   5,  -5,   1, -25,  -1,
      9,  -9,  26,   1, -26,   3,   1,  -1,  27,  -3,  -1, -27,   1,   3,  -1,  -3,
     28,  -4,   4,  10, -10, -28,   1,  -1,   1,  -1,  29,   6, -29,  -6,  30,  -4,
      3,   3,  -3, -30,   1,   4,  -1,  31,  -3,   1,  11, -11,  -1, -31,  32,  -1,
     -1,   2,  -2,   1,   1, -32,   1,   4,  -1,  -4,  33,  -1,   1,   1,  -1,   5,
      5,  -5, -33,  -1, -12,  12,  -5,  -7,   1,   1,   7,  34,   4,  -4,  -1,   4,
    -34,  -4,  35,  36,  -2, -35,  -2, -36,   2,  13,   2,  -1,   1, -13,   1,  -1,
     37,   1,  -5,   6,   5,  -1,  38,  -6,  -8,   5,   8,  -1,   1,   1, -37,  -1,
      5,  39,  -5,  -5,   6,  -6, -38, -39, -14,  40,  14,   2,   1,   1,  -2, -40,
     -1,  -2,   2,  -1,  -1,  -1,   1,   1,   1,  -1,   1,  -1,   1,  -1,   1,  -1}
},{
    /* MapTab1 */
    0,  /* eob_sym */
    38, /* esc_sym */
    /* run table */
    {0,  1,  1,  2,  2,  3,  3,  4,  4,  5,  5,  6,  8,  6,  8,  7,
     7,  9,  9, 10, 10, 11, 11,  1, 12,  1, 12, 13, 13, 16, 14, 16,
    14, 15, 15, 17, 17, 18,  0, 18, 19, 20, 21, 19, 22, 21, 20, 22,
    25, 24,  2, 25, 24, 23, 23,  2, 26, 28, 26, 28, 29, 27, 29, 27,
    33, 33,  1, 32,  1,  3, 32, 30, 36,  3, 36, 30, 31, 31, 35, 34,
    37, 41, 34, 35, 37,  4, 41,  4, 49,  8,  8, 49, 40, 38,  5, 38,
    40, 39,  5, 39, 42, 43, 42,  7, 57,  6, 43, 44,  6, 50,  7, 44,
    57, 48, 50, 48, 45, 45, 46, 47, 51, 46, 47, 58,  1, 51, 58,  1,
    52, 59, 53,  9, 52, 55, 55, 59, 53, 56, 54, 56, 54,  9, 64, 64,
    60, 63, 60, 63, 61, 62, 61, 62,  2, 10,  2, 10, 11,  1, 11, 13,
    12,  1, 12, 13, 16, 16,  8,  8, 14,  3,  3, 15, 14, 15,  4,  4,
     1, 17, 17,  5,  1,  7,  7,  5,  6,  1,  2,  2,  6, 22,  1, 25,
    21, 22,  8, 24,  1, 21, 25, 24,  8, 18, 18, 23,  9, 20, 23, 33,
    29, 33, 20,  1, 19,  1, 29, 36,  9, 36, 19, 41, 28, 57, 32,  3,
    28,  3,  1, 27, 49, 49,  1, 32, 26, 26,  2,  4,  4,  7, 57, 41,
     2,  7, 10,  5, 37, 16, 10, 27,  8,  8, 13, 16, 37, 13,  1,  5},

    /* value table */
    {0,   1,  -1,   1,  -1,   1,  -1,   1,  -1,   1,  -1,   1,   1,  -1,  -1,   1,
    -1,   1,  -1,   1,  -1,   1,  -1,   2,   1,  -2,  -1,   1,  -1,   1,   1,  -1,
    -1,   1,  -1,   1,  -1,   1,   0,  -1,   1,   1,   1,  -1,   1,  -1,  -1,  -1,
     1,   1,   2,  -1,  -1,   1,  -1,  -2,   1,   1,  -1,  -1,   1,   1,  -1,  -1,
     1,  -1,   3,   1,  -3,   2,  -1,   1,   1,  -2,  -1,  -1,  -1,   1,   1,   1,
     1,   1,  -1,  -1,  -1,   2,  -1,  -2,   1,   2,  -2,  -1,   1,   1,   2,  -1,
    -1,   1,  -2,  -1,   1,   1,  -1,   2,   1,   2,  -1,   1,  -2,  -1,  -2,  -1,
    -1,   1,   1,  -1,   1,  -1,   1,   1,   1,  -1,  -1,   1,   4,  -1,  -1,  -4,
     1,   1,   1,   2,  -1,  -1,   1,  -1,  -1,   1,  -1,  -1,   1,  -2,   1,  -1,
     1,   1,  -1,  -1,   1,   1,  -1,  -1,   3,   2,  -3,  -2,   2,   5,  -2,   2,
     2,  -5,  -2,  -2,  -2,   2,  -3,   3,   2,   3,  -3,   2,  -2,  -2,   3,  -3,
     6,   2,  -2,   3,  -6,   3,  -3,  -3,   3,   7,  -4,   4,  -3,   2,  -7,   2,
     2,  -2,  -4,   2,   8,  -2,  -2,  -2,   4,   2,  -2,   2,   3,   2,  -2,  -2,
     2,   2,  -2,  -8,  -2,   9,  -2,   2,  -3,  -2,   2,  -2,   2,   2,   2,   4,
    -2,  -4,  10,   2,   2,  -2,  -9,  -2,   2,  -2,   5,   4,  -4,   4,  -2,   2,
    -5,  -4,  -3,   4,   2,  -3,   3,  -2,  -5,   5,   3,   3,  -2,  -3, -10,  -4}
},{
    /* MapTab2 */
    2,  /* eob_sym */
    11, /* esc_sym */
    /* run table */
    {1,  1,  0,  2,  2,  1,  1,  3,  3,  4,  4,  0,  1,  1,  5,  5,
     2,  2,  6,  6,  7,  7,  1,  8,  1,  8,  3,  3,  9,  9,  1,  2,
     2,  1,  4, 10,  4, 10, 11, 11,  1,  5, 12, 12,  1,  5, 13, 13,
     3,  3,  6,  6,  2,  2, 14, 14, 16, 16, 15,  7, 15,  8,  8,  7,
     1,  1, 17, 17,  4,  4,  1,  1, 18, 18,  2,  2,  5,  5, 25,  3,
     9,  3, 25,  9, 19, 24, 19, 24,  1, 21, 20,  1, 21, 22, 20, 22,
    23, 23,  8,  6, 33,  6,  8, 33,  7,  7, 26, 26,  1, 32,  1, 32,
    28,  4, 28, 10, 29, 27, 27, 10, 41,  4, 29,  2,  2, 41, 36, 31,
    49, 31, 34, 30, 34, 36, 30, 35,  1, 49, 11,  5, 35, 11,  1,  3,
     3,  5, 37, 37,  8, 40,  8, 40, 12, 12, 42, 42,  1, 38, 16, 57,
     1,  6, 16, 39, 38,  6,  7,  7, 13, 13, 39, 43,  2, 43, 57,  2,
    50,  9, 44,  9, 50,  4, 15, 48, 44,  4,  1, 15, 48, 14, 14,  1,
    45, 45,  8,  3,  5,  8, 51, 47,  3, 46, 46, 47,  5, 51,  1, 17,
    17, 58,  1, 58,  2, 52, 52,  2, 53,  7, 59,  6,  6, 56, 53, 55,
     7, 55,  1, 54, 59, 56, 54, 10,  1, 10,  4, 60,  1, 60,  8,  4,
     8, 64, 64, 61,  1, 63,  3, 63, 62, 61,  5, 11,  5,  3, 11, 62},

    /* value table */
    { 1,  -1,   0,   1,  -1,   2,  -2,   1,  -1,   1,  -1,   0,   3,  -3,   1,  -1,
      2,  -2,   1,  -1,   1,  -1,   4,   1,  -4,  -1,   2,  -2,   1,  -1,   5,   3,
     -3,  -5,   2,   1,  -2,  -1,   1,  -1,   6,   2,   1,  -1,  -6,  -2,   1,  -1,
      3,  -3,   2,  -2,   4,  -4,   1,  -1,   1,  -1,   1,   2,  -1,   2,  -2,  -2,
      7,  -7,   1,  -1,   3,  -3,   8,  -8,   1,  -1,   5,  -5,   3,  -3,   1,   4,
      2,  -4,  -1,  -2,   1,   1,  -1,  -1,   9,   1,   1,  -9,  -1,   1,  -1,  -1,
      1,  -1,   3,  -3,   1,   3,  -3,  -1,   3,  -3,   1,  -1,  10,   1, -10,  -1,
      1,   4,  -1,   2,   1,  -1,   1,  -2,   1,  -4,  -1,   6,  -6,  -1,   1,   1,
      1,  -1,   1,   1,  -1,  -1,  -1,   1,  11,  -1,  -2,   4,  -1,   2, -11,   5,
     -5,  -4,  -1,   1,   4,   1,  -4,  -1,  -2,   2,   1,  -1,  12,   1,  -2,   1,
    -12,   4,   2,   1,  -1,  -4,   4,  -4,   2,  -2,  -1,   1,   7,  -1,  -1,  -7,
     -1,  -3,   1,   3,   1,   5,   2,   1,  -1,  -5,  13,  -2,  -1,   2,  -2, -13,
      1,  -1,   5,   6,   5,  -5,   1,   1,  -6,   1,  -1,  -1,  -5,  -1,  14,   2,
     -2,   1, -14,  -1,   8,   1,  -1,  -8,   1,   5,   1,   5,  -5,   1,  -1,   1,
     -5,  -1,  15,   1,  -1,  -1,  -1,   3, -15,  -3,   6,   1,  16,  -1,   6,  -6,
     -6,   1,  -1,   1, -16,   1,   7,  -1,   1,  -1,  -6,  -3,   6,  -7,   3,  -1}
},{
    /* MapTab3 */
    0,  /* eob_sym */
    35, /* esc_sym */
    /* run table */
    {0,  1,  1,  2,  2,  3,  3,  4,  4,  1,  1,  5,  5,  6,  6,  7,
     7,  8,  8,  9,  9,  2,  2, 10, 10,  1,  1, 11, 11, 12, 12,  3,
     3, 13, 13,  0, 14, 14, 16, 15, 16, 15,  4,  4, 17,  1, 17,  1,
     5,  5, 18, 18,  2,  2,  6,  6,  8, 19,  7,  8,  7, 19, 20, 20,
    21, 21, 22, 24, 22, 24, 23, 23,  1,  1, 25, 25,  3,  3, 26, 26,
     9,  9, 27, 27, 28, 28, 33, 29,  4, 33, 29,  1,  4,  1, 32, 32,
     2,  2, 31, 10, 30, 10, 30, 31, 34, 34,  5,  5, 36, 36, 35, 41,
    35, 11, 41, 11, 37,  1,  8,  8, 37,  6,  1,  6, 40,  7,  7, 40,
    12, 38, 12, 39, 39, 38, 49, 13, 49, 13,  3, 42,  3, 42, 16, 16,
    43, 43, 14, 14,  1,  1, 44, 15, 44, 15,  2,  2, 57, 48, 50, 48,
    57, 50,  4, 45, 45,  4, 46, 47, 47, 46,  1, 51,  1, 17, 17, 51,
     8,  9,  9,  5, 58,  8, 58,  5, 52, 52, 55, 56, 53, 56, 55, 59,
    59, 53, 54,  1,  6, 54,  7,  7,  6,  1,  2,  3,  2,  3, 64, 60,
    60, 10, 10, 64, 61, 62, 61, 63,  1, 63, 62,  1, 18, 24, 18,  4,
    25,  4,  8, 21, 21,  1, 24, 22, 25, 22,  8, 11, 19, 11, 23,  1,
    20, 23, 19, 20,  5, 12,  5,  1, 16,  2, 12, 13,  2, 13,  1, 16},

    /* value table */
    { 0,   1,  -1,   1,  -1,   1,  -1,   1,  -1,   2,  -2,   1,  -1,   1,  -1,   1,
     -1,   1,  -1,   1,  -1,   2,  -2,   1,  -1,   3,  -3,   1,  -1,   1,  -1,   2,
     -2,   1,  -1,   0,   1,  -1,   1,   1,  -1,  -1,   2,  -2,   1,   4,  -1,  -4,
      2,  -2,   1,  -1,  -3,   3,   2,  -2,   2,   1,   2,  -2,  -2,  -1,   1,  -1,
      1,  -1,   1,   1,  -1,  -1,   1,  -1,   5,  -5,   1,  -1,   3,  -3,   1,  -1,
      2,  -2,   1,  -1,   1,  -1,   1,   1,   3,  -1,  -1,   6,  -3,  -6,  -1,   1,
      4,  -4,   1,   2,   1,  -2,  -1,  -1,   1,  -1,   3,  -3,   1,  -1,   1,   1,
     -1,   2,  -1,  -2,   1,   7,  -3,   3,  -1,   3,  -7,  -3,   1,  -3,   3,  -1,
      2,   1,  -2,   1,  -1,  -1,   1,   2,  -1,  -2,  -4,  -1,   4,   1,   2,  -2,
      1,  -1,  -2,   2,   8,  -8,  -1,   2,   1,  -2,  -5,   5,   1,  -1,  -1,   1,
     -1,   1,   4,  -1,   1,  -4,  -1,  -1,   1,   1,   9,   1,  -9,   2,  -2,  -1,
     -4,   3,  -3,  -4,  -1,   4,   1,   4,   1,  -1,   1,  -1,   1,   1,  -1,   1,
     -1,  -1,  -1,  10,   4,   1,   4,  -4,  -4, -10,   6,   5,  -6,  -5,   1,  -1,
      1,   3,  -3,  -1,   1,  -1,  -1,  -1,  11,   1,   1, -11,  -2,  -2,   2,   5,
     -2,  -5,  -5,   2,  -2,  12,   2,  -2,   2,   2,   5,  -3,  -2,   3,  -2, -12,
     -2,   2,   2,   2,  -5,   3,   5,  13,  -3,   7,  -3,  -3,  -7,   3, -13,   3}
},{
    /* MapTab4 */
    0,  /* eob_sym */
    34, /* esc_sym */
    /* run table */
    {0,  1,  1,  1,  2,  2,  1,  3,  3,  1,  1,  1,  4,  4,  1,  5,
     2,  1,  5,  2,  1,  1,  6,  6,  1,  1,  1,  1,  1,  7,  3,  1,
     2,  3,  0,  1,  2,  7,  1,  1,  1,  8,  1,  1,  8,  1,  1,  1,
     9,  1,  9,  1,  2,  1,  1,  2,  1,  1, 10,  4,  1, 10,  1,  4,
     1,  1,  1,  1,  1,  3,  1,  1,  1,  3,  2,  1,  5,  1,  1,  1,
     2,  5,  1, 11,  1, 11,  1,  1,  1,  1,  1,  1,  1,  1,  1,  1,
     2,  1,  6,  1,  6,  1,  1,  2,  1,  1,  1,  1,  1,  1,  1, 12,
     3,  1, 12,  1,  1,  1,  2,  1,  1,  3,  1,  1,  1,  1,  1,  1,
     4,  1,  1,  1,  2,  1,  1,  4,  1,  1,  1,  1,  1,  1,  2,  1,
     1,  1,  1,  1,  1,  1,  1,  1,  1,  1,  3,  1,  2,  1,  1,  5,
     1,  1,  1,  1,  1,  7,  1,  7,  1,  1,  2,  3,  1,  1,  1,  1,
     5,  1,  1,  1,  1,  1,  1,  2, 13,  1,  1,  1,  1,  1,  1,  1,
     1,  1,  1,  1,  1,  1,  1,  1, 13,  2,  1,  1,  4,  1,  1,  1,
     3,  1,  6,  1,  1,  1, 14,  1,  1,  1,  1,  1, 14,  6,  1,  1,
     1,  1, 15,  2,  4,  1,  2,  3, 15,  1,  1,  1,  8,  1,  1,  8,
     1,  1,  1,  1,  1,  1,  1,  1,  2,  1,  1,  1,  1,  1,  1,  1},

    /* value table */
    { 0,   1,  -1,   2,   1,  -1,  -2,   1,  -1,   3,  -3,   4,   1,  -1,  -4,   1,
      2,   5,  -1,  -2,  -5,   6,   1,  -1,  -6,   7,  -7,   8,  -8,   1,   2,   9,
      3,  -2,   0,  -9,  -3,  -1,  10, -10,  11,   1, -11,  12,  -1, -12,  13, -13,
      1,  14,  -1, -14,   4,  15, -15,  -4,  16, -16,   1,   2,  17,  -1, -17,  -2,
     18, -18,  19, -19,  20,   3, -20,  21, -21,  -3,   5,  22,   2, -22, -23,  23,
     -5,  -2,  24,   1, -24,  -1,  25, -25,  26, -26, -27,  27,  28,  29, -28, -29,
      6,  30,   2, -31,  -2, -30,  31,  -6, -32,  32,  33, -33,  34, -35, -34,   1,
      4, -36,  -1,  35,  37,  36,   7, -37,  38,  -4, -38,  39,  41,  40, -40, -39,
      3,  42, -43, -41,  -7, -42,  43,  -3,  44, -44,  45, -45,  46,  47,   8, -47,
    -48, -46,  50, -50,  48,  49,  51, -49,  52, -52,   5, -51,  -8, -53,  53,   3,
    -56,  56,  55,  54, -54,   2,  60,  -2, -55,  58,   9,  -5,  59,  57, -57, -63,
     -3, -58, -60, -61,  61, -59, -62,  -9,   1,  64,  62,  69, -64,  63,  65, -67,
    -68,  66, -65,  68, -66, -69,  67, -70,  -1,  10,  71, -71,   4,  73,  72,  70,
      6, -76,  -3,  74, -78, -74,   1,  78,  80, -72, -75,  76,  -1,   3, -73,  79,
     75,  77,   1,  11,  -4, -79, -10,  -6,  -1, -77, -83, -80,   2,  81, -84,  -2,
     83, -81,  82, -82,  84, -87, -86,  85, -11, -85,  86, -89,  87, -88,  88,  89}
},{
    /* MapTab5 */
    2,  /* eob_sym */
    33, /* esc_sym */
    /* run table */
    {1,  1,  0,  2,  1,  2,  1,  3,  3,  1,  1,  4,  4,  2,  2,  1,
     1,  5,  5,  6,  1,  6,  1,  7,  7,  3,  3,  2,  8,  2,  8,  1,
     1,  0,  9,  9,  1,  1, 10,  4, 10,  4, 11, 11,  2,  1,  2,  1,
    12, 12,  3,  3,  1,  1, 13,  5,  5, 13, 14,  1,  1, 14,  2,  2,
     6,  6, 15,  1,  1, 15, 16,  4,  7, 16,  4,  7,  1,  1,  3,  3,
     8,  8,  2,  2,  1,  1, 17, 17,  1,  1, 18, 18,  5,  5,  2,  2,
     1,  1,  9, 19,  9, 19, 20,  3,  3, 20,  1, 10, 21,  1, 10,  4,
     4, 21, 22,  6,  6, 22,  1,  1, 23, 24,  2,  2, 23, 24, 11,  1,
     1, 11,  7, 25,  7,  1,  1, 25,  8,  8,  3, 26,  3,  1, 12,  2,
     2, 26,  1, 12,  5,  5, 27,  4,  1,  4,  1, 27, 28,  1, 28, 13,
     1, 13,  2, 29,  2,  1, 32,  6,  1, 30, 14, 29, 14,  6,  3, 31,
     3,  1, 30,  1, 32, 31, 33,  9, 33,  1,  1,  7,  9,  7,  2,  2,
     1,  1,  4, 36, 34,  4,  5, 10, 10,  5, 34,  1,  1, 35,  8,  8,
    36,  3, 35,  1, 15,  3,  2,  1, 16, 15, 16,  2, 37,  1, 37,  1,
     1,  1,  6,  6, 38,  1, 38, 11,  1, 39, 39, 40, 11,  2, 41,  4,
    40,  1,  2,  4,  1,  1,  1, 41,  3,  1,  3,  1,  5,  7,  5,  7},

    /* value table */
    { 1,  -1,   0,   1,   2,  -1,  -2,   1,  -1,   3,  -3,   1,  -1,   2,  -2,   4,
     -4,   1,  -1,   1,   5,  -1,  -5,   1,  -1,   2,  -2,   3,   1,  -3,  -1,   6,
     -6,   0,   1,  -1,   7,  -7,   1,   2,  -1,  -2,   1,  -1,   4,   8,  -4,  -8,
      1,  -1,   3,  -3,   9,  -9,   1,   2,  -2,  -1,   1,  10, -10,  -1,   5,  -5,
      2,  -2,   1,  11, -11,  -1,   1,   3,   2,  -1,  -3,  -2,  12, -12,   4,  -4,
      2,  -2,  -6,   6,  13, -13,   1,  -1,  14, -14,   1,  -1,   3,  -3,   7,  -7,
     15, -15,   2,   1,  -2,  -1,   1,   5,  -5,  -1, -16,   2,   1,  16,  -2,   4,
     -4,  -1,   1,   3,  -3,  -1,  17, -17,   1,   1,  -8,   8,  -1,  -1,   2,  18,
    -18,  -2,   3,   1,  -3,  19, -19,  -1,   3,  -3,   6,   1,  -6,  20,   2,   9,
     -9,  -1, -20,  -2,   4,  -4,   1,  -5,  21,   5, -21,  -1,   1, -22,  -1,   2,
     22,  -2,  10,   1, -10,  23,   1,   4, -23,   1,   2,  -1,  -2,  -4,  -7,   1,
      7, -24,  -1,  24,  -1,  -1,   1,   3,  -1, -25,  25,   4,  -3,  -4,  11, -11,
     26, -26,   6,   1,   1,  -6,  -5,  -3,   3,   5,  -1, -27,  27,   1,   4,  -4,
     -1,  -8,  -1,  28,   2,   8, -12, -28,  -2,  -2,   2,  12,  -1,  29,   1, -29,
     30, -30,   5,  -5,   1, -31,  -1,   3,  31,  -1,   1,   1,  -3, -13,   1,  -7,
     -1, -32,  13,   7,  32,  33, -33,  -1,  -9, -34,   9,  34,  -6,   5,   6,  -5}
},{
    /* MapTab6 */
    2,  /* eob_sym */
    13, /* esc_sym */
    /* run table */
    {1,  1,  0,  1,  1,  2,  2,  1,  1,  3,  3,  1,  1,  0,  2,  2,
     4,  1,  4,  1,  1,  1,  5,  5,  1,  1,  6,  6,  2,  2,  1,  1,
     3,  3,  7,  7,  1,  1,  8,  8,  1,  1,  2,  2,  1,  9,  1,  9,
     4,  4, 10,  1,  1, 10,  1,  1, 11, 11,  3,  3,  1,  2,  1,  2,
     1,  1, 12, 12,  5,  5,  1,  1, 13,  1,  1, 13,  2,  2,  1,  1,
     6,  6,  1,  1,  4, 14,  4, 14,  3,  1,  3,  1,  1,  1, 15,  7,
    15,  2,  2,  7,  1,  1,  1,  8,  1,  8, 16, 16,  1,  1,  1,  1,
     2,  1,  1,  2,  1,  1,  3,  5,  5,  3,  4,  1,  1,  4,  1,  1,
    17, 17,  9,  1,  1,  9,  2,  2,  1,  1, 10, 10,  1,  6,  1,  1,
     6, 18,  1,  1, 18,  1,  1,  1,  2,  2,  3,  1,  3,  1,  1,  1,
     4,  1, 19,  1, 19,  7,  1,  1, 20,  1,  4, 20,  1,  7, 11,  2,
     1, 11, 21,  2,  8,  5,  1,  8,  1,  5, 21,  1,  1,  1, 22,  1,
     1, 22,  1,  1,  3,  3,  1, 23,  2, 12, 24,  1,  1,  2,  1,  1,
    12, 23,  1,  1, 24,  1,  1,  1,  4,  1,  1,  1,  2,  1,  6,  6,
     4,  2,  1,  1,  1,  1,  1,  1,  1, 14, 13,  3,  1, 25,  9, 25,
    14,  1,  9,  3, 13,  1,  1,  1,  1,  1, 10,  1,  1,  2, 10,  2},

    /* value table */
    {-20,  -1,   0,   2,  -2,   1,  -1,   3,  -3,   1,  -1,   4,  -4,   0,   2,  -2,
       1,   5,  -1,  -5,   6,  -6,   1,  -1,   7,  -7,   1,  -1,   3,  -3,   8,  -8,
       2,  -2,   1,  -1,   9,  -9,   1,  -1,  10, -10,   4,  -4,  11,   1, -11,  -1,
       2,  -2,   1,  12, -12,  -1,  13, -13,   1,  -1,   3,  -3,  14,   5, -14,  -5,
     -15,  15,  -1,   1,   2,  -2,  16, -16,   1,  17, -17,  -1,   6,  -6,  18, -18,
       2,  -2, -19,  19,  -3,   1,   3,  -1,   4,  20,  -4,   1, -21,  21,   1,   2,
      -1,  -7,   7,  -2,  22, -22,  23,   2, -23,  -2,   1,  -1, -24,  24, -25,  25,
      -8, -26,  26,   8, -27,  27,   5,   3,  -3,  -5,  -4,  28, -28,   4,  29, -29,
       1,  -1,  -2, -30,  30,   2,   9,  -9, -31,  31,   2,  -2, -32,   3,  32, -33,
      -3,   1,  33, -34,  -1,  34, -35,  35, -10,  10,  -6,  36,   6, -36,  37, -37,
      -5,  38,   1, -38,  -1,   3,  39, -39,  -1,  40,   5,   1, -40,  -3,   2, -11,
     -41,  -2,   1,  11,  -3,  -4,  41,   3,  42,   4,  -1, -43, -42,  43,   1, -44,
      45,  -1,  44, -45,  -7,   7, -46,   1, -12,   2,   1, -47,  46,  12,  47,  48,
      -2,  -1, -48,  49,  -1, -50, -49,  50,  -6, -51,  51,  52, -13,  53,  -4,   4,
       6,  13, -53, -52, -54,  55,  54, -55, -56,  -2,   2,  -8,  56,   1,  -3,  -1,
       2,  58,   3,   8,  -2,  57, -58, -60, -59, -57,  -3,  60,  59, -14,   3,  14}
},{
    /* MapTab7 */
    2,  /* eob_sym */
    38, /* esc_sym */
    /* run table */
    {1,  1,  0,  2,  2,  1,  1,  3,  3,  4,  4,  5,  5,  1,  1,  6,
     6,  2,  2,  7,  7,  8,  8,  1,  1,  3,  3,  9,  9, 10, 10,  1,
     1,  2,  2,  4,  4, 11,  0, 11, 12, 12, 13, 13,  1,  1,  5,  5,
    14, 14, 15, 16, 15, 16,  3,  3,  1,  6,  1,  6,  2,  2,  7,  7,
     8,  8, 17, 17,  1,  1,  4,  4, 18, 18,  2,  2,  1, 19,  1, 20,
    19, 20, 21, 21,  3,  3, 22, 22,  5,  5, 24,  1,  1, 23,  9, 23,
    24,  9,  2,  2, 10,  1,  1, 10,  6,  6, 25,  4,  4, 25,  7,  7,
    26,  8,  1,  8,  3,  1, 26,  3, 11, 11, 27, 27,  2, 28,  1,  2,
    28,  1, 12, 12,  5,  5, 29, 13, 13, 29, 32,  1,  1, 33, 31, 30,
    32,  4, 30, 33,  4, 31,  3, 14,  1,  1,  3, 34, 34,  2,  2, 14,
     6,  6, 35, 36, 35, 36,  1, 15,  1, 16, 16, 15,  7,  9,  7,  9,
    37,  8,  8, 37,  1,  1, 39,  2, 38, 39,  2, 40,  5, 38, 40,  5,
     3,  3,  4,  4, 10, 10,  1,  1,  1,  1, 41,  2, 41,  2,  6,  6,
     1,  1, 11, 42, 11, 43,  3, 42,  3, 17,  4, 43,  1, 17,  7,  1,
     8, 44,  4,  7, 44,  5,  8,  2,  5,  1,  2, 48, 45,  1, 12, 45,
    12, 48, 13, 13,  1,  9,  9, 46,  1, 46, 47, 47, 49, 18, 18, 49},

    /* value table */
    { 1,  -1,   0,   1,  -1,   2,  -2,   1,  -1,   1,  -1,   1,  -1,   3,  -3,   1,
     -1,  -2,   2,   1,  -1,   1,  -1,   4,  -4,  -2,   2,   1,  -1,   1,  -1,   5,
     -5,  -3,   3,   2,  -2,   1,   0,  -1,   1,  -1,   1,  -1,   6,  -6,   2,  -2,
      1,  -1,   1,   1,  -1,  -1,  -3,   3,   7,   2,  -7,  -2,  -4,   4,   2,  -2,
      2,  -2,   1,  -1,   8,  -8,   3,  -3,   1,  -1,  -5,   5,   9,   1,  -9,   1,
     -1,  -1,   1,  -1,  -4,   4,   1,  -1,   3,  -3,   1, -10,  10,   1,   2,  -1,
     -1,  -2,   6,  -6,   2,  11, -11,  -2,   3,  -3,   1,  -4,   4,  -1,   3,  -3,
      1,   3,  12,  -3,  -5, -12,  -1,   5,   2,  -2,   1,  -1,  -7,   1,  13,   7,
     -1, -13,   2,  -2,   4,  -4,   1,   2,  -2,  -1,   1,  14, -14,   1,   1,   1,
     -1,  -5,  -1,  -1,   5,  -1,  -6,   2, -15,  15,   6,   1,  -1,  -8,   8,  -2,
     -4,   4,   1,   1,  -1,  -1,  16,   2, -16,  -2,   2,  -2,   4,   3,  -4,  -3,
     -1,  -4,   4,   1, -17,  17,  -1,  -9,   1,   1,   9,   1,  -5,  -1,  -1,   5,
     -7,   7,   6,  -6,   3,  -3,  18, -18,  19, -19,   1, -10,  -1,  10,  -5,   5,
     20, -20,  -3,   1,   3,   1,   8,  -1,  -8,   2,   7,  -1, -21,  -2,   5,  21,
      5,  -1,  -7,  -5,   1,  -6,  -5, -11,   6,  22,  11,   1,   1, -22,  -3,  -1,
      3,  -1,   3,  -3, -23,   4,  -4,   1,  23,  -1,   1,  -1,   1,  -2,   2,  -1}
},{
    /* MapTab8 */
    4,  /* eob_sym */
    11, /* esc_sym */
    /* run table */
    {1,  1,  1,  1,  0,  2,  2,  1,  1,  3,  3,  0,  1,  1,  2,  2,
     4,  4,  1,  1,  5,  5,  1,  1,  2,  2,  3,  3,  6,  6,  1,  1,
     7,  7,  8,  1,  8,  2,  2,  1,  4,  4,  1,  3,  1,  3,  9,  9,
     2,  2,  1,  5,  1,  5, 10, 10,  1,  1, 11, 11,  3,  6,  3,  4,
     4,  6,  2,  2,  1, 12,  1, 12,  7, 13,  7, 13,  1,  1,  8,  8,
     2,  2, 14, 14, 16, 15, 16,  5,  5,  1,  3, 15,  1,  3,  4,  4,
     1,  1, 17, 17,  2,  2,  6,  6,  1, 18,  1, 18, 22, 21, 22, 21,
    25, 24, 25, 19,  9, 20,  9, 23, 19, 24, 20,  3, 23,  7,  3,  1,
     1,  7, 28, 26, 29,  5, 28, 26,  5,  8, 29,  4,  8, 27,  2,  2,
     4, 27,  1,  1, 10, 36, 10, 33, 33, 36, 30,  1, 32, 32,  1, 30,
     6, 31, 31, 35,  3,  6, 11, 11,  3,  2, 35,  2, 34,  1, 34,  1,
    37, 37, 12,  7, 12,  5, 41,  5,  4,  7,  1,  8, 13,  4,  1, 41,
    13, 38,  8, 38,  9,  1, 40, 40,  9,  1, 39,  2,  2, 49, 39, 42,
     3,  3, 14, 16, 49, 14, 16, 42, 43, 43,  6,  6, 15,  1,  1, 15,
    44, 44,  1,  1, 50, 48,  4,  5,  4,  7,  5,  2, 10, 10, 48,  7,
    50, 45,  2,  1, 45,  8,  8,  1, 46, 46,  3, 47, 47,  3,  1,  1},

    /* value table */
    { 1,  -1,   2,  -2,   0,   1,  -1,   3,  -3,   1,  -1,   0,   4,  -4,   2,  -2,
      1,  -1,   5,  -5,   1,  -1,   6,  -6,   3,  -3,   2,  -2,   1,  -1,   7,  -7,
      1,  -1,   1,   8,  -1,   4,  -4,  -8,   2,  -2,   9,   3,  -9,  -3,   1,  -1,
      5,  -5,  10,   2, -10,  -2,   1,  -1,  11, -11,   1,  -1,  -4,   2,   4,   3,
     -3,  -2,   6,  -6,  12,   1, -12,  -1,   2,   1,  -2,  -1,  13, -13,   2,  -2,
      7,  -7,   1,  -1,   1,   1,  -1,   3,  -3,  14,   5,  -1, -14,  -5,   4,  -4,
     15, -15,   1,  -1,   8,  -8,  -3,   3,  16,   1, -16,  -1,   1,   1,  -1,  -1,
      1,   1,  -1,   1,   2,   1,  -2,   1,  -1,  -1,  -1,   6,  -1,   3,  -6,  17,
    -17,  -3,   1,   1,   1,   4,  -1,  -1,  -4,   3,  -1,   5,  -3,  -1,  -9,   9,
     -5,   1,  18, -18,   2,   1,  -2,   1,  -1,  -1,   1,  19,  -1,   1, -19,  -1,
      4,   1,  -1,   1,   7,  -4,  -2,   2,  -7,  10,  -1, -10,   1,  20,  -1, -20,
      1,  -1,   2,   4,  -2,   5,   1,  -5,   6,  -4,  21,   4,   2,  -6, -21,  -1,
     -2,   1,  -4,  -1,  -3,  22,  -1,   1,   3, -22,  -1,  11, -11,   1,   1,   1,
      8,  -8,   2,   2,  -1,  -2,  -2,  -1,   1,  -1,  -5,   5,   2,  23, -23,  -2,
      1,  -1,  24, -24,  -1,  -1,   7,   6,  -7,   5,  -6,  12,  -3,   3,   1,  -5,
      1,   1, -12,  25,  -1,  -5,   5, -25,  -1,   1,   9,   1,  -1,  -9,  26, -26}
}
};<|MERGE_RESOLUTION|>--- conflicted
+++ resolved
@@ -538,14 +538,8 @@
                 /* for intra blocks apply the dc slant transform */
                 /* for inter - perform the motion compensation without delta */
                 if (is_intra) {
-<<<<<<< HEAD
-                    band->dc_transform(&prev_dc, band->buf + buf_offs,
-                                       band->pitch, blk_size);
-=======
-                    if (band->dc_transform)
                         band->dc_transform(&prev_dc, band->buf + buf_offs,
                                            band->pitch, blk_size);
->>>>>>> cacad1c0
                 } else
                     mc_no_delta_func(band->buf + buf_offs,
                                      band->ref_buf + buf_offs + mv_y * band->pitch + mv_x,
