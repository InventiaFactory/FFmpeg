--- conflicted
+++ resolved
@@ -1,12 +1,5 @@
 /*
-<<<<<<< HEAD
- * ARM optimized DSP utils
- * Copyright (c) 2001 Lionel Ulmer
- *
  * This file is part of FFmpeg.
-=======
- * This file is part of Libav.
->>>>>>> adff0a81
  *
  * FFmpeg is free software; you can redistribute it and/or
  * modify it under the terms of the GNU Lesser General Public
