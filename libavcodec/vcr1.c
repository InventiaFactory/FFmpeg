/*
 * ATI VCR1 codec
 * Copyright (c) 2003 Michael Niedermayer
 *
 * This file is part of FFmpeg.
 *
 * FFmpeg is free software; you can redistribute it and/or
 * modify it under the terms of the GNU Lesser General Public
 * License as published by the Free Software Foundation; either
 * version 2.1 of the License, or (at your option) any later version.
 *
 * FFmpeg is distributed in the hope that it will be useful,
 * but WITHOUT ANY WARRANTY; without even the implied warranty of
 * MERCHANTABILITY or FITNESS FOR A PARTICULAR PURPOSE.  See the GNU
 * Lesser General Public License for more details.
 *
 * You should have received a copy of the GNU Lesser General Public
 * License along with FFmpeg; if not, write to the Free Software
 * Foundation, Inc., 51 Franklin Street, Fifth Floor, Boston, MA 02110-1301 USA
 */

/**
 * @file
 * ati vcr1 codec.
 */

#include "avcodec.h"
#include "dsputil.h"

//#undef NDEBUG
//#include <assert.h>

/* Disable the encoder. */
#undef CONFIG_VCR1_ENCODER
#define CONFIG_VCR1_ENCODER 0

typedef struct VCR1Context{
    AVCodecContext *avctx;
    AVFrame picture;
    int delta[16];
    int offset[4];
} VCR1Context;

static int decode_frame(AVCodecContext *avctx,
                        void *data, int *data_size,
                        AVPacket *avpkt)
{
    const uint8_t *buf = avpkt->data;
    int buf_size = avpkt->size;
    VCR1Context * const a = avctx->priv_data;
    AVFrame *picture = data;
    AVFrame * const p = &a->picture;
    const uint8_t *bytestream= buf;
    int i, x, y;

    if(p->data[0])
        avctx->release_buffer(avctx, p);

    if(buf_size < 16 + avctx->height + avctx->width*avctx->height*5/8){
        av_log(avctx, AV_LOG_ERROR, "Insufficient input data.\n");
        return AVERROR(EINVAL);
    }

    p->reference= 0;
    if(avctx->get_buffer(avctx, p) < 0){
        av_log(avctx, AV_LOG_ERROR, "get_buffer() failed\n");
        return -1;
    }
    p->pict_type= AV_PICTURE_TYPE_I;
    p->key_frame= 1;

    for(i=0; i<16; i++){
        a->delta[i]= *(bytestream++);
        bytestream++;
    }

    for(y=0; y<avctx->height; y++){
        int offset;
        uint8_t *luma= &a->picture.data[0][ y*a->picture.linesize[0] ];

        if((y&3) == 0){
            uint8_t *cb= &a->picture.data[1][ (y>>2)*a->picture.linesize[1] ];
            uint8_t *cr= &a->picture.data[2][ (y>>2)*a->picture.linesize[2] ];

            for(i=0; i<4; i++)
                a->offset[i]= *(bytestream++);

            offset= a->offset[0] - a->delta[ bytestream[2]&0xF ];
            for(x=0; x<avctx->width; x+=4){
                luma[0]=( offset += a->delta[ bytestream[2]&0xF ]);
                luma[1]=( offset += a->delta[ bytestream[2]>>4  ]);
                luma[2]=( offset += a->delta[ bytestream[0]&0xF ]);
                luma[3]=( offset += a->delta[ bytestream[0]>>4  ]);
                luma += 4;

                *(cb++) = bytestream[3];
                *(cr++) = bytestream[1];

                bytestream+= 4;
            }
        }else{
            offset= a->offset[y&3] - a->delta[ bytestream[2]&0xF ];

            for(x=0; x<avctx->width; x+=8){
                luma[0]=( offset += a->delta[ bytestream[2]&0xF ]);
                luma[1]=( offset += a->delta[ bytestream[2]>>4  ]);
                luma[2]=( offset += a->delta[ bytestream[3]&0xF ]);
                luma[3]=( offset += a->delta[ bytestream[3]>>4  ]);
                luma[4]=( offset += a->delta[ bytestream[0]&0xF ]);
                luma[5]=( offset += a->delta[ bytestream[0]>>4  ]);
                luma[6]=( offset += a->delta[ bytestream[1]&0xF ]);
                luma[7]=( offset += a->delta[ bytestream[1]>>4  ]);
                luma += 8;
                bytestream+= 4;
            }
        }
    }

    *picture   = a->picture;
    *data_size = sizeof(AVPicture);

    return buf_size;
}

#if CONFIG_VCR1_ENCODER
static int encode_frame(AVCodecContext *avctx, unsigned char *buf, int buf_size, void *data){
    VCR1Context * const a = avctx->priv_data;
    AVFrame *pict = data;
    AVFrame * const p = &a->picture;
    int size;

    *p = *pict;
    p->pict_type= AV_PICTURE_TYPE_I;
    p->key_frame= 1;

    avpriv_align_put_bits(&a->pb);
    while(get_bit_count(&a->pb)&31)
        put_bits(&a->pb, 8, 0);

    size= get_bit_count(&a->pb)/32;

    return size*4;
}
#endif

static av_cold void common_init(AVCodecContext *avctx){
    VCR1Context * const a = avctx->priv_data;

<<<<<<< HEAD
    avctx->coded_frame= (AVFrame*)&a->picture;
    avcodec_get_frame_defaults(&a->picture);
=======
    avctx->coded_frame = &a->picture;
>>>>>>> 9d87374e
    a->avctx= avctx;
}

static av_cold int decode_init(AVCodecContext *avctx){

    common_init(avctx);

    avctx->pix_fmt= PIX_FMT_YUV410P;

    return 0;
}

static av_cold int decode_end(AVCodecContext *avctx){
    VCR1Context *s = avctx->priv_data;

    if (s->picture.data[0])
        avctx->release_buffer(avctx, &s->picture);

    return 0;
}

#if CONFIG_VCR1_ENCODER
static av_cold int encode_init(AVCodecContext *avctx){

    common_init(avctx);

    return 0;
}
#endif

AVCodec ff_vcr1_decoder = {
    .name           = "vcr1",
    .type           = AVMEDIA_TYPE_VIDEO,
    .id             = CODEC_ID_VCR1,
    .priv_data_size = sizeof(VCR1Context),
    .init           = decode_init,
    .close          = decode_end,
    .decode         = decode_frame,
    .capabilities   = CODEC_CAP_DR1,
    .long_name = NULL_IF_CONFIG_SMALL("ATI VCR1"),
};

#if CONFIG_VCR1_ENCODER
AVCodec ff_vcr1_encoder = {
    .name           = "vcr1",
    .type           = AVMEDIA_TYPE_VIDEO,
    .id             = CODEC_ID_VCR1,
    .priv_data_size = sizeof(VCR1Context),
    .init           = encode_init,
    .encode         = encode_frame,
    .long_name = NULL_IF_CONFIG_SMALL("ATI VCR1"),
};
#endif<|MERGE_RESOLUTION|>--- conflicted
+++ resolved
@@ -146,12 +146,8 @@
 static av_cold void common_init(AVCodecContext *avctx){
     VCR1Context * const a = avctx->priv_data;
 
-<<<<<<< HEAD
-    avctx->coded_frame= (AVFrame*)&a->picture;
+    avctx->coded_frame = &a->picture;
     avcodec_get_frame_defaults(&a->picture);
-=======
-    avctx->coded_frame = &a->picture;
->>>>>>> 9d87374e
     a->avctx= avctx;
 }
 
