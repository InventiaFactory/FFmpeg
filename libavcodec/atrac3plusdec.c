/*
 * ATRAC3+ compatible decoder
 *
 * Copyright (c) 2010-2013 Maxim Poliakovski
 *
 * This file is part of FFmpeg.
 *
 * FFmpeg is free software; you can redistribute it and/or
 * modify it under the terms of the GNU Lesser General Public
 * License as published by the Free Software Foundation; either
 * version 2.1 of the License, or (at your option) any later version.
 *
 * FFmpeg is distributed in the hope that it will be useful,
 * but WITHOUT ANY WARRANTY; without even the implied warranty of
 * MERCHANTABILITY or FITNESS FOR A PARTICULAR PURPOSE.  See the GNU
 * Lesser General Public License for more details.
 *
 * You should have received a copy of the GNU Lesser General Public
 * License along with FFmpeg; if not, write to the Free Software
 * Foundation, Inc., 51 Franklin Street, Fifth Floor, Boston, MA 02110-1301 USA
 */

/**
 * @file
 * Sony ATRAC3+ compatible decoder.
 *
 * Container formats used to store its data:
 * RIFF WAV (.at3) and Sony OpenMG (.oma, .aa3).
 *
 * Technical description of this codec can be found here:
 * http://wiki.multimedia.cx/index.php?title=ATRAC3plus
 *
 * Kudos to Benjamin Larsson and Michael Karcher
 * for their precious technical help!
 */

#include <stdint.h>
#include <string.h>

#include "libavutil/channel_layout.h"
#include "libavutil/float_dsp.h"
#include "avcodec.h"
#include "get_bits.h"
#include "internal.h"
#include "atrac.h"
#include "atrac3plus.h"

typedef struct ATRAC3PContext {
    GetBitContext gb;
    AVFloatDSPContext *fdsp;

    DECLARE_ALIGNED(32, float, samples)[2][ATRAC3P_FRAME_SAMPLES];  ///< quantized MDCT spectrum
    DECLARE_ALIGNED(32, float, mdct_buf)[2][ATRAC3P_FRAME_SAMPLES]; ///< output of the IMDCT
    DECLARE_ALIGNED(32, float, time_buf)[2][ATRAC3P_FRAME_SAMPLES]; ///< output of the gain compensation
    DECLARE_ALIGNED(32, float, outp_buf)[2][ATRAC3P_FRAME_SAMPLES];

    AtracGCContext gainc_ctx;   ///< gain compensation context
    FFTContext mdct_ctx;
    FFTContext ipqf_dct_ctx;    ///< IDCT context used by IPQF

    Atrac3pChanUnitCtx *ch_units;   ///< global channel units

    int num_channel_blocks;     ///< number of channel blocks
    uint8_t channel_blocks[5];  ///< channel configuration descriptor
    uint64_t my_channel_layout; ///< current channel layout
} ATRAC3PContext;

static av_cold int atrac3p_decode_close(AVCodecContext *avctx)
{
    ATRAC3PContext *ctx = avctx->priv_data;

    av_freep(&ctx->ch_units);
    av_freep(&ctx->fdsp);

    ff_mdct_end(&ctx->mdct_ctx);
    ff_mdct_end(&ctx->ipqf_dct_ctx);

    return 0;
}

static av_cold int set_channel_params(ATRAC3PContext *ctx,
                                      AVCodecContext *avctx)
{
    memset(ctx->channel_blocks, 0, sizeof(ctx->channel_blocks));

    switch (avctx->channels) {
    case 1:
        if (avctx->channel_layout != AV_CH_FRONT_LEFT)
            avctx->channel_layout = AV_CH_LAYOUT_MONO;

        ctx->num_channel_blocks = 1;
        ctx->channel_blocks[0]  = CH_UNIT_MONO;
        break;
    case 2:
        avctx->channel_layout   = AV_CH_LAYOUT_STEREO;
        ctx->num_channel_blocks = 1;
        ctx->channel_blocks[0]  = CH_UNIT_STEREO;
        break;
    case 3:
        avctx->channel_layout   = AV_CH_LAYOUT_SURROUND;
        ctx->num_channel_blocks = 2;
        ctx->channel_blocks[0]  = CH_UNIT_STEREO;
        ctx->channel_blocks[1]  = CH_UNIT_MONO;
        break;
    case 4:
        avctx->channel_layout   = AV_CH_LAYOUT_4POINT0;
        ctx->num_channel_blocks = 3;
        ctx->channel_blocks[0]  = CH_UNIT_STEREO;
        ctx->channel_blocks[1]  = CH_UNIT_MONO;
        ctx->channel_blocks[2]  = CH_UNIT_MONO;
        break;
    case 6:
        avctx->channel_layout   = AV_CH_LAYOUT_5POINT1_BACK;
        ctx->num_channel_blocks = 4;
        ctx->channel_blocks[0]  = CH_UNIT_STEREO;
        ctx->channel_blocks[1]  = CH_UNIT_MONO;
        ctx->channel_blocks[2]  = CH_UNIT_STEREO;
        ctx->channel_blocks[3]  = CH_UNIT_MONO;
        break;
    case 7:
        avctx->channel_layout   = AV_CH_LAYOUT_6POINT1_BACK;
        ctx->num_channel_blocks = 5;
        ctx->channel_blocks[0]  = CH_UNIT_STEREO;
        ctx->channel_blocks[1]  = CH_UNIT_MONO;
        ctx->channel_blocks[2]  = CH_UNIT_STEREO;
        ctx->channel_blocks[3]  = CH_UNIT_MONO;
        ctx->channel_blocks[4]  = CH_UNIT_MONO;
        break;
    case 8:
        avctx->channel_layout   = AV_CH_LAYOUT_7POINT1;
        ctx->num_channel_blocks = 5;
        ctx->channel_blocks[0]  = CH_UNIT_STEREO;
        ctx->channel_blocks[1]  = CH_UNIT_MONO;
        ctx->channel_blocks[2]  = CH_UNIT_STEREO;
        ctx->channel_blocks[3]  = CH_UNIT_STEREO;
        ctx->channel_blocks[4]  = CH_UNIT_MONO;
        break;
    default:
        av_log(avctx, AV_LOG_ERROR,
               "Unsupported channel count: %d!\n", avctx->channels);
        return AVERROR_INVALIDDATA;
    }

    return 0;
}

static av_cold int atrac3p_decode_init(AVCodecContext *avctx)
{
    ATRAC3PContext *ctx = avctx->priv_data;
    int i, ch, ret;

    if (!avctx->block_align) {
        av_log(avctx, AV_LOG_ERROR, "block_align is not set\n");
        return AVERROR(EINVAL);
    }

<<<<<<< HEAD
    ff_atrac3p_init_vlcs();
=======
    avpriv_float_dsp_init(&ctx->fdsp, avctx->flags & AV_CODEC_FLAG_BITEXACT);
>>>>>>> 7c6eb0a1

    /* initialize IPQF */
    ff_mdct_init(&ctx->ipqf_dct_ctx, 5, 1, 32.0 / 32768.0);

    ff_atrac3p_init_imdct(avctx, &ctx->mdct_ctx);

    ff_atrac_init_gain_compensation(&ctx->gainc_ctx, 6, 2);

    ff_atrac3p_init_wave_synth();

    if ((ret = set_channel_params(ctx, avctx)) < 0)
        return ret;

    ctx->my_channel_layout = avctx->channel_layout;

    ctx->ch_units = av_mallocz_array(ctx->num_channel_blocks, sizeof(*ctx->ch_units));
    ctx->fdsp = avpriv_float_dsp_alloc(avctx->flags & CODEC_FLAG_BITEXACT);

    if (!ctx->ch_units || !ctx->fdsp) {
        atrac3p_decode_close(avctx);
        return AVERROR(ENOMEM);
    }

    for (i = 0; i < ctx->num_channel_blocks; i++) {
        for (ch = 0; ch < 2; ch++) {
            ctx->ch_units[i].channels[ch].ch_num          = ch;
            ctx->ch_units[i].channels[ch].wnd_shape       = &ctx->ch_units[i].channels[ch].wnd_shape_hist[0][0];
            ctx->ch_units[i].channels[ch].wnd_shape_prev  = &ctx->ch_units[i].channels[ch].wnd_shape_hist[1][0];
            ctx->ch_units[i].channels[ch].gain_data       = &ctx->ch_units[i].channels[ch].gain_data_hist[0][0];
            ctx->ch_units[i].channels[ch].gain_data_prev  = &ctx->ch_units[i].channels[ch].gain_data_hist[1][0];
            ctx->ch_units[i].channels[ch].tones_info      = &ctx->ch_units[i].channels[ch].tones_info_hist[0][0];
            ctx->ch_units[i].channels[ch].tones_info_prev = &ctx->ch_units[i].channels[ch].tones_info_hist[1][0];
        }

        ctx->ch_units[i].waves_info      = &ctx->ch_units[i].wave_synth_hist[0];
        ctx->ch_units[i].waves_info_prev = &ctx->ch_units[i].wave_synth_hist[1];
    }

    avctx->sample_fmt = AV_SAMPLE_FMT_FLTP;

    return 0;
}

static void decode_residual_spectrum(Atrac3pChanUnitCtx *ctx,
                                     float out[2][ATRAC3P_FRAME_SAMPLES],
                                     int num_channels,
                                     AVCodecContext *avctx)
{
    int i, sb, ch, qu, nspeclines, RNG_index;
    float *dst, q;
    int16_t *src;
    /* calculate RNG table index for each subband */
    int sb_RNG_index[ATRAC3P_SUBBANDS] = { 0 };

    if (ctx->mute_flag) {
        for (ch = 0; ch < num_channels; ch++)
            memset(out[ch], 0, ATRAC3P_FRAME_SAMPLES * sizeof(*out[ch]));
        return;
    }

    for (qu = 0, RNG_index = 0; qu < ctx->used_quant_units; qu++)
        RNG_index += ctx->channels[0].qu_sf_idx[qu] +
                     ctx->channels[1].qu_sf_idx[qu];

    for (sb = 0; sb < ctx->num_coded_subbands; sb++, RNG_index += 128)
        sb_RNG_index[sb] = RNG_index & 0x3FC;

    /* inverse quant and power compensation */
    for (ch = 0; ch < num_channels; ch++) {
        /* clear channel's residual spectrum */
        memset(out[ch], 0, ATRAC3P_FRAME_SAMPLES * sizeof(*out[ch]));

        for (qu = 0; qu < ctx->used_quant_units; qu++) {
            src        = &ctx->channels[ch].spectrum[ff_atrac3p_qu_to_spec_pos[qu]];
            dst        = &out[ch][ff_atrac3p_qu_to_spec_pos[qu]];
            nspeclines = ff_atrac3p_qu_to_spec_pos[qu + 1] -
                         ff_atrac3p_qu_to_spec_pos[qu];

            if (ctx->channels[ch].qu_wordlen[qu] > 0) {
                q = ff_atrac3p_sf_tab[ctx->channels[ch].qu_sf_idx[qu]] *
                    ff_atrac3p_mant_tab[ctx->channels[ch].qu_wordlen[qu]];
                for (i = 0; i < nspeclines; i++)
                    dst[i] = src[i] * q;
            }
        }

        for (sb = 0; sb < ctx->num_coded_subbands; sb++)
            ff_atrac3p_power_compensation(ctx, ch, &out[ch][0],
                                          sb_RNG_index[sb], sb);
    }

    if (ctx->unit_type == CH_UNIT_STEREO) {
        for (sb = 0; sb < ctx->num_coded_subbands; sb++) {
            if (ctx->swap_channels[sb]) {
                for (i = 0; i < ATRAC3P_SUBBAND_SAMPLES; i++)
                    FFSWAP(float, out[0][sb * ATRAC3P_SUBBAND_SAMPLES + i],
                                  out[1][sb * ATRAC3P_SUBBAND_SAMPLES + i]);
            }

            /* flip coefficients' sign if requested */
            if (ctx->negate_coeffs[sb])
                for (i = 0; i < ATRAC3P_SUBBAND_SAMPLES; i++)
                    out[1][sb * ATRAC3P_SUBBAND_SAMPLES + i] = -(out[1][sb * ATRAC3P_SUBBAND_SAMPLES + i]);
        }
    }
}

static void reconstruct_frame(ATRAC3PContext *ctx, Atrac3pChanUnitCtx *ch_unit,
                              int num_channels, AVCodecContext *avctx)
{
    int ch, sb;

    for (ch = 0; ch < num_channels; ch++) {
        for (sb = 0; sb < ch_unit->num_subbands; sb++) {
            /* inverse transform and windowing */
            ff_atrac3p_imdct(ctx->fdsp, &ctx->mdct_ctx,
                             &ctx->samples[ch][sb * ATRAC3P_SUBBAND_SAMPLES],
                             &ctx->mdct_buf[ch][sb * ATRAC3P_SUBBAND_SAMPLES],
                             (ch_unit->channels[ch].wnd_shape_prev[sb] << 1) +
                             ch_unit->channels[ch].wnd_shape[sb], sb);

            /* gain compensation and overlapping */
            ff_atrac_gain_compensation(&ctx->gainc_ctx,
                                       &ctx->mdct_buf[ch][sb * ATRAC3P_SUBBAND_SAMPLES],
                                       &ch_unit->prev_buf[ch][sb * ATRAC3P_SUBBAND_SAMPLES],
                                       &ch_unit->channels[ch].gain_data_prev[sb],
                                       &ch_unit->channels[ch].gain_data[sb],
                                       ATRAC3P_SUBBAND_SAMPLES,
                                       &ctx->time_buf[ch][sb * ATRAC3P_SUBBAND_SAMPLES]);
        }

        /* zero unused subbands in both output and overlapping buffers */
        memset(&ch_unit->prev_buf[ch][ch_unit->num_subbands * ATRAC3P_SUBBAND_SAMPLES],
               0,
               (ATRAC3P_SUBBANDS - ch_unit->num_subbands) *
               ATRAC3P_SUBBAND_SAMPLES *
               sizeof(ch_unit->prev_buf[ch][ch_unit->num_subbands * ATRAC3P_SUBBAND_SAMPLES]));
        memset(&ctx->time_buf[ch][ch_unit->num_subbands * ATRAC3P_SUBBAND_SAMPLES],
               0,
               (ATRAC3P_SUBBANDS - ch_unit->num_subbands) *
               ATRAC3P_SUBBAND_SAMPLES *
               sizeof(ctx->time_buf[ch][ch_unit->num_subbands * ATRAC3P_SUBBAND_SAMPLES]));

        /* resynthesize and add tonal signal */
        if (ch_unit->waves_info->tones_present ||
            ch_unit->waves_info_prev->tones_present) {
            for (sb = 0; sb < ch_unit->num_subbands; sb++)
                if (ch_unit->channels[ch].tones_info[sb].num_wavs ||
                    ch_unit->channels[ch].tones_info_prev[sb].num_wavs) {
                    ff_atrac3p_generate_tones(ch_unit, ctx->fdsp, ch, sb,
                                              &ctx->time_buf[ch][sb * 128]);
                }
        }

        /* subband synthesis and acoustic signal output */
        ff_atrac3p_ipqf(&ctx->ipqf_dct_ctx, &ch_unit->ipqf_ctx[ch],
                        &ctx->time_buf[ch][0], &ctx->outp_buf[ch][0]);
    }

    /* swap window shape and gain control buffers. */
    for (ch = 0; ch < num_channels; ch++) {
        FFSWAP(uint8_t *, ch_unit->channels[ch].wnd_shape,
               ch_unit->channels[ch].wnd_shape_prev);
        FFSWAP(AtracGainInfo *, ch_unit->channels[ch].gain_data,
               ch_unit->channels[ch].gain_data_prev);
        FFSWAP(Atrac3pWavesData *, ch_unit->channels[ch].tones_info,
               ch_unit->channels[ch].tones_info_prev);
    }

    FFSWAP(Atrac3pWaveSynthParams *, ch_unit->waves_info, ch_unit->waves_info_prev);
}

static int atrac3p_decode_frame(AVCodecContext *avctx, void *data,
                                int *got_frame_ptr, AVPacket *avpkt)
{
    ATRAC3PContext *ctx = avctx->priv_data;
    AVFrame *frame      = data;
    int i, ret, ch_unit_id, ch_block = 0, out_ch_index = 0, channels_to_process;
    float **samples_p = (float **)frame->extended_data;

    frame->nb_samples = ATRAC3P_FRAME_SAMPLES;
    if ((ret = ff_get_buffer(avctx, frame, 0)) < 0)
        return ret;

    if ((ret = init_get_bits8(&ctx->gb, avpkt->data, avpkt->size)) < 0)
        return ret;

    if (get_bits1(&ctx->gb)) {
        av_log(avctx, AV_LOG_ERROR, "Invalid start bit!\n");
        return AVERROR_INVALIDDATA;
    }

    while (get_bits_left(&ctx->gb) >= 2 &&
           (ch_unit_id = get_bits(&ctx->gb, 2)) != CH_UNIT_TERMINATOR) {
        if (ch_unit_id == CH_UNIT_EXTENSION) {
            avpriv_report_missing_feature(avctx, "Channel unit extension");
            return AVERROR_PATCHWELCOME;
        }
        if (ch_block >= ctx->num_channel_blocks ||
            ctx->channel_blocks[ch_block] != ch_unit_id) {
            av_log(avctx, AV_LOG_ERROR,
                   "Frame data doesn't match channel configuration!\n");
            return AVERROR_INVALIDDATA;
        }

        ctx->ch_units[ch_block].unit_type = ch_unit_id;
        channels_to_process               = ch_unit_id + 1;

        if ((ret = ff_atrac3p_decode_channel_unit(&ctx->gb,
                                                  &ctx->ch_units[ch_block],
                                                  channels_to_process,
                                                  avctx)) < 0)
            return ret;

        decode_residual_spectrum(&ctx->ch_units[ch_block], ctx->samples,
                                 channels_to_process, avctx);
        reconstruct_frame(ctx, &ctx->ch_units[ch_block],
                          channels_to_process, avctx);

        for (i = 0; i < channels_to_process; i++)
            memcpy(samples_p[out_ch_index + i], ctx->outp_buf[i],
                   ATRAC3P_FRAME_SAMPLES * sizeof(**samples_p));

        ch_block++;
        out_ch_index += channels_to_process;
    }

    *got_frame_ptr = 1;

    return FFMIN(avctx->block_align, avpkt->size);
}

AVCodec ff_atrac3p_decoder = {
    .name           = "atrac3plus",
    .long_name      = NULL_IF_CONFIG_SMALL("ATRAC3+ (Adaptive TRansform Acoustic Coding 3+)"),
    .type           = AVMEDIA_TYPE_AUDIO,
    .id             = AV_CODEC_ID_ATRAC3P,
    .capabilities   = CODEC_CAP_DR1,
    .priv_data_size = sizeof(ATRAC3PContext),
    .init           = atrac3p_decode_init,
    .close          = atrac3p_decode_close,
    .decode         = atrac3p_decode_frame,
};<|MERGE_RESOLUTION|>--- conflicted
+++ resolved
@@ -154,11 +154,7 @@
         return AVERROR(EINVAL);
     }
 
-<<<<<<< HEAD
     ff_atrac3p_init_vlcs();
-=======
-    avpriv_float_dsp_init(&ctx->fdsp, avctx->flags & AV_CODEC_FLAG_BITEXACT);
->>>>>>> 7c6eb0a1
 
     /* initialize IPQF */
     ff_mdct_init(&ctx->ipqf_dct_ctx, 5, 1, 32.0 / 32768.0);
@@ -175,7 +171,7 @@
     ctx->my_channel_layout = avctx->channel_layout;
 
     ctx->ch_units = av_mallocz_array(ctx->num_channel_blocks, sizeof(*ctx->ch_units));
-    ctx->fdsp = avpriv_float_dsp_alloc(avctx->flags & CODEC_FLAG_BITEXACT);
+    ctx->fdsp = avpriv_float_dsp_alloc(avctx->flags & AV_CODEC_FLAG_BITEXACT);
 
     if (!ctx->ch_units || !ctx->fdsp) {
         atrac3p_decode_close(avctx);
