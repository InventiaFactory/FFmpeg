--- conflicted
+++ resolved
@@ -597,7 +597,7 @@
     }
 }
 
-void ff_init_buffer_info(AVCodecContext *avctx, AVFrame *frame)
+int ff_init_buffer_info(AVCodecContext *avctx, AVFrame *frame)
 {
     if (avctx->pkt) {
         frame->pkt_pts = avctx->pkt->pts;
@@ -628,68 +628,6 @@
             frame->sample_rate    = avctx->sample_rate;
         if (frame->format < 0)
             frame->format         = avctx->sample_fmt;
-        if (!frame->channel_layout)
-            frame->channel_layout = avctx->channel_layout;
-        av_frame_set_channels(frame, avctx->channels);
-        break;
-    }
-}
-
-#if FF_API_GET_BUFFER
-int avcodec_default_get_buffer(AVCodecContext *avctx, AVFrame *frame)
-{
-    return avcodec_default_get_buffer2(avctx, frame, 0);
-}
-
-typedef struct CompatReleaseBufPriv {
-    AVCodecContext avctx;
-    AVFrame frame;
-} CompatReleaseBufPriv;
-
-static void compat_free_buffer(void *opaque, uint8_t *data)
-{
-    CompatReleaseBufPriv *priv = opaque;
-    priv->avctx.release_buffer(&priv->avctx, &priv->frame);
-    av_freep(&priv);
-}
-
-static void compat_release_buffer(void *opaque, uint8_t *data)
-{
-    AVBufferRef *buf = opaque;
-    av_buffer_unref(&buf);
-}
-#endif
-
-int ff_get_buffer(AVCodecContext *avctx, AVFrame *frame, int flags)
-{
-    int ret;
-
-<<<<<<< HEAD
-    if (avctx->codec_type == AVMEDIA_TYPE_VIDEO) {
-        if ((ret = av_image_check_size(avctx->width, avctx->height, 0, avctx)) < 0 || avctx->pix_fmt<0) {
-            av_log(avctx, AV_LOG_ERROR, "video_get_buffer: image parameters invalid\n");
-            return AVERROR(EINVAL);
-        }
-=======
-    switch (avctx->codec_type) {
-    case AVMEDIA_TYPE_VIDEO:
-        if (!frame->width)
-            frame->width               = avctx->width;
-        if (!frame->height)
-            frame->height              = avctx->height;
-        if (frame->format < 0)
-            frame->format              = avctx->pix_fmt;
-        if (!frame->sample_aspect_ratio.num)
-            frame->sample_aspect_ratio = avctx->sample_aspect_ratio;
-
-        if ((ret = av_image_check_size(avctx->width, avctx->height, 0, avctx)) < 0)
-            return ret;
-        break;
-    case AVMEDIA_TYPE_AUDIO:
-        if (!frame->sample_rate)
-            frame->sample_rate    = avctx->sample_rate;
-        if (frame->format < 0)
-            frame->format         = avctx->sample_fmt;
         if (!frame->channel_layout) {
             if (avctx->channel_layout) {
                  if (av_get_channel_layout_nb_channels(avctx->channel_layout) !=
@@ -712,11 +650,49 @@
                     frame->channel_layout = (1ULL << avctx->channels) - 1;
             }
         }
+        av_frame_set_channels(frame, avctx->channels);
         break;
-    default: return AVERROR(EINVAL);
->>>>>>> 2eba9087
-    }
-    ff_init_buffer_info(avctx, frame);
+    }
+    return 0;
+}
+
+#if FF_API_GET_BUFFER
+int avcodec_default_get_buffer(AVCodecContext *avctx, AVFrame *frame)
+{
+    return avcodec_default_get_buffer2(avctx, frame, 0);
+}
+
+typedef struct CompatReleaseBufPriv {
+    AVCodecContext avctx;
+    AVFrame frame;
+} CompatReleaseBufPriv;
+
+static void compat_free_buffer(void *opaque, uint8_t *data)
+{
+    CompatReleaseBufPriv *priv = opaque;
+    priv->avctx.release_buffer(&priv->avctx, &priv->frame);
+    av_freep(&priv);
+}
+
+static void compat_release_buffer(void *opaque, uint8_t *data)
+{
+    AVBufferRef *buf = opaque;
+    av_buffer_unref(&buf);
+}
+#endif
+
+int ff_get_buffer(AVCodecContext *avctx, AVFrame *frame, int flags)
+{
+    int ret;
+
+    if (avctx->codec_type == AVMEDIA_TYPE_VIDEO) {
+        if ((ret = av_image_check_size(avctx->width, avctx->height, 0, avctx)) < 0 || avctx->pix_fmt<0) {
+            av_log(avctx, AV_LOG_ERROR, "video_get_buffer: image parameters invalid\n");
+            return AVERROR(EINVAL);
+        }
+    }
+    if ((ret = ff_init_buffer_info(avctx, frame)) < 0)
+        return ret;
 
 #if FF_API_GET_BUFFER
     /*
