--- conflicted
+++ resolved
@@ -552,13 +552,9 @@
 {
     const char *p, *q;
     int64_t t;
-<<<<<<< HEAD
     time_t now;
-    struct tm dt = { 0 };
+    struct tm dt = { 0 }, tmbuf;
     int today = 0, negative = 0, microseconds = 0;
-=======
-    struct tm dt = { 0 }, tmbuf;
->>>>>>> 82ee7d0d
     int i;
     static const char * const date_fmt[] = {
         "%Y-%m-%d",
@@ -590,19 +586,8 @@
         /* if the year-month-day part is missing, then take the
          * current year-month-day time */
         if (!q) {
-<<<<<<< HEAD
             today = 1;
             q = p;
-=======
-            if (is_utc) {
-                dt = *gmtime_r(&now, &tmbuf);
-            } else {
-                dt = *localtime_r(&now, &tmbuf);
-            }
-            dt.tm_hour = dt.tm_min = dt.tm_sec = 0;
-        } else {
-            p = q;
->>>>>>> 82ee7d0d
         }
         p = q;
 
@@ -663,7 +648,7 @@
         int is_utc = *q == 'Z' || *q == 'z';
         q += is_utc;
         if (today) { /* fill in today's date */
-            struct tm dt2 = is_utc ? *gmtime(&now) : *localtime(&now);
+            struct tm dt2 = is_utc ? *gmtime_r(&now, &tmbuf) : *localtime_r(&now, &tmbuf);
             dt2.tm_hour = dt.tm_hour;
             dt2.tm_min  = dt.tm_min;
             dt2.tm_sec  = dt.tm_sec;
