--- conflicted
+++ resolved
@@ -184,18 +184,8 @@
 
 AVClassCategory av_default_get_category(void *ptr)
 {
-<<<<<<< HEAD
     return (*(AVClass **) ptr)->category;
 }
-=======
-    static int print_prefix = 1;
-    static int count;
-    static char prev[1024];
-    char line[1024];
-    static int is_atty;
-    AVClass* avc = avcl ? *(AVClass **) avcl : NULL;
-    unsigned tint = level & 0xff00;
->>>>>>> 28b9ac4e
 
 static void sanitize(uint8_t *line){
     while(*line){
@@ -268,7 +258,7 @@
     char line[LINE_SZ];
     static int is_atty;
     int type[2];
-    int tint = av_clip(level >> 8, 0, 256);
+    unsigned tint = level & 0xff00;
 
     level &= 0xff;
 
@@ -298,23 +288,18 @@
         fprintf(stderr, "    Last message repeated %d times\n", count);
         count = 0;
     }
-<<<<<<< HEAD
     strcpy(prev, line);
     sanitize(part[0].str);
     colored_fputs(type[0], 0, part[0].str);
     sanitize(part[1].str);
     colored_fputs(type[1], 0, part[1].str);
     sanitize(part[2].str);
-    colored_fputs(av_clip(level >> 3, 0, 6), tint, part[2].str);
+    colored_fputs(av_clip(level >> 3, 0, 6), tint >> 8, part[2].str);
 end:
     av_bprint_finalize(part+2, NULL);
 #if HAVE_PTHREADS
     pthread_mutex_unlock(&mutex);
 #endif
-=======
-    colored_fputs(av_clip(level >> 3, 0, 6), tint >> 8, line);
-    av_strlcpy(prev, line, sizeof line);
->>>>>>> 28b9ac4e
 }
 
 static void (*av_log_callback)(void*, int, const char*, va_list) =
