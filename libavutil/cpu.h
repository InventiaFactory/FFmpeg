/*
 * Copyright (c) 2000, 2001, 2002 Fabrice Bellard
 *
 * This file is part of FFmpeg.
 *
 * FFmpeg is free software; you can redistribute it and/or
 * modify it under the terms of the GNU Lesser General Public
 * License as published by the Free Software Foundation; either
 * version 2.1 of the License, or (at your option) any later version.
 *
 * FFmpeg is distributed in the hope that it will be useful,
 * but WITHOUT ANY WARRANTY; without even the implied warranty of
 * MERCHANTABILITY or FITNESS FOR A PARTICULAR PURPOSE.  See the GNU
 * Lesser General Public License for more details.
 *
 * You should have received a copy of the GNU Lesser General Public
 * License along with FFmpeg; if not, write to the Free Software
 * Foundation, Inc., 51 Franklin Street, Fifth Floor, Boston, MA 02110-1301 USA
 */

#ifndef AVUTIL_CPU_H
#define AVUTIL_CPU_H

#define AV_CPU_FLAG_FORCE    0x80000000 /* force usage of selected flags (OR) */

    /* lower 16 bits - CPU features */
#define AV_CPU_FLAG_MMX          0x0001 ///< standard MMX
#define AV_CPU_FLAG_MMX2         0x0002 ///< SSE integer functions or AMD MMX ext
#define AV_CPU_FLAG_3DNOW        0x0004 ///< AMD 3DNOW
#define AV_CPU_FLAG_SSE          0x0008 ///< SSE functions
#define AV_CPU_FLAG_SSE2         0x0010 ///< PIV SSE2 functions
#define AV_CPU_FLAG_SSE2SLOW 0x40000000 ///< SSE2 supported, but usually not faster
#define AV_CPU_FLAG_3DNOWEXT     0x0020 ///< AMD 3DNowExt
#define AV_CPU_FLAG_SSE3         0x0040 ///< Prescott SSE3 functions
#define AV_CPU_FLAG_SSE3SLOW 0x20000000 ///< SSE3 supported, but usually not faster
#define AV_CPU_FLAG_SSSE3        0x0080 ///< Conroe SSSE3 functions
#define AV_CPU_FLAG_ATOM     0x10000000 ///< Atom processor, some SSSE3 instructions are slower
#define AV_CPU_FLAG_SSE4         0x0100 ///< Penryn SSE4.1 functions
#define AV_CPU_FLAG_SSE42        0x0200 ///< Nehalem SSE4.2 functions
#define AV_CPU_FLAG_AVX          0x4000 ///< AVX functions: requires OS support even if YMM registers aren't used
#define AV_CPU_FLAG_CMOV      0x1000000 ///< supports cmov instruction
#define AV_CPU_FLAG_XOP          0x0400 ///< Bulldozer XOP functions
#define AV_CPU_FLAG_FMA4         0x0800 ///< Bulldozer FMA4 functions
#define AV_CPU_FLAG_IWMMXT       0x0100 ///< XScale IWMMXT
#define AV_CPU_FLAG_ALTIVEC      0x0001 ///< standard

/**
 * Return the flags which specify extensions supported by the CPU.
 */
int av_get_cpu_flags(void);

<<<<<<< HEAD

/**
 * Disables cpu detection and forces the specified flags.
 */
void av_force_cpu_flags(int flags);

=======
/**
 * Set a mask on flags returned by av_get_cpu_flags().
 * This function is mainly useful for testing.
 *
 * @warning this function is not thread safe.
 */
void av_set_cpu_flags_mask(int mask);
>>>>>>> b5161908

/* The following CPU-specific functions shall not be called directly. */
int ff_get_cpu_flags_arm(void);
int ff_get_cpu_flags_ppc(void);
int ff_get_cpu_flags_x86(void);

#endif /* AVUTIL_CPU_H */<|MERGE_RESOLUTION|>--- conflicted
+++ resolved
@@ -20,6 +20,8 @@
 
 #ifndef AVUTIL_CPU_H
 #define AVUTIL_CPU_H
+
+#include "attributes.h"
 
 #define AV_CPU_FLAG_FORCE    0x80000000 /* force usage of selected flags (OR) */
 
@@ -49,22 +51,19 @@
  */
 int av_get_cpu_flags(void);
 
-<<<<<<< HEAD
-
 /**
  * Disables cpu detection and forces the specified flags.
  */
 void av_force_cpu_flags(int flags);
 
-=======
 /**
  * Set a mask on flags returned by av_get_cpu_flags().
  * This function is mainly useful for testing.
+ * Please use av_force_cpu_flags() and av_get_cpu_flags() instead which are more flexible
  *
  * @warning this function is not thread safe.
  */
-void av_set_cpu_flags_mask(int mask);
->>>>>>> b5161908
+attribute_deprecated void av_set_cpu_flags_mask(int mask);
 
 /* The following CPU-specific functions shall not be called directly. */
 int ff_get_cpu_flags_arm(void);
