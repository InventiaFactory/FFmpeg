--- conflicted
+++ resolved
@@ -42,13 +42,7 @@
 #include <stdint.h>
 #include <inttypes.h>
 
-<<<<<<< HEAD
-#if HAVE_MACH_MACH_TIME_H
-=======
-#include "config.h"
-
 #if HAVE_MACH_ABSOLUTE_TIME
->>>>>>> b4690091
 #include <mach/mach_time.h>
 #endif
 
