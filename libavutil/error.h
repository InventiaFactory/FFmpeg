/*
 * This file is part of FFmpeg.
 *
 * FFmpeg is free software; you can redistribute it and/or
 * modify it under the terms of the GNU Lesser General Public
 * License as published by the Free Software Foundation; either
 * version 2.1 of the License, or (at your option) any later version.
 *
 * FFmpeg is distributed in the hope that it will be useful,
 * but WITHOUT ANY WARRANTY; without even the implied warranty of
 * MERCHANTABILITY or FITNESS FOR A PARTICULAR PURPOSE.  See the GNU
 * Lesser General Public License for more details.
 *
 * You should have received a copy of the GNU Lesser General Public
 * License along with FFmpeg; if not, write to the Free Software
 * Foundation, Inc., 51 Franklin Street, Fifth Floor, Boston, MA 02110-1301 USA
 */

/**
 * @file
 * error code definitions
 */

#ifndef AVUTIL_ERROR_H
#define AVUTIL_ERROR_H

#include <errno.h>
#include "avutil.h"

/* error handling */
#if EDOM > 0
#define AVERROR(e) (-(e))   ///< Returns a negative error code from a POSIX error code, to return from library functions.
#define AVUNERROR(e) (-(e)) ///< Returns a POSIX error code from a library function error return value.
#else
/* Some platforms have E* and errno already negated. */
#define AVERROR(e) (e)
#define AVUNERROR(e) (e)
#endif

<<<<<<< HEAD
#define AVERROR_IO          AVERROR(EIO)     ///< I/O error
#define AVERROR_NOENT       AVERROR(ENOENT)  ///< No such file or directory
#define AVERROR_NOFMT       AVERROR(EILSEQ)  ///< Unknown format
#define AVERROR_NOMEM       AVERROR(ENOMEM)  ///< Not enough memory
#define AVERROR_NOTSUPP     AVERROR(ENOSYS)  ///< Operation not supported
#define AVERROR_UNKNOWN     AVERROR(EINVAL)  ///< Unknown error

#define AVERROR_EOF         AVERROR(EPIPE)   ///< End of file

#define AVERROR_PATCHWELCOME    (-MKTAG('P','A','W','E')) ///< Not yet implemented in FFmpeg, patches welcome

#define AVERROR_INVALIDDATA     (-MKTAG('I','N','D','A')) ///< Invalid data found when processing input
#define AVERROR_NUMEXPECTED     (-MKTAG('N','U','E','X')) ///< Number syntax expected in filename

#define AVERROR_DEMUXER_NOT_FOUND  (-MKTAG(0xF8,'D','E','M')) ///< Demuxer not found
#define AVERROR_MUXER_NOT_FOUND    (-MKTAG(0xF8,'M','U','X')) ///< Muxer not found
=======
#define AVERROR_BSF_NOT_FOUND      (-MKTAG(0xF8,'B','S','F')) ///< Bitstream filter not found
>>>>>>> b4a53314
#define AVERROR_DECODER_NOT_FOUND  (-MKTAG(0xF8,'D','E','C')) ///< Decoder not found
#define AVERROR_DEMUXER_NOT_FOUND  (-MKTAG(0xF8,'D','E','M')) ///< Demuxer not found
#define AVERROR_ENCODER_NOT_FOUND  (-MKTAG(0xF8,'E','N','C')) ///< Encoder not found
#define AVERROR_EOF                (-MKTAG( 'E','O','F',' ')) ///< End of file
#define AVERROR_EXIT               (-MKTAG( 'E','X','I','T')) ///< Immediate exit was requested; the called function should not be restarted
#define AVERROR_FILTER_NOT_FOUND   (-MKTAG(0xF8,'F','I','L')) ///< Filter not found
#define AVERROR_INVALIDDATA        (-MKTAG( 'I','N','D','A')) ///< Invalid data found when processing input
#define AVERROR_MUXER_NOT_FOUND    (-MKTAG(0xF8,'M','U','X')) ///< Muxer not found
#define AVERROR_OPTION_NOT_FOUND   (-MKTAG(0xF8,'O','P','T')) ///< Option not found
#define AVERROR_PATCHWELCOME       (-MKTAG( 'P','A','W','E')) ///< Not yet implemented in Libav, patches welcome
#define AVERROR_PROTOCOL_NOT_FOUND (-MKTAG(0xF8,'P','R','O')) ///< Protocol not found
#define AVERROR_STREAM_NOT_FOUND   (-MKTAG(0xF8,'S','T','R')) ///< Stream not found

/**
 * Put a description of the AVERROR code errnum in errbuf.
 * In case of failure the global variable errno is set to indicate the
 * error. Even in case of failure av_strerror() will print a generic
 * error message indicating the errnum provided to errbuf.
 *
 * @param errnum      error code to describe
 * @param errbuf      buffer to which description is written
 * @param errbuf_size the size in bytes of errbuf
 * @return 0 on success, a negative value if a description for errnum
 * cannot be found
 */
int av_strerror(int errnum, char *errbuf, size_t errbuf_size);

#endif /* AVUTIL_ERROR_H */<|MERGE_RESOLUTION|>--- conflicted
+++ resolved
@@ -37,7 +37,6 @@
 #define AVUNERROR(e) (e)
 #endif
 
-<<<<<<< HEAD
 #define AVERROR_IO          AVERROR(EIO)     ///< I/O error
 #define AVERROR_NOENT       AVERROR(ENOENT)  ///< No such file or directory
 #define AVERROR_NOFMT       AVERROR(EILSEQ)  ///< Unknown format
@@ -45,18 +44,9 @@
 #define AVERROR_NOTSUPP     AVERROR(ENOSYS)  ///< Operation not supported
 #define AVERROR_UNKNOWN     AVERROR(EINVAL)  ///< Unknown error
 
-#define AVERROR_EOF         AVERROR(EPIPE)   ///< End of file
 
-#define AVERROR_PATCHWELCOME    (-MKTAG('P','A','W','E')) ///< Not yet implemented in FFmpeg, patches welcome
 
-#define AVERROR_INVALIDDATA     (-MKTAG('I','N','D','A')) ///< Invalid data found when processing input
-#define AVERROR_NUMEXPECTED     (-MKTAG('N','U','E','X')) ///< Number syntax expected in filename
-
-#define AVERROR_DEMUXER_NOT_FOUND  (-MKTAG(0xF8,'D','E','M')) ///< Demuxer not found
-#define AVERROR_MUXER_NOT_FOUND    (-MKTAG(0xF8,'M','U','X')) ///< Muxer not found
-=======
 #define AVERROR_BSF_NOT_FOUND      (-MKTAG(0xF8,'B','S','F')) ///< Bitstream filter not found
->>>>>>> b4a53314
 #define AVERROR_DECODER_NOT_FOUND  (-MKTAG(0xF8,'D','E','C')) ///< Decoder not found
 #define AVERROR_DEMUXER_NOT_FOUND  (-MKTAG(0xF8,'D','E','M')) ///< Demuxer not found
 #define AVERROR_ENCODER_NOT_FOUND  (-MKTAG(0xF8,'E','N','C')) ///< Encoder not found
@@ -66,7 +56,7 @@
 #define AVERROR_INVALIDDATA        (-MKTAG( 'I','N','D','A')) ///< Invalid data found when processing input
 #define AVERROR_MUXER_NOT_FOUND    (-MKTAG(0xF8,'M','U','X')) ///< Muxer not found
 #define AVERROR_OPTION_NOT_FOUND   (-MKTAG(0xF8,'O','P','T')) ///< Option not found
-#define AVERROR_PATCHWELCOME       (-MKTAG( 'P','A','W','E')) ///< Not yet implemented in Libav, patches welcome
+#define AVERROR_PATCHWELCOME       (-MKTAG( 'P','A','W','E')) ///< Not yet implemented in FFmpeg, patches welcome
 #define AVERROR_PROTOCOL_NOT_FOUND (-MKTAG(0xF8,'P','R','O')) ///< Protocol not found
 #define AVERROR_STREAM_NOT_FOUND   (-MKTAG(0xF8,'S','T','R')) ///< Stream not found
 
