--- conflicted
+++ resolved
@@ -114,11 +114,8 @@
 OBJS-$(CONFIG_H263_MUXER)                += rawenc.o
 OBJS-$(CONFIG_H264_DEMUXER)              += h264dec.o rawdec.o
 OBJS-$(CONFIG_H264_MUXER)                += rawenc.o
-<<<<<<< HEAD
+OBJS-$(CONFIG_HLS_DEMUXER)               += hls.o
 OBJS-$(CONFIG_ICO_DEMUXER)               += icodec.o
-=======
-OBJS-$(CONFIG_HLS_DEMUXER)               += hls.o
->>>>>>> dc4e5748
 OBJS-$(CONFIG_IDCIN_DEMUXER)             += idcin.o
 OBJS-$(CONFIG_IDF_DEMUXER)               += bintext.o
 OBJS-$(CONFIG_IFF_DEMUXER)               += iff.o
@@ -354,12 +351,8 @@
 # protocols I/O
 OBJS+= avio.o aviobuf.o
 
-<<<<<<< HEAD
-OBJS-$(CONFIG_APPLEHTTP_PROTOCOL)        += applehttpproto.o
+OBJS-$(CONFIG_APPLEHTTP_PROTOCOL)        += hlsproto.o
 OBJS-$(CONFIG_CACHE_PROTOCOL)            += cache.o
-=======
-OBJS-$(CONFIG_APPLEHTTP_PROTOCOL)        += hlsproto.o
->>>>>>> dc4e5748
 OBJS-$(CONFIG_CONCAT_PROTOCOL)           += concat.o
 OBJS-$(CONFIG_CRYPTO_PROTOCOL)           += crypto.o
 OBJS-$(CONFIG_FILE_PROTOCOL)             += file.o
