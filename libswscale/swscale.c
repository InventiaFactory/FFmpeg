/*
 * Copyright (C) 2001-2003 Michael Niedermayer <michaelni@gmx.at>
 *
 * This file is part of FFmpeg.
 *
 * FFmpeg is free software; you can redistribute it and/or
 * modify it under the terms of the GNU Lesser General Public
 * License as published by the Free Software Foundation; either
 * version 2.1 of the License, or (at your option) any later version.
 *
 * FFmpeg is distributed in the hope that it will be useful,
 * but WITHOUT ANY WARRANTY; without even the implied warranty of
 * MERCHANTABILITY or FITNESS FOR A PARTICULAR PURPOSE.  See the GNU
 * Lesser General Public License for more details.
 *
 * You should have received a copy of the GNU Lesser General Public
 * License along with FFmpeg; if not, write to the Free Software
 * Foundation, Inc., 51 Franklin Street, Fifth Floor, Boston, MA 02110-1301 USA
 */

/*
  supported Input formats: YV12, I420/IYUV, YUY2, UYVY, BGR32, BGR32_1, BGR24, BGR16, BGR15, RGB32, RGB32_1, RGB24, Y8/Y800, YVU9/IF09, PAL8
  supported output formats: YV12, I420/IYUV, YUY2, UYVY, {BGR,RGB}{1,4,8,15,16,24,32}, Y8/Y800, YVU9/IF09
  {BGR,RGB}{1,4,8,15,16} support dithering

  unscaled special converters (YV12=I420=IYUV, Y800=Y8)
  YV12 -> {BGR,RGB}{1,4,8,12,15,16,24,32}
  x -> x
  YUV9 -> YV12
  YUV9/YV12 -> Y800
  Y800 -> YUV9/YV12
  BGR24 -> BGR32 & RGB24 -> RGB32
  BGR32 -> BGR24 & RGB32 -> RGB24
  BGR15 -> BGR16
*/

/*
tested special converters (most are tested actually, but I did not write it down ...)
 YV12 -> BGR12/BGR16
 YV12 -> YV12
 BGR15 -> BGR16
 BGR16 -> BGR16
 YVU9 -> YV12

untested special converters
  YV12/I420 -> BGR15/BGR24/BGR32 (it is the yuv2rgb stuff, so it should be OK)
  YV12/I420 -> YV12/I420
  YUY2/BGR15/BGR24/BGR32/RGB24/RGB32 -> same format
  BGR24 -> BGR32 & RGB24 -> RGB32
  BGR32 -> BGR24 & RGB32 -> RGB24
  BGR24 -> YV12
*/

#include <inttypes.h>
#include <string.h>
#include <math.h>
#include <stdio.h>
#include "config.h"
#include <assert.h>
#include "swscale.h"
#include "swscale_internal.h"
#include "rgb2rgb.h"
#include "libavutil/intreadwrite.h"
#include "libavutil/x86_cpu.h"
#include "libavutil/avutil.h"
#include "libavutil/mathematics.h"
#include "libavutil/bswap.h"
#include "libavutil/pixdesc.h"

#undef MOVNTQ
#undef PAVGB

//#undef HAVE_MMX2
//#define HAVE_AMD3DNOW
//#undef HAVE_MMX
//#undef ARCH_X86
#define DITHER1XBPP

#define isPacked(x)         (       \
           (x)==PIX_FMT_PAL8        \
        || (x)==PIX_FMT_YUYV422     \
        || (x)==PIX_FMT_UYVY422     \
        || (x)==PIX_FMT_GRAY8A       \
        || isAnyRGB(x)              \
    )

#define RGB2YUV_SHIFT 15
#define BY ( (int)(0.114*219/255*(1<<RGB2YUV_SHIFT)+0.5))
#define BV (-(int)(0.081*224/255*(1<<RGB2YUV_SHIFT)+0.5))
#define BU ( (int)(0.500*224/255*(1<<RGB2YUV_SHIFT)+0.5))
#define GY ( (int)(0.587*219/255*(1<<RGB2YUV_SHIFT)+0.5))
#define GV (-(int)(0.419*224/255*(1<<RGB2YUV_SHIFT)+0.5))
#define GU (-(int)(0.331*224/255*(1<<RGB2YUV_SHIFT)+0.5))
#define RY ( (int)(0.299*219/255*(1<<RGB2YUV_SHIFT)+0.5))
#define RV ( (int)(0.500*224/255*(1<<RGB2YUV_SHIFT)+0.5))
#define RU (-(int)(0.169*224/255*(1<<RGB2YUV_SHIFT)+0.5))

static const double rgb2yuv_table[8][9]={
    {0.7152, 0.0722, 0.2126, -0.386, 0.5, -0.115, -0.454, -0.046, 0.5}, //ITU709
    {0.7152, 0.0722, 0.2126, -0.386, 0.5, -0.115, -0.454, -0.046, 0.5}, //ITU709
    {0.587 , 0.114 , 0.299 , -0.331, 0.5, -0.169, -0.419, -0.081, 0.5}, //DEFAULT / ITU601 / ITU624 / SMPTE 170M
    {0.587 , 0.114 , 0.299 , -0.331, 0.5, -0.169, -0.419, -0.081, 0.5}, //DEFAULT / ITU601 / ITU624 / SMPTE 170M
    {0.59  , 0.11  , 0.30  , -0.331, 0.5, -0.169, -0.421, -0.079, 0.5}, //FCC
    {0.587 , 0.114 , 0.299 , -0.331, 0.5, -0.169, -0.419, -0.081, 0.5}, //DEFAULT / ITU601 / ITU624 / SMPTE 170M
    {0.587 , 0.114 , 0.299 , -0.331, 0.5, -0.169, -0.419, -0.081, 0.5}, //DEFAULT / ITU601 / ITU624 / SMPTE 170M
    {0.701 , 0.087 , 0.212 , -0.384, 0.5, -0.116, -0.445, -0.055, 0.5}, //SMPTE 240M
};

/*
NOTES
Special versions: fast Y 1:1 scaling (no interpolation in y direction)

TODO
more intelligent misalignment avoidance for the horizontal scaler
write special vertical cubic upscale version
optimize C code (YV12 / minmax)
add support for packed pixel YUV input & output
add support for Y8 output
optimize BGR24 & BGR32
add BGR4 output support
write special BGR->BGR scaler
*/

#if ARCH_X86
DECLARE_ASM_CONST(8, uint64_t, bF8)=       0xF8F8F8F8F8F8F8F8LL;
DECLARE_ASM_CONST(8, uint64_t, bFC)=       0xFCFCFCFCFCFCFCFCLL;
DECLARE_ASM_CONST(8, uint64_t, w10)=       0x0010001000100010LL;
DECLARE_ASM_CONST(8, uint64_t, w02)=       0x0002000200020002LL;
DECLARE_ASM_CONST(8, uint64_t, bm00001111)=0x00000000FFFFFFFFLL;
DECLARE_ASM_CONST(8, uint64_t, bm00000111)=0x0000000000FFFFFFLL;
DECLARE_ASM_CONST(8, uint64_t, bm11111000)=0xFFFFFFFFFF000000LL;
DECLARE_ASM_CONST(8, uint64_t, bm01010101)=0x00FF00FF00FF00FFLL;

const DECLARE_ALIGNED(8, uint64_t, ff_dither4)[2] = {
        0x0103010301030103LL,
        0x0200020002000200LL,};

const DECLARE_ALIGNED(8, uint64_t, ff_dither8)[2] = {
        0x0602060206020602LL,
        0x0004000400040004LL,};

DECLARE_ASM_CONST(8, uint64_t, b16Mask)=   0x001F001F001F001FLL;
DECLARE_ASM_CONST(8, uint64_t, g16Mask)=   0x07E007E007E007E0LL;
DECLARE_ASM_CONST(8, uint64_t, r16Mask)=   0xF800F800F800F800LL;
DECLARE_ASM_CONST(8, uint64_t, b15Mask)=   0x001F001F001F001FLL;
DECLARE_ASM_CONST(8, uint64_t, g15Mask)=   0x03E003E003E003E0LL;
DECLARE_ASM_CONST(8, uint64_t, r15Mask)=   0x7C007C007C007C00LL;

DECLARE_ALIGNED(8, const uint64_t, ff_M24A)         = 0x00FF0000FF0000FFLL;
DECLARE_ALIGNED(8, const uint64_t, ff_M24B)         = 0xFF0000FF0000FF00LL;
DECLARE_ALIGNED(8, const uint64_t, ff_M24C)         = 0x0000FF0000FF0000LL;

#ifdef FAST_BGR2YV12
DECLARE_ALIGNED(8, const uint64_t, ff_bgr2YCoeff)   = 0x000000210041000DULL;
DECLARE_ALIGNED(8, const uint64_t, ff_bgr2UCoeff)   = 0x0000FFEEFFDC0038ULL;
DECLARE_ALIGNED(8, const uint64_t, ff_bgr2VCoeff)   = 0x00000038FFD2FFF8ULL;
#else
DECLARE_ALIGNED(8, const uint64_t, ff_bgr2YCoeff)   = 0x000020E540830C8BULL;
DECLARE_ALIGNED(8, const uint64_t, ff_bgr2UCoeff)   = 0x0000ED0FDAC23831ULL;
DECLARE_ALIGNED(8, const uint64_t, ff_bgr2VCoeff)   = 0x00003831D0E6F6EAULL;
#endif /* FAST_BGR2YV12 */
DECLARE_ALIGNED(8, const uint64_t, ff_bgr2YOffset)  = 0x1010101010101010ULL;
DECLARE_ALIGNED(8, const uint64_t, ff_bgr2UVOffset) = 0x8080808080808080ULL;
DECLARE_ALIGNED(8, const uint64_t, ff_w1111)        = 0x0001000100010001ULL;

DECLARE_ASM_CONST(8, uint64_t, ff_bgr24toY1Coeff) = 0x0C88000040870C88ULL;
DECLARE_ASM_CONST(8, uint64_t, ff_bgr24toY2Coeff) = 0x20DE4087000020DEULL;
DECLARE_ASM_CONST(8, uint64_t, ff_rgb24toY1Coeff) = 0x20DE0000408720DEULL;
DECLARE_ASM_CONST(8, uint64_t, ff_rgb24toY2Coeff) = 0x0C88408700000C88ULL;
DECLARE_ASM_CONST(8, uint64_t, ff_bgr24toYOffset) = 0x0008400000084000ULL;

DECLARE_ASM_CONST(8, uint64_t, ff_bgr24toUV)[2][4] = {
    {0x38380000DAC83838ULL, 0xECFFDAC80000ECFFULL, 0xF6E40000D0E3F6E4ULL, 0x3838D0E300003838ULL},
    {0xECFF0000DAC8ECFFULL, 0x3838DAC800003838ULL, 0x38380000D0E33838ULL, 0xF6E4D0E30000F6E4ULL},
};

DECLARE_ASM_CONST(8, uint64_t, ff_bgr24toUVOffset)= 0x0040400000404000ULL;

#endif /* ARCH_X86 */

DECLARE_ALIGNED(8, static const uint8_t, dither_2x2_4)[2][8]={
{  1,   3,   1,   3,   1,   3,   1,   3, },
{  2,   0,   2,   0,   2,   0,   2,   0, },
};

DECLARE_ALIGNED(8, static const uint8_t, dither_2x2_8)[2][8]={
{  6,   2,   6,   2,   6,   2,   6,   2, },
{  0,   4,   0,   4,   0,   4,   0,   4, },
};

DECLARE_ALIGNED(8, const uint8_t, dither_4x4_16)[4][8]={
{  8,   4,  11,   7,   8,   4,  11,   7, },
{  2,  14,   1,  13,   2,  14,   1,  13, },
{ 10,   6,   9,   5,  10,   6,   9,   5, },
{  0,  12,   3,  15,   0,  12,   3,  15, },
};

DECLARE_ALIGNED(8, const uint8_t, dither_8x8_32)[8][8]={
{ 17,   9,  23,  15,  16,   8,  22,  14, },
{  5,  29,   3,  27,   4,  28,   2,  26, },
{ 21,  13,  19,  11,  20,  12,  18,  10, },
{  0,  24,   6,  30,   1,  25,   7,  31, },
{ 16,   8,  22,  14,  17,   9,  23,  15, },
{  4,  28,   2,  26,   5,  29,   3,  27, },
{ 20,  12,  18,  10,  21,  13,  19,  11, },
{  1,  25,   7,  31,   0,  24,   6,  30, },
};

DECLARE_ALIGNED(8, const uint8_t, dither_8x8_73)[8][8]={
{  0,  55,  14,  68,   3,  58,  17,  72, },
{ 37,  18,  50,  32,  40,  22,  54,  35, },
{  9,  64,   5,  59,  13,  67,   8,  63, },
{ 46,  27,  41,  23,  49,  31,  44,  26, },
{  2,  57,  16,  71,   1,  56,  15,  70, },
{ 39,  21,  52,  34,  38,  19,  51,  33, },
{ 11,  66,   7,  62,  10,  65,   6,  60, },
{ 48,  30,  43,  25,  47,  29,  42,  24, },
};

#if 1
DECLARE_ALIGNED(8, const uint8_t, dither_8x8_220)[8][8]={
{117,  62, 158, 103, 113,  58, 155, 100, },
{ 34, 199,  21, 186,  31, 196,  17, 182, },
{144,  89, 131,  76, 141,  86, 127,  72, },
{  0, 165,  41, 206,  10, 175,  52, 217, },
{110,  55, 151,  96, 120,  65, 162, 107, },
{ 28, 193,  14, 179,  38, 203,  24, 189, },
{138,  83, 124,  69, 148,  93, 134,  79, },
{  7, 172,  48, 213,   3, 168,  45, 210, },
};
#elif 1
// tries to correct a gamma of 1.5
DECLARE_ALIGNED(8, const uint8_t, dither_8x8_220)[8][8]={
{  0, 143,  18, 200,   2, 156,  25, 215, },
{ 78,  28, 125,  64,  89,  36, 138,  74, },
{ 10, 180,   3, 161,  16, 195,   8, 175, },
{109,  51,  93,  38, 121,  60, 105,  47, },
{  1, 152,  23, 210,   0, 147,  20, 205, },
{ 85,  33, 134,  71,  81,  30, 130,  67, },
{ 14, 190,   6, 171,  12, 185,   5, 166, },
{117,  57, 101,  44, 113,  54,  97,  41, },
};
#elif 1
// tries to correct a gamma of 2.0
DECLARE_ALIGNED(8, const uint8_t, dither_8x8_220)[8][8]={
{  0, 124,   8, 193,   0, 140,  12, 213, },
{ 55,  14, 104,  42,  66,  19, 119,  52, },
{  3, 168,   1, 145,   6, 187,   3, 162, },
{ 86,  31,  70,  21,  99,  39,  82,  28, },
{  0, 134,  11, 206,   0, 129,   9, 200, },
{ 62,  17, 114,  48,  58,  16, 109,  45, },
{  5, 181,   2, 157,   4, 175,   1, 151, },
{ 95,  36,  78,  26,  90,  34,  74,  24, },
};
#else
// tries to correct a gamma of 2.5
DECLARE_ALIGNED(8, const uint8_t, dither_8x8_220)[8][8]={
{  0, 107,   3, 187,   0, 125,   6, 212, },
{ 39,   7,  86,  28,  49,  11, 102,  36, },
{  1, 158,   0, 131,   3, 180,   1, 151, },
{ 68,  19,  52,  12,  81,  25,  64,  17, },
{  0, 119,   5, 203,   0, 113,   4, 195, },
{ 45,   9,  96,  33,  42,   8,  91,  30, },
{  2, 172,   1, 144,   2, 165,   0, 137, },
{ 77,  23,  60,  15,  72,  21,  56,  14, },
};
#endif

DECLARE_ALIGNED(8, const uint8_t, dithers)[8][8][8]={
{
  {   0,  1,  0,  1,  0,  1,  0,  1,},
  {   1,  0,  1,  0,  1,  0,  1,  0,},
  {   0,  1,  0,  1,  0,  1,  0,  1,},
  {   1,  0,  1,  0,  1,  0,  1,  0,},
  {   0,  1,  0,  1,  0,  1,  0,  1,},
  {   1,  0,  1,  0,  1,  0,  1,  0,},
  {   0,  1,  0,  1,  0,  1,  0,  1,},
  {   1,  0,  1,  0,  1,  0,  1,  0,},
},{
  {   1,  2,  1,  2,  1,  2,  1,  2,},
  {   3,  0,  3,  0,  3,  0,  3,  0,},
  {   1,  2,  1,  2,  1,  2,  1,  2,},
  {   3,  0,  3,  0,  3,  0,  3,  0,},
  {   1,  2,  1,  2,  1,  2,  1,  2,},
  {   3,  0,  3,  0,  3,  0,  3,  0,},
  {   1,  2,  1,  2,  1,  2,  1,  2,},
  {   3,  0,  3,  0,  3,  0,  3,  0,},
},{
  {   2,  4,  3,  5,  2,  4,  3,  5,},
  {   6,  0,  7,  1,  6,  0,  7,  1,},
  {   3,  5,  2,  4,  3,  5,  2,  4,},
  {   7,  1,  6,  0,  7,  1,  6,  0,},
  {   2,  4,  3,  5,  2,  4,  3,  5,},
  {   6,  0,  7,  1,  6,  0,  7,  1,},
  {   3,  5,  2,  4,  3,  5,  2,  4,},
  {   7,  1,  6,  0,  7,  1,  6,  0,},
},{
  {   4,  8,  7, 11,  4,  8,  7, 11,},
  {  12,  0, 15,  3, 12,  0, 15,  3,},
  {   6, 10,  5,  9,  6, 10,  5,  9,},
  {  14,  2, 13,  1, 14,  2, 13,  1,},
  {   4,  8,  7, 11,  4,  8,  7, 11,},
  {  12,  0, 15,  3, 12,  0, 15,  3,},
  {   6, 10,  5,  9,  6, 10,  5,  9,},
  {  14,  2, 13,  1, 14,  2, 13,  1,},
},{
  {   9, 17, 15, 23,  8, 16, 14, 22,},
  {  25,  1, 31,  7, 24,  0, 30,  6,},
  {  13, 21, 11, 19, 12, 20, 10, 18,},
  {  29,  5, 27,  3, 28,  4, 26,  2,},
  {   8, 16, 14, 22,  9, 17, 15, 23,},
  {  24,  0, 30,  6, 25,  1, 31,  7,},
  {  12, 20, 10, 18, 13, 21, 11, 19,},
  {  28,  4, 26,  2, 29,  5, 27,  3,},
},{
  {  18, 34, 30, 46, 17, 33, 29, 45,},
  {  50,  2, 62, 14, 49,  1, 61, 13,},
  {  26, 42, 22, 38, 25, 41, 21, 37,},
  {  58, 10, 54,  6, 57,  9, 53,  5,},
  {  16, 32, 28, 44, 19, 35, 31, 47,},
  {  48,  0, 60, 12, 51,  3, 63, 15,},
  {  24, 40, 20, 36, 27, 43, 23, 39,},
  {  56,  8, 52,  4, 59, 11, 55,  7,},
},{
  {  18, 34, 30, 46, 17, 33, 29, 45,},
  {  50,  2, 62, 14, 49,  1, 61, 13,},
  {  26, 42, 22, 38, 25, 41, 21, 37,},
  {  58, 10, 54,  6, 57,  9, 53,  5,},
  {  16, 32, 28, 44, 19, 35, 31, 47,},
  {  48,  0, 60, 12, 51,  3, 63, 15,},
  {  24, 40, 20, 36, 27, 43, 23, 39,},
  {  56,  8, 52,  4, 59, 11, 55,  7,},
},{
  {  36, 68, 60, 92, 34, 66, 58, 90,},
  { 100,  4,124, 28, 98,  2,122, 26,},
  {  52, 84, 44, 76, 50, 82, 42, 74,},
  { 116, 20,108, 12,114, 18,106, 10,},
  {  32, 64, 56, 88, 38, 70, 62, 94,},
  {  96,  0,120, 24,102,  6,126, 30,},
  {  48, 80, 40, 72, 54, 86, 46, 78,},
  { 112, 16,104,  8,118, 22,110, 14,},
}};

uint16_t dither_scale[15][16]={
{    2,    3,    3,    5,    5,    5,    5,    5,    5,    5,    5,    5,    5,    5,    5,    5,},
{    2,    3,    7,    7,   13,   13,   25,   25,   25,   25,   25,   25,   25,   25,   25,   25,},
{    3,    3,    4,   15,   15,   29,   57,   57,   57,  113,  113,  113,  113,  113,  113,  113,},
{    3,    4,    4,    5,   31,   31,   61,  121,  241,  241,  241,  241,  481,  481,  481,  481,},
{    3,    4,    5,    5,    6,   63,   63,  125,  249,  497,  993,  993,  993,  993,  993, 1985,},
{    3,    5,    6,    6,    6,    7,  127,  127,  253,  505, 1009, 2017, 4033, 4033, 4033, 4033,},
{    3,    5,    6,    7,    7,    7,    8,  255,  255,  509, 1017, 2033, 4065, 8129,16257,16257,},
{    3,    5,    6,    8,    8,    8,    8,    9,  511,  511, 1021, 2041, 4081, 8161,16321,32641,},
{    3,    5,    7,    8,    9,    9,    9,    9,   10, 1023, 1023, 2045, 4089, 8177,16353,32705,},
{    3,    5,    7,    8,   10,   10,   10,   10,   10,   11, 2047, 2047, 4093, 8185,16369,32737,},
{    3,    5,    7,    8,   10,   11,   11,   11,   11,   11,   12, 4095, 4095, 8189,16377,32753,},
{    3,    5,    7,    9,   10,   12,   12,   12,   12,   12,   12,   13, 8191, 8191,16381,32761,},
{    3,    5,    7,    9,   10,   12,   13,   13,   13,   13,   13,   13,   14,16383,16383,32765,},
{    3,    5,    7,    9,   10,   12,   14,   14,   14,   14,   14,   14,   14,   15,32767,32767,},
{    3,    5,    7,    9,   11,   12,   14,   15,   15,   15,   15,   15,   15,   15,   16,65535,},
};

static av_always_inline void yuv2yuvX16inC_template(const int16_t *lumFilter, const int16_t **lumSrc, int lumFilterSize,
                                                    const int16_t *chrFilter, const int16_t **chrSrc, int chrFilterSize,
                                                    const int16_t **alpSrc, uint16_t *dest, uint16_t *uDest, uint16_t *vDest, uint16_t *aDest,
                                                    int dstW, int chrDstW, int big_endian, int output_bits)
{
    //FIXME Optimize (just quickly written not optimized..)
    int i;
    int shift = 11 + 16 - output_bits;

    for (i = 0; i < dstW; i++) {
        int val = 1 << 10;
        int j;

        for (j = 0; j < lumFilterSize; j++)
            val += lumSrc[j][i] * lumFilter[j];

        if (big_endian) {
            AV_WB16(&dest[i], av_clip_uint16(val >> shift));
        } else {
            AV_WL16(&dest[i], av_clip_uint16(val >> shift));
        }
    }

    if (uDest) {
        for (i = 0; i < chrDstW; i++) {
            int u = 1 << 10;
            int v = 1 << 10;
            int j;

            for (j = 0; j < chrFilterSize; j++) {
                u += chrSrc[j][i       ] * chrFilter[j];
                v += chrSrc[j][i + VOFW] * chrFilter[j];
            }

            if (big_endian) {
                AV_WB16(&uDest[i], av_clip_uint16(u >> shift));
                AV_WB16(&vDest[i], av_clip_uint16(v >> shift));
            } else {
                AV_WL16(&uDest[i], av_clip_uint16(u >> shift));
                AV_WL16(&vDest[i], av_clip_uint16(v >> shift));
            }
        }
    }

    if (CONFIG_SWSCALE_ALPHA && aDest) {
        for (i = 0; i < dstW; i++) {
            int val = 1 << 10;
            int j;

            for (j = 0; j < lumFilterSize; j++)
                val += alpSrc[j][i] * lumFilter[j];

            if (big_endian) {
                AV_WB16(&aDest[i], av_clip_uint16(val >> shift));
            } else {
                AV_WL16(&aDest[i], av_clip_uint16(val >> shift));
            }
        }
    }
}

static av_always_inline void yuv2yuvXNinC_template(const int16_t *lumFilter, const int16_t **lumSrc, int lumFilterSize,
                                                   const int16_t *chrFilter, const int16_t **chrSrc, int chrFilterSize,
                                                   const int16_t **alpSrc, uint16_t *dest, uint16_t *uDest, uint16_t *vDest, uint16_t *aDest,
                                                   int dstW, int chrDstW, int big_endian, int depth)
{
    //FIXME Optimize (just quickly written not optimized..)
    int i;

    for (i = 0; i < dstW; i++) {
        int val = 1 << (26-depth);
        int j;

        for (j = 0; j < lumFilterSize; j++)
            val += lumSrc[j][i] * lumFilter[j];

        if (big_endian) {
            AV_WB16(&dest[i], av_clip(val >> (27-depth), 0, (1<<depth)-1));
        } else {
            AV_WL16(&dest[i], av_clip(val >> (27-depth), 0, (1<<depth)-1));
        }
    }

    if (uDest) {
        for (i = 0; i < chrDstW; i++) {
            int u = 1 << (26-depth);
            int v = 1 << (26-depth);
            int j;

            for (j = 0; j < chrFilterSize; j++) {
                u += chrSrc[j][i       ] * chrFilter[j];
                v += chrSrc[j][i + VOFW] * chrFilter[j];
            }

            if (big_endian) {
                AV_WB16(&uDest[i], av_clip(u >> (27-depth), 0, (1<<depth)-1));
                AV_WB16(&vDest[i], av_clip(v >> (27-depth), 0, (1<<depth)-1));
            } else {
                AV_WL16(&uDest[i], av_clip(u >> (27-depth), 0, (1<<depth)-1));
                AV_WL16(&vDest[i], av_clip(v >> (27-depth), 0, (1<<depth)-1));
            }
        }
    }
}

static inline void yuv2yuvX16inC(const int16_t *lumFilter, const int16_t **lumSrc, int lumFilterSize,
                                 const int16_t *chrFilter, const int16_t **chrSrc, int chrFilterSize,
                                 const int16_t **alpSrc, uint16_t *dest, uint16_t *uDest, uint16_t *vDest, uint16_t *aDest, int dstW, int chrDstW,
                                 enum PixelFormat dstFormat)
{
<<<<<<< HEAD
    if (isNBPS(dstFormat)) {
        const int depth = av_pix_fmt_descriptors[dstFormat].comp[0].depth_minus1+1;
        yuv2yuvXNinC_template(lumFilter, lumSrc, lumFilterSize,
                              chrFilter, chrSrc, chrFilterSize,
                              alpSrc,
                              dest, uDest, vDest, aDest,
                              dstW, chrDstW, isBE(dstFormat), depth);
    } else {
        if (isBE(dstFormat)) {
            yuv2yuvX16inC_template(lumFilter, lumSrc, lumFilterSize,
                                   chrFilter, chrSrc, chrFilterSize,
                                   alpSrc,
                                   dest, uDest, vDest, aDest,
                                   dstW, chrDstW, 1);
        } else {
            yuv2yuvX16inC_template(lumFilter, lumSrc, lumFilterSize,
                                   chrFilter, chrSrc, chrFilterSize,
                                   alpSrc,
                                   dest, uDest, vDest, aDest,
                                   dstW, chrDstW, 0);
        }
=======
#define conv16(bits) \
    if (isBE(dstFormat)) { \
        yuv2yuvX16inC_template(lumFilter, lumSrc, lumFilterSize, \
                               chrFilter, chrSrc, chrFilterSize, \
                               alpSrc, \
                               dest, uDest, vDest, aDest, \
                               dstW, chrDstW, 1, bits); \
    } else { \
        yuv2yuvX16inC_template(lumFilter, lumSrc, lumFilterSize, \
                               chrFilter, chrSrc, chrFilterSize, \
                               alpSrc, \
                               dest, uDest, vDest, aDest, \
                               dstW, chrDstW, 0, bits); \
    }
    if (is16BPS(dstFormat)) {
        conv16(16);
    } else if (av_pix_fmt_descriptors[dstFormat].comp[0].depth_minus1 == 8) {
        conv16(9);
    } else {
        conv16(10);
>>>>>>> 552a9995
    }
#undef conv16
}

static inline void yuv2yuvXinC(const int16_t *lumFilter, const int16_t **lumSrc, int lumFilterSize,
                               const int16_t *chrFilter, const int16_t **chrSrc, int chrFilterSize,
                               const int16_t **alpSrc, uint8_t *dest, uint8_t *uDest, uint8_t *vDest, uint8_t *aDest, int dstW, int chrDstW)
{
    //FIXME Optimize (just quickly written not optimized..)
    int i;
    for (i=0; i<dstW; i++) {
        int val=1<<18;
        int j;
        for (j=0; j<lumFilterSize; j++)
            val += lumSrc[j][i] * lumFilter[j];

        dest[i]= av_clip_uint8(val>>19);
    }

    if (uDest)
        for (i=0; i<chrDstW; i++) {
            int u=1<<18;
            int v=1<<18;
            int j;
            for (j=0; j<chrFilterSize; j++) {
                u += chrSrc[j][i] * chrFilter[j];
                v += chrSrc[j][i + VOFW] * chrFilter[j];
            }

            uDest[i]= av_clip_uint8(u>>19);
            vDest[i]= av_clip_uint8(v>>19);
        }

    if (CONFIG_SWSCALE_ALPHA && aDest)
        for (i=0; i<dstW; i++) {
            int val=1<<18;
            int j;
            for (j=0; j<lumFilterSize; j++)
                val += alpSrc[j][i] * lumFilter[j];

            aDest[i]= av_clip_uint8(val>>19);
        }

}

static inline void yuv2nv12XinC(const int16_t *lumFilter, const int16_t **lumSrc, int lumFilterSize,
                                const int16_t *chrFilter, const int16_t **chrSrc, int chrFilterSize,
                                uint8_t *dest, uint8_t *uDest, int dstW, int chrDstW, int dstFormat)
{
    //FIXME Optimize (just quickly written not optimized..)
    int i;
    for (i=0; i<dstW; i++) {
        int val=1<<18;
        int j;
        for (j=0; j<lumFilterSize; j++)
            val += lumSrc[j][i] * lumFilter[j];

        dest[i]= av_clip_uint8(val>>19);
    }

    if (!uDest)
        return;

    if (dstFormat == PIX_FMT_NV12)
        for (i=0; i<chrDstW; i++) {
            int u=1<<18;
            int v=1<<18;
            int j;
            for (j=0; j<chrFilterSize; j++) {
                u += chrSrc[j][i] * chrFilter[j];
                v += chrSrc[j][i + VOFW] * chrFilter[j];
            }

            uDest[2*i]= av_clip_uint8(u>>19);
            uDest[2*i+1]= av_clip_uint8(v>>19);
        }
    else
        for (i=0; i<chrDstW; i++) {
            int u=1<<18;
            int v=1<<18;
            int j;
            for (j=0; j<chrFilterSize; j++) {
                u += chrSrc[j][i] * chrFilter[j];
                v += chrSrc[j][i + VOFW] * chrFilter[j];
            }

            uDest[2*i]= av_clip_uint8(v>>19);
            uDest[2*i+1]= av_clip_uint8(u>>19);
        }
}

#define YSCALE_YUV_2_PACKEDX_NOCLIP_C(type,alpha) \
    for (i=0; i<(dstW>>1); i++) {\
        int j;\
        int Y1 = 1<<18;\
        int Y2 = 1<<18;\
        int U  = 1<<18;\
        int V  = 1<<18;\
        int av_unused A1, A2;\
        type av_unused *r, *b, *g;\
        const int i2= 2*i;\
        \
        for (j=0; j<lumFilterSize; j++) {\
            Y1 += lumSrc[j][i2] * lumFilter[j];\
            Y2 += lumSrc[j][i2+1] * lumFilter[j];\
        }\
        for (j=0; j<chrFilterSize; j++) {\
            U += chrSrc[j][i] * chrFilter[j];\
            V += chrSrc[j][i+VOFW] * chrFilter[j];\
        }\
        Y1>>=19;\
        Y2>>=19;\
        U >>=19;\
        V >>=19;\
        if (alpha) {\
            A1 = 1<<18;\
            A2 = 1<<18;\
            for (j=0; j<lumFilterSize; j++) {\
                A1 += alpSrc[j][i2  ] * lumFilter[j];\
                A2 += alpSrc[j][i2+1] * lumFilter[j];\
            }\
            A1>>=19;\
            A2>>=19;\
        }

#define YSCALE_YUV_2_PACKEDX_C(type,alpha) \
        YSCALE_YUV_2_PACKEDX_NOCLIP_C(type,alpha)\
        if ((Y1|Y2|U|V)&256) {\
            if (Y1>255)   Y1=255; \
            else if (Y1<0)Y1=0;   \
            if (Y2>255)   Y2=255; \
            else if (Y2<0)Y2=0;   \
            if (U>255)    U=255;  \
            else if (U<0) U=0;    \
            if (V>255)    V=255;  \
            else if (V<0) V=0;    \
        }\
        if (alpha && ((A1|A2)&256)) {\
            A1=av_clip_uint8(A1);\
            A2=av_clip_uint8(A2);\
        }

#define YSCALE_YUV_2_PACKEDX_FULL_C(rnd,alpha) \
    for (i=0; i<dstW; i++) {\
        int j;\
        int Y = 0;\
        int U = -128<<19;\
        int V = -128<<19;\
        int av_unused A;\
        int R,G,B;\
        \
        for (j=0; j<lumFilterSize; j++) {\
            Y += lumSrc[j][i     ] * lumFilter[j];\
        }\
        for (j=0; j<chrFilterSize; j++) {\
            U += chrSrc[j][i     ] * chrFilter[j];\
            V += chrSrc[j][i+VOFW] * chrFilter[j];\
        }\
        Y >>=10;\
        U >>=10;\
        V >>=10;\
        if (alpha) {\
            A = rnd;\
            for (j=0; j<lumFilterSize; j++)\
                A += alpSrc[j][i     ] * lumFilter[j];\
            A >>=19;\
            if (A&256)\
                A = av_clip_uint8(A);\
        }

#define YSCALE_YUV_2_RGBX_FULL_C(rnd,alpha) \
    YSCALE_YUV_2_PACKEDX_FULL_C(rnd>>3,alpha)\
        Y-= c->yuv2rgb_y_offset;\
        Y*= c->yuv2rgb_y_coeff;\
        Y+= rnd;\
        R= Y + V*c->yuv2rgb_v2r_coeff;\
        G= Y + V*c->yuv2rgb_v2g_coeff + U*c->yuv2rgb_u2g_coeff;\
        B= Y +                          U*c->yuv2rgb_u2b_coeff;\
        if ((R|G|B)&(0xC0000000)) {\
            if (R>=(256<<22))   R=(256<<22)-1; \
            else if (R<0)R=0;   \
            if (G>=(256<<22))   G=(256<<22)-1; \
            else if (G<0)G=0;   \
            if (B>=(256<<22))   B=(256<<22)-1; \
            else if (B<0)B=0;   \
        }

#define YSCALE_YUV_2_GRAY16_C \
    for (i=0; i<(dstW>>1); i++) {\
        int j;\
        int Y1 = 1<<18;\
        int Y2 = 1<<18;\
        int U  = 1<<18;\
        int V  = 1<<18;\
        \
        const int i2= 2*i;\
        \
        for (j=0; j<lumFilterSize; j++) {\
            Y1 += lumSrc[j][i2] * lumFilter[j];\
            Y2 += lumSrc[j][i2+1] * lumFilter[j];\
        }\
        Y1>>=11;\
        Y2>>=11;\
        if ((Y1|Y2|U|V)&65536) {\
            if (Y1>65535)   Y1=65535; \
            else if (Y1<0)Y1=0;   \
            if (Y2>65535)   Y2=65535; \
            else if (Y2<0)Y2=0;   \
        }

#define YSCALE_YUV_2_RGBX_C(type,alpha) \
    YSCALE_YUV_2_PACKEDX_C(type,alpha)  /* FIXME fix tables so that clipping is not needed and then use _NOCLIP*/\
    r = (type *)c->table_rV[V];   \
    g = (type *)(c->table_gU[U] + c->table_gV[V]); \
    b = (type *)c->table_bU[U];

#define YSCALE_YUV_2_PACKED2_C(type,alpha)   \
    for (i=0; i<(dstW>>1); i++) { \
        const int i2= 2*i;       \
        int Y1= (buf0[i2  ]*yalpha1+buf1[i2  ]*yalpha)>>19;           \
        int Y2= (buf0[i2+1]*yalpha1+buf1[i2+1]*yalpha)>>19;           \
        int U= (uvbuf0[i     ]*uvalpha1+uvbuf1[i     ]*uvalpha)>>19;  \
        int V= (uvbuf0[i+VOFW]*uvalpha1+uvbuf1[i+VOFW]*uvalpha)>>19;  \
        type av_unused *r, *b, *g;                                    \
        int av_unused A1, A2;                                         \
        if (alpha) {\
            A1= (abuf0[i2  ]*yalpha1+abuf1[i2  ]*yalpha)>>19;         \
            A2= (abuf0[i2+1]*yalpha1+abuf1[i2+1]*yalpha)>>19;         \
        }

#define YSCALE_YUV_2_GRAY16_2_C   \
    for (i=0; i<(dstW>>1); i++) { \
        const int i2= 2*i;       \
        int Y1= (buf0[i2  ]*yalpha1+buf1[i2  ]*yalpha)>>11;           \
        int Y2= (buf0[i2+1]*yalpha1+buf1[i2+1]*yalpha)>>11;

#define YSCALE_YUV_2_RGB2_C(type,alpha) \
    YSCALE_YUV_2_PACKED2_C(type,alpha)\
    r = (type *)c->table_rV[V];\
    g = (type *)(c->table_gU[U] + c->table_gV[V]);\
    b = (type *)c->table_bU[U];

#define YSCALE_YUV_2_PACKED1_C(type,alpha) \
    for (i=0; i<(dstW>>1); i++) {\
        const int i2= 2*i;\
        int Y1= buf0[i2  ]>>7;\
        int Y2= buf0[i2+1]>>7;\
        int U= (uvbuf1[i     ])>>7;\
        int V= (uvbuf1[i+VOFW])>>7;\
        type av_unused *r, *b, *g;\
        int av_unused A1, A2;\
        if (alpha) {\
            A1= abuf0[i2  ]>>7;\
            A2= abuf0[i2+1]>>7;\
        }

#define YSCALE_YUV_2_GRAY16_1_C \
    for (i=0; i<(dstW>>1); i++) {\
        const int i2= 2*i;\
        int Y1= buf0[i2  ]<<1;\
        int Y2= buf0[i2+1]<<1;

#define YSCALE_YUV_2_RGB1_C(type,alpha) \
    YSCALE_YUV_2_PACKED1_C(type,alpha)\
    r = (type *)c->table_rV[V];\
    g = (type *)(c->table_gU[U] + c->table_gV[V]);\
    b = (type *)c->table_bU[U];

#define YSCALE_YUV_2_PACKED1B_C(type,alpha) \
    for (i=0; i<(dstW>>1); i++) {\
        const int i2= 2*i;\
        int Y1= buf0[i2  ]>>7;\
        int Y2= buf0[i2+1]>>7;\
        int U= (uvbuf0[i     ] + uvbuf1[i     ])>>8;\
        int V= (uvbuf0[i+VOFW] + uvbuf1[i+VOFW])>>8;\
        type av_unused *r, *b, *g;\
        int av_unused A1, A2;\
        if (alpha) {\
            A1= abuf0[i2  ]>>7;\
            A2= abuf0[i2+1]>>7;\
        }

#define YSCALE_YUV_2_RGB1B_C(type,alpha) \
    YSCALE_YUV_2_PACKED1B_C(type,alpha)\
    r = (type *)c->table_rV[V];\
    g = (type *)(c->table_gU[U] + c->table_gV[V]);\
    b = (type *)c->table_bU[U];

#define YSCALE_YUV_2_MONO2_C \
    const uint8_t * const d128=dither_8x8_220[y&7];\
    uint8_t *g= c->table_gU[128] + c->table_gV[128];\
    for (i=0; i<dstW-7; i+=8) {\
        int acc;\
        acc =       g[((buf0[i  ]*yalpha1+buf1[i  ]*yalpha)>>19) + d128[0]];\
        acc+= acc + g[((buf0[i+1]*yalpha1+buf1[i+1]*yalpha)>>19) + d128[1]];\
        acc+= acc + g[((buf0[i+2]*yalpha1+buf1[i+2]*yalpha)>>19) + d128[2]];\
        acc+= acc + g[((buf0[i+3]*yalpha1+buf1[i+3]*yalpha)>>19) + d128[3]];\
        acc+= acc + g[((buf0[i+4]*yalpha1+buf1[i+4]*yalpha)>>19) + d128[4]];\
        acc+= acc + g[((buf0[i+5]*yalpha1+buf1[i+5]*yalpha)>>19) + d128[5]];\
        acc+= acc + g[((buf0[i+6]*yalpha1+buf1[i+6]*yalpha)>>19) + d128[6]];\
        acc+= acc + g[((buf0[i+7]*yalpha1+buf1[i+7]*yalpha)>>19) + d128[7]];\
        ((uint8_t*)dest)[0]= c->dstFormat == PIX_FMT_MONOBLACK ? acc : ~acc;\
        dest++;\
    }

#define YSCALE_YUV_2_MONOX_C \
    const uint8_t * const d128=dither_8x8_220[y&7];\
    uint8_t *g= c->table_gU[128] + c->table_gV[128];\
    int acc=0;\
    for (i=0; i<dstW-1; i+=2) {\
        int j;\
        int Y1=1<<18;\
        int Y2=1<<18;\
\
        for (j=0; j<lumFilterSize; j++) {\
            Y1 += lumSrc[j][i] * lumFilter[j];\
            Y2 += lumSrc[j][i+1] * lumFilter[j];\
        }\
        Y1>>=19;\
        Y2>>=19;\
        if ((Y1|Y2)&256) {\
            if (Y1>255)   Y1=255;\
            else if (Y1<0)Y1=0;\
            if (Y2>255)   Y2=255;\
            else if (Y2<0)Y2=0;\
        }\
        acc+= acc + g[Y1+d128[(i+0)&7]];\
        acc+= acc + g[Y2+d128[(i+1)&7]];\
        if ((i&7)==6) {\
            ((uint8_t*)dest)[0]= c->dstFormat == PIX_FMT_MONOBLACK ? acc : ~acc;\
            dest++;\
        }\
    }

#define YSCALE_YUV_2_ANYRGB_C(func, func2, func_g16, func_monoblack)\
    switch(c->dstFormat) {\
    case PIX_FMT_RGB48BE:\
    case PIX_FMT_RGB48LE:\
        func(uint8_t,0)\
            ((uint8_t*)dest)[ 0]= r[Y1];\
            ((uint8_t*)dest)[ 1]= r[Y1];\
            ((uint8_t*)dest)[ 2]= g[Y1];\
            ((uint8_t*)dest)[ 3]= g[Y1];\
            ((uint8_t*)dest)[ 4]= b[Y1];\
            ((uint8_t*)dest)[ 5]= b[Y1];\
            ((uint8_t*)dest)[ 6]= r[Y2];\
            ((uint8_t*)dest)[ 7]= r[Y2];\
            ((uint8_t*)dest)[ 8]= g[Y2];\
            ((uint8_t*)dest)[ 9]= g[Y2];\
            ((uint8_t*)dest)[10]= b[Y2];\
            ((uint8_t*)dest)[11]= b[Y2];\
            dest+=12;\
        }\
        break;\
    case PIX_FMT_BGR48BE:\
    case PIX_FMT_BGR48LE:\
        func(uint8_t,0)\
            ((uint8_t*)dest)[ 0] = ((uint8_t*)dest)[ 1] = b[Y1];\
            ((uint8_t*)dest)[ 2] = ((uint8_t*)dest)[ 3] = g[Y1];\
            ((uint8_t*)dest)[ 4] = ((uint8_t*)dest)[ 5] = r[Y1];\
            ((uint8_t*)dest)[ 6] = ((uint8_t*)dest)[ 7] = b[Y2];\
            ((uint8_t*)dest)[ 8] = ((uint8_t*)dest)[ 9] = g[Y2];\
            ((uint8_t*)dest)[10] = ((uint8_t*)dest)[11] = r[Y2];\
            dest+=12;\
        }\
        break;\
    case PIX_FMT_RGBA:\
    case PIX_FMT_BGRA:\
        if (CONFIG_SMALL) {\
            int needAlpha = CONFIG_SWSCALE_ALPHA && c->alpPixBuf;\
            func(uint32_t,needAlpha)\
                ((uint32_t*)dest)[i2+0]= r[Y1] + g[Y1] + b[Y1] + (needAlpha ? (A1<<24) : 0);\
                ((uint32_t*)dest)[i2+1]= r[Y2] + g[Y2] + b[Y2] + (needAlpha ? (A2<<24) : 0);\
            }\
        } else {\
            if (CONFIG_SWSCALE_ALPHA && c->alpPixBuf) {\
                func(uint32_t,1)\
                    ((uint32_t*)dest)[i2+0]= r[Y1] + g[Y1] + b[Y1] + (A1<<24);\
                    ((uint32_t*)dest)[i2+1]= r[Y2] + g[Y2] + b[Y2] + (A2<<24);\
                }\
            } else {\
                func(uint32_t,0)\
                    ((uint32_t*)dest)[i2+0]= r[Y1] + g[Y1] + b[Y1];\
                    ((uint32_t*)dest)[i2+1]= r[Y2] + g[Y2] + b[Y2];\
                }\
            }\
        }\
        break;\
    case PIX_FMT_ARGB:\
    case PIX_FMT_ABGR:\
        if (CONFIG_SMALL) {\
            int needAlpha = CONFIG_SWSCALE_ALPHA && c->alpPixBuf;\
            func(uint32_t,needAlpha)\
                ((uint32_t*)dest)[i2+0]= r[Y1] + g[Y1] + b[Y1] + (needAlpha ? A1 : 0);\
                ((uint32_t*)dest)[i2+1]= r[Y2] + g[Y2] + b[Y2] + (needAlpha ? A2 : 0);\
            }\
        } else {\
            if (CONFIG_SWSCALE_ALPHA && c->alpPixBuf) {\
                func(uint32_t,1)\
                    ((uint32_t*)dest)[i2+0]= r[Y1] + g[Y1] + b[Y1] + A1;\
                    ((uint32_t*)dest)[i2+1]= r[Y2] + g[Y2] + b[Y2] + A2;\
                }\
            } else {\
                func(uint32_t,0)\
                    ((uint32_t*)dest)[i2+0]= r[Y1] + g[Y1] + b[Y1];\
                    ((uint32_t*)dest)[i2+1]= r[Y2] + g[Y2] + b[Y2];\
                }\
            }\
        }                \
        break;\
    case PIX_FMT_RGB24:\
        func(uint8_t,0)\
            ((uint8_t*)dest)[0]= r[Y1];\
            ((uint8_t*)dest)[1]= g[Y1];\
            ((uint8_t*)dest)[2]= b[Y1];\
            ((uint8_t*)dest)[3]= r[Y2];\
            ((uint8_t*)dest)[4]= g[Y2];\
            ((uint8_t*)dest)[5]= b[Y2];\
            dest+=6;\
        }\
        break;\
    case PIX_FMT_BGR24:\
        func(uint8_t,0)\
            ((uint8_t*)dest)[0]= b[Y1];\
            ((uint8_t*)dest)[1]= g[Y1];\
            ((uint8_t*)dest)[2]= r[Y1];\
            ((uint8_t*)dest)[3]= b[Y2];\
            ((uint8_t*)dest)[4]= g[Y2];\
            ((uint8_t*)dest)[5]= r[Y2];\
            dest+=6;\
        }\
        break;\
    case PIX_FMT_RGB565BE:\
    case PIX_FMT_RGB565LE:\
    case PIX_FMT_BGR565BE:\
    case PIX_FMT_BGR565LE:\
        {\
            const int dr1= dither_2x2_8[y&1    ][0];\
            const int dg1= dither_2x2_4[y&1    ][0];\
            const int db1= dither_2x2_8[(y&1)^1][0];\
            const int dr2= dither_2x2_8[y&1    ][1];\
            const int dg2= dither_2x2_4[y&1    ][1];\
            const int db2= dither_2x2_8[(y&1)^1][1];\
            func(uint16_t,0)\
                ((uint16_t*)dest)[i2+0]= r[Y1+dr1] + g[Y1+dg1] + b[Y1+db1];\
                ((uint16_t*)dest)[i2+1]= r[Y2+dr2] + g[Y2+dg2] + b[Y2+db2];\
            }\
        }\
        break;\
    case PIX_FMT_RGB555BE:\
    case PIX_FMT_RGB555LE:\
    case PIX_FMT_BGR555BE:\
    case PIX_FMT_BGR555LE:\
        {\
            const int dr1= dither_2x2_8[y&1    ][0];\
            const int dg1= dither_2x2_8[y&1    ][1];\
            const int db1= dither_2x2_8[(y&1)^1][0];\
            const int dr2= dither_2x2_8[y&1    ][1];\
            const int dg2= dither_2x2_8[y&1    ][0];\
            const int db2= dither_2x2_8[(y&1)^1][1];\
            func(uint16_t,0)\
                ((uint16_t*)dest)[i2+0]= r[Y1+dr1] + g[Y1+dg1] + b[Y1+db1];\
                ((uint16_t*)dest)[i2+1]= r[Y2+dr2] + g[Y2+dg2] + b[Y2+db2];\
            }\
        }\
        break;\
    case PIX_FMT_RGB444BE:\
    case PIX_FMT_RGB444LE:\
    case PIX_FMT_BGR444BE:\
    case PIX_FMT_BGR444LE:\
        {\
            const int dr1= dither_4x4_16[y&3    ][0];\
            const int dg1= dither_4x4_16[y&3    ][1];\
            const int db1= dither_4x4_16[(y&3)^3][0];\
            const int dr2= dither_4x4_16[y&3    ][1];\
            const int dg2= dither_4x4_16[y&3    ][0];\
            const int db2= dither_4x4_16[(y&3)^3][1];\
            func(uint16_t,0)\
                ((uint16_t*)dest)[i2+0]= r[Y1+dr1] + g[Y1+dg1] + b[Y1+db1];\
                ((uint16_t*)dest)[i2+1]= r[Y2+dr2] + g[Y2+dg2] + b[Y2+db2];\
            }\
        }\
        break;\
    case PIX_FMT_RGB8:\
    case PIX_FMT_BGR8:\
        {\
            const uint8_t * const d64= dither_8x8_73[y&7];\
            const uint8_t * const d32= dither_8x8_32[y&7];\
            func(uint8_t,0)\
                ((uint8_t*)dest)[i2+0]= r[Y1+d32[(i2+0)&7]] + g[Y1+d32[(i2+0)&7]] + b[Y1+d64[(i2+0)&7]];\
                ((uint8_t*)dest)[i2+1]= r[Y2+d32[(i2+1)&7]] + g[Y2+d32[(i2+1)&7]] + b[Y2+d64[(i2+1)&7]];\
            }\
        }\
        break;\
    case PIX_FMT_RGB4:\
    case PIX_FMT_BGR4:\
        {\
            const uint8_t * const d64= dither_8x8_73 [y&7];\
            const uint8_t * const d128=dither_8x8_220[y&7];\
            func(uint8_t,0)\
                ((uint8_t*)dest)[i]= r[Y1+d128[(i2+0)&7]] + g[Y1+d64[(i2+0)&7]] + b[Y1+d128[(i2+0)&7]]\
                                 + ((r[Y2+d128[(i2+1)&7]] + g[Y2+d64[(i2+1)&7]] + b[Y2+d128[(i2+1)&7]])<<4);\
            }\
        }\
        break;\
    case PIX_FMT_RGB4_BYTE:\
    case PIX_FMT_BGR4_BYTE:\
        {\
            const uint8_t * const d64= dither_8x8_73 [y&7];\
            const uint8_t * const d128=dither_8x8_220[y&7];\
            func(uint8_t,0)\
                ((uint8_t*)dest)[i2+0]= r[Y1+d128[(i2+0)&7]] + g[Y1+d64[(i2+0)&7]] + b[Y1+d128[(i2+0)&7]];\
                ((uint8_t*)dest)[i2+1]= r[Y2+d128[(i2+1)&7]] + g[Y2+d64[(i2+1)&7]] + b[Y2+d128[(i2+1)&7]];\
            }\
        }\
        break;\
    case PIX_FMT_MONOBLACK:\
    case PIX_FMT_MONOWHITE:\
        {\
            func_monoblack\
        }\
        break;\
    case PIX_FMT_YUYV422:\
        func2\
            ((uint8_t*)dest)[2*i2+0]= Y1;\
            ((uint8_t*)dest)[2*i2+1]= U;\
            ((uint8_t*)dest)[2*i2+2]= Y2;\
            ((uint8_t*)dest)[2*i2+3]= V;\
        }                \
        break;\
    case PIX_FMT_UYVY422:\
        func2\
            ((uint8_t*)dest)[2*i2+0]= U;\
            ((uint8_t*)dest)[2*i2+1]= Y1;\
            ((uint8_t*)dest)[2*i2+2]= V;\
            ((uint8_t*)dest)[2*i2+3]= Y2;\
        }                \
        break;\
    case PIX_FMT_GRAY16BE:\
        func_g16\
            ((uint8_t*)dest)[2*i2+0]= Y1>>8;\
            ((uint8_t*)dest)[2*i2+1]= Y1;\
            ((uint8_t*)dest)[2*i2+2]= Y2>>8;\
            ((uint8_t*)dest)[2*i2+3]= Y2;\
        }                \
        break;\
    case PIX_FMT_GRAY16LE:\
        func_g16\
            ((uint8_t*)dest)[2*i2+0]= Y1;\
            ((uint8_t*)dest)[2*i2+1]= Y1>>8;\
            ((uint8_t*)dest)[2*i2+2]= Y2;\
            ((uint8_t*)dest)[2*i2+3]= Y2>>8;\
        }                \
        break;\
    }

static inline void yuv2packedXinC(SwsContext *c, const int16_t *lumFilter, const int16_t **lumSrc, int lumFilterSize,
                                  const int16_t *chrFilter, const int16_t **chrSrc, int chrFilterSize,
                                  const int16_t **alpSrc, uint8_t *dest, int dstW, int y)
{
    int i;
    YSCALE_YUV_2_ANYRGB_C(YSCALE_YUV_2_RGBX_C, YSCALE_YUV_2_PACKEDX_C(void,0), YSCALE_YUV_2_GRAY16_C, YSCALE_YUV_2_MONOX_C)
}

static inline void yuv2rgbXinC_full(SwsContext *c, const int16_t *lumFilter, const int16_t **lumSrc, int lumFilterSize,
                                    const int16_t *chrFilter, const int16_t **chrSrc, int chrFilterSize,
                                    const int16_t **alpSrc, uint8_t *dest, int dstW, int y)
{
    int i;
    int step= c->dstFormatBpp/8;
    int aidx= 3;

    switch(c->dstFormat) {
    case PIX_FMT_ARGB:
        dest++;
        aidx= 0;
    case PIX_FMT_RGB24:
        aidx--;
    case PIX_FMT_RGBA:
        if (CONFIG_SMALL) {
            int needAlpha = CONFIG_SWSCALE_ALPHA && c->alpPixBuf;
            YSCALE_YUV_2_RGBX_FULL_C(1<<21, needAlpha)
                dest[aidx]= needAlpha ? A : 255;
                dest[0]= R>>22;
                dest[1]= G>>22;
                dest[2]= B>>22;
                dest+= step;
            }
        } else {
            if (CONFIG_SWSCALE_ALPHA && c->alpPixBuf) {
                YSCALE_YUV_2_RGBX_FULL_C(1<<21, 1)
                    dest[aidx]= A;
                    dest[0]= R>>22;
                    dest[1]= G>>22;
                    dest[2]= B>>22;
                    dest+= step;
                }
            } else {
                YSCALE_YUV_2_RGBX_FULL_C(1<<21, 0)
                    dest[aidx]= 255;
                    dest[0]= R>>22;
                    dest[1]= G>>22;
                    dest[2]= B>>22;
                    dest+= step;
                }
            }
        }
        break;
    case PIX_FMT_ABGR:
        dest++;
        aidx= 0;
    case PIX_FMT_BGR24:
        aidx--;
    case PIX_FMT_BGRA:
        if (CONFIG_SMALL) {
            int needAlpha = CONFIG_SWSCALE_ALPHA && c->alpPixBuf;
            YSCALE_YUV_2_RGBX_FULL_C(1<<21, needAlpha)
                dest[aidx]= needAlpha ? A : 255;
                dest[0]= B>>22;
                dest[1]= G>>22;
                dest[2]= R>>22;
                dest+= step;
            }
        } else {
            if (CONFIG_SWSCALE_ALPHA && c->alpPixBuf) {
                YSCALE_YUV_2_RGBX_FULL_C(1<<21, 1)
                    dest[aidx]= A;
                    dest[0]= B>>22;
                    dest[1]= G>>22;
                    dest[2]= R>>22;
                    dest+= step;
                }
            } else {
                YSCALE_YUV_2_RGBX_FULL_C(1<<21, 0)
                    dest[aidx]= 255;
                    dest[0]= B>>22;
                    dest[1]= G>>22;
                    dest[2]= R>>22;
                    dest+= step;
                }
            }
        }
        break;
    default:
        assert(0);
    }
}

static void fillPlane(uint8_t* plane, int stride, int width, int height, int y, uint8_t val)
{
    int i;
    uint8_t *ptr = plane + stride*y;
    for (i=0; i<height; i++) {
        memset(ptr, val, width);
        ptr += stride;
    }
}

static inline void rgb48ToY(uint8_t *dst, const uint8_t *src, long width,
                            uint32_t *unused)
{
    int i;
    for (i = 0; i < width; i++) {
        int r = src[i*6+0];
        int g = src[i*6+2];
        int b = src[i*6+4];

        dst[i] = (RY*r + GY*g + BY*b + (33<<(RGB2YUV_SHIFT-1))) >> RGB2YUV_SHIFT;
    }
}

static inline void rgb48ToUV(uint8_t *dstU, uint8_t *dstV,
                             const uint8_t *src1, const uint8_t *src2,
                             long width, uint32_t *unused)
{
    int i;
    assert(src1==src2);
    for (i = 0; i < width; i++) {
        int r = src1[6*i + 0];
        int g = src1[6*i + 2];
        int b = src1[6*i + 4];

        dstU[i] = (RU*r + GU*g + BU*b + (257<<(RGB2YUV_SHIFT-1))) >> RGB2YUV_SHIFT;
        dstV[i] = (RV*r + GV*g + BV*b + (257<<(RGB2YUV_SHIFT-1))) >> RGB2YUV_SHIFT;
    }
}

static inline void rgb48ToUV_half(uint8_t *dstU, uint8_t *dstV,
                                  const uint8_t *src1, const uint8_t *src2,
                                  long width, uint32_t *unused)
{
    int i;
    assert(src1==src2);
    for (i = 0; i < width; i++) {
        int r= src1[12*i + 0] + src1[12*i + 6];
        int g= src1[12*i + 2] + src1[12*i + 8];
        int b= src1[12*i + 4] + src1[12*i + 10];

        dstU[i]= (RU*r + GU*g + BU*b + (257<<RGB2YUV_SHIFT)) >> (RGB2YUV_SHIFT+1);
        dstV[i]= (RV*r + GV*g + BV*b + (257<<RGB2YUV_SHIFT)) >> (RGB2YUV_SHIFT+1);
    }
}

static inline void bgr48ToY(uint8_t *dst, const uint8_t *src, long width,
                            uint32_t *unused)
{
    int i;
    for (i = 0; i < width; i++) {
        int b = src[i*6+0];
        int g = src[i*6+2];
        int r = src[i*6+4];

        dst[i] = (RY*r + GY*g + BY*b + (33<<(RGB2YUV_SHIFT-1))) >> RGB2YUV_SHIFT;
    }
}

static inline void bgr48ToUV(uint8_t *dstU, uint8_t *dstV,
                             const uint8_t *src1, const uint8_t *src2,
                             long width, uint32_t *unused)
{
    int i;
    for (i = 0; i < width; i++) {
        int b = src1[6*i + 0];
        int g = src1[6*i + 2];
        int r = src1[6*i + 4];

        dstU[i] = (RU*r + GU*g + BU*b + (257<<(RGB2YUV_SHIFT-1))) >> RGB2YUV_SHIFT;
        dstV[i] = (RV*r + GV*g + BV*b + (257<<(RGB2YUV_SHIFT-1))) >> RGB2YUV_SHIFT;
    }
}

static inline void bgr48ToUV_half(uint8_t *dstU, uint8_t *dstV,
                                  const uint8_t *src1, const uint8_t *src2,
                                  long width, uint32_t *unused)
{
    int i;
    for (i = 0; i < width; i++) {
        int b= src1[12*i + 0] + src1[12*i + 6];
        int g= src1[12*i + 2] + src1[12*i + 8];
        int r= src1[12*i + 4] + src1[12*i + 10];

        dstU[i]= (RU*r + GU*g + BU*b + (257<<RGB2YUV_SHIFT)) >> (RGB2YUV_SHIFT+1);
        dstV[i]= (RV*r + GV*g + BV*b + (257<<RGB2YUV_SHIFT)) >> (RGB2YUV_SHIFT+1);
    }
}

#define BGR2Y(type, name, shr, shg, shb, maskr, maskg, maskb, RY, GY, BY, S)\
static inline void name(uint8_t *dst, const uint8_t *src, long width, uint32_t *unused)\
{\
    int i;\
    for (i=0; i<width; i++) {\
        int b= (((const type*)src)[i]>>shb)&maskb;\
        int g= (((const type*)src)[i]>>shg)&maskg;\
        int r= (((const type*)src)[i]>>shr)&maskr;\
\
        dst[i]= (((RY)*r + (GY)*g + (BY)*b + (33<<((S)-1)))>>(S));\
    }\
}

BGR2Y(uint32_t, bgr32ToY,16, 0, 0, 0x00FF, 0xFF00, 0x00FF, RY<< 8, GY   , BY<< 8, RGB2YUV_SHIFT+8)
BGR2Y(uint32_t,bgr321ToY,16,16, 0, 0xFF00, 0x00FF, 0xFF00, RY    , GY<<8, BY    , RGB2YUV_SHIFT+8)
BGR2Y(uint32_t, rgb32ToY, 0, 0,16, 0x00FF, 0xFF00, 0x00FF, RY<< 8, GY   , BY<< 8, RGB2YUV_SHIFT+8)
BGR2Y(uint32_t,rgb321ToY, 0,16,16, 0xFF00, 0x00FF, 0xFF00, RY    , GY<<8, BY    , RGB2YUV_SHIFT+8)
BGR2Y(uint16_t, bgr16ToY, 0, 0, 0, 0x001F, 0x07E0, 0xF800, RY<<11, GY<<5, BY    , RGB2YUV_SHIFT+8)
BGR2Y(uint16_t, bgr15ToY, 0, 0, 0, 0x001F, 0x03E0, 0x7C00, RY<<10, GY<<5, BY    , RGB2YUV_SHIFT+7)
BGR2Y(uint16_t, rgb16ToY, 0, 0, 0, 0xF800, 0x07E0, 0x001F, RY    , GY<<5, BY<<11, RGB2YUV_SHIFT+8)
BGR2Y(uint16_t, rgb15ToY, 0, 0, 0, 0x7C00, 0x03E0, 0x001F, RY    , GY<<5, BY<<10, RGB2YUV_SHIFT+7)

static inline void abgrToA(uint8_t *dst, const uint8_t *src, long width, uint32_t *unused)
{
    int i;
    for (i=0; i<width; i++) {
        dst[i]= src[4*i];
    }
}

#define BGR2UV(type, name, shr, shg, shb, shp, maskr, maskg, maskb, RU, GU, BU, RV, GV, BV, S) \
static inline void name(uint8_t *dstU, uint8_t *dstV, const uint8_t *src, const uint8_t *dummy, long width, uint32_t *unused)\
{\
    int i;\
    for (i=0; i<width; i++) {\
        int b= ((((const type*)src)[i]>>shp)&maskb)>>shb;\
        int g= ((((const type*)src)[i]>>shp)&maskg)>>shg;\
        int r= ((((const type*)src)[i]>>shp)&maskr)>>shr;\
\
        dstU[i]= ((RU)*r + (GU)*g + (BU)*b + (257<<((S)-1)))>>(S);\
        dstV[i]= ((RV)*r + (GV)*g + (BV)*b + (257<<((S)-1)))>>(S);\
    }\
}\
static inline void name ## _half(uint8_t *dstU, uint8_t *dstV, const uint8_t *src, const uint8_t *dummy, long width, uint32_t *unused)\
{\
    int i;\
    for (i=0; i<width; i++) {\
        int pix0= ((const type*)src)[2*i+0]>>shp;\
        int pix1= ((const type*)src)[2*i+1]>>shp;\
        int g= (pix0&~(maskr|maskb))+(pix1&~(maskr|maskb));\
        int b= ((pix0+pix1-g)&(maskb|(2*maskb)))>>shb;\
        int r= ((pix0+pix1-g)&(maskr|(2*maskr)))>>shr;\
        g&= maskg|(2*maskg);\
\
        g>>=shg;\
\
        dstU[i]= ((RU)*r + (GU)*g + (BU)*b + (257<<(S)))>>((S)+1);\
        dstV[i]= ((RV)*r + (GV)*g + (BV)*b + (257<<(S)))>>((S)+1);\
    }\
}

BGR2UV(uint32_t, bgr32ToUV,16, 0, 0, 0, 0xFF0000, 0xFF00,   0x00FF, RU<< 8, GU   , BU<< 8, RV<< 8, GV   , BV<< 8, RGB2YUV_SHIFT+8)
BGR2UV(uint32_t,bgr321ToUV,16, 0, 0, 8, 0xFF0000, 0xFF00,   0x00FF, RU<< 8, GU   , BU<< 8, RV<< 8, GV   , BV<< 8, RGB2YUV_SHIFT+8)
BGR2UV(uint32_t, rgb32ToUV, 0, 0,16, 0,   0x00FF, 0xFF00, 0xFF0000, RU<< 8, GU   , BU<< 8, RV<< 8, GV   , BV<< 8, RGB2YUV_SHIFT+8)
BGR2UV(uint32_t,rgb321ToUV, 0, 0,16, 8,   0x00FF, 0xFF00, 0xFF0000, RU<< 8, GU   , BU<< 8, RV<< 8, GV   , BV<< 8, RGB2YUV_SHIFT+8)
BGR2UV(uint16_t, bgr16ToUV, 0, 0, 0, 0,   0x001F, 0x07E0,   0xF800, RU<<11, GU<<5, BU    , RV<<11, GV<<5, BV    , RGB2YUV_SHIFT+8)
BGR2UV(uint16_t, bgr15ToUV, 0, 0, 0, 0,   0x001F, 0x03E0,   0x7C00, RU<<10, GU<<5, BU    , RV<<10, GV<<5, BV    , RGB2YUV_SHIFT+7)
BGR2UV(uint16_t, rgb16ToUV, 0, 0, 0, 0,   0xF800, 0x07E0,   0x001F, RU    , GU<<5, BU<<11, RV    , GV<<5, BV<<11, RGB2YUV_SHIFT+8)
BGR2UV(uint16_t, rgb15ToUV, 0, 0, 0, 0,   0x7C00, 0x03E0,   0x001F, RU    , GU<<5, BU<<10, RV    , GV<<5, BV<<10, RGB2YUV_SHIFT+7)

static inline void palToA(uint8_t *dst, const uint8_t *src, long width, uint32_t *pal)
{
    int i;
    for (i=0; i<width; i++) {
        int d= src[i];

        dst[i]= pal[d] >> 24;
    }
}

static inline void palToY(uint8_t *dst, const uint8_t *src, long width, uint32_t *pal)
{
    int i;
    for (i=0; i<width; i++) {
        int d= src[i];

        dst[i]= pal[d] & 0xFF;
    }
}

static inline void palToUV(uint8_t *dstU, uint8_t *dstV,
                           const uint8_t *src1, const uint8_t *src2,
                           long width, uint32_t *pal)
{
    int i;
    assert(src1 == src2);
    for (i=0; i<width; i++) {
        int p= pal[src1[i]];

        dstU[i]= p>>8;
        dstV[i]= p>>16;
    }
}

static inline void monowhite2Y(uint8_t *dst, const uint8_t *src, long width, uint32_t *unused)
{
    int i, j;
    for (i=0; i<width/8; i++) {
        int d= ~src[i];
        for(j=0; j<8; j++)
            dst[8*i+j]= ((d>>(7-j))&1)*255;
    }
}

static inline void monoblack2Y(uint8_t *dst, const uint8_t *src, long width, uint32_t *unused)
{
    int i, j;
    for (i=0; i<width/8; i++) {
        int d= src[i];
        for(j=0; j<8; j++)
            dst[8*i+j]= ((d>>(7-j))&1)*255;
    }
}

//Note: we have C, MMX, MMX2, 3DNOW versions, there is no 3DNOW+MMX2 one
//Plain C versions
#if CONFIG_RUNTIME_CPUDETECT
#  define COMPILE_C 1
#  if   ARCH_X86
#    define COMPILE_MMX     1
#    define COMPILE_MMX2    1
#    define COMPILE_3DNOW   1
#  elif ARCH_PPC
#    define COMPILE_ALTIVEC HAVE_ALTIVEC
#  endif
#else /* CONFIG_RUNTIME_CPUDETECT */
#  if   ARCH_X86
#    if   HAVE_MMX2
#      define COMPILE_MMX2  1
#    elif HAVE_AMD3DNOW
#      define COMPILE_3DNOW 1
#    elif HAVE_MMX
#      define COMPILE_MMX   1
#    else
#      define COMPILE_C     1
#    endif
#  elif ARCH_PPC && HAVE_ALTIVEC
#    define COMPILE_ALTIVEC 1
#  else
#    define COMPILE_C       1
#  endif
#endif

#ifndef COMPILE_C
#  define COMPILE_C 0
#endif
#ifndef COMPILE_MMX
#  define COMPILE_MMX 0
#endif
#ifndef COMPILE_MMX2
#  define COMPILE_MMX2 0
#endif
#ifndef COMPILE_3DNOW
#  define COMPILE_3DNOW 0
#endif
#ifndef COMPILE_ALTIVEC
#  define COMPILE_ALTIVEC 0
#endif

#define COMPILE_TEMPLATE_MMX 0
#define COMPILE_TEMPLATE_MMX2 0
#define COMPILE_TEMPLATE_AMD3DNOW 0
#define COMPILE_TEMPLATE_ALTIVEC 0

#if COMPILE_C
#define RENAME(a) a ## _C
#include "swscale_template.c"
#endif

#if COMPILE_ALTIVEC
#undef RENAME
#undef COMPILE_TEMPLATE_ALTIVEC
#define COMPILE_TEMPLATE_ALTIVEC 1
#define RENAME(a) a ## _altivec
#include "swscale_template.c"
#endif

#if ARCH_X86

//MMX versions
#if COMPILE_MMX
#undef RENAME
#undef COMPILE_TEMPLATE_MMX
#undef COMPILE_TEMPLATE_MMX2
#undef COMPILE_TEMPLATE_AMD3DNOW
#define COMPILE_TEMPLATE_MMX 1
#define COMPILE_TEMPLATE_MMX2 0
#define COMPILE_TEMPLATE_AMD3DNOW 0
#define RENAME(a) a ## _MMX
#include "swscale_template.c"
#endif

//MMX2 versions
#if COMPILE_MMX2
#undef RENAME
#undef COMPILE_TEMPLATE_MMX
#undef COMPILE_TEMPLATE_MMX2
#undef COMPILE_TEMPLATE_AMD3DNOW
#define COMPILE_TEMPLATE_MMX 1
#define COMPILE_TEMPLATE_MMX2 1
#define COMPILE_TEMPLATE_AMD3DNOW 0
#define RENAME(a) a ## _MMX2
#include "swscale_template.c"
#endif

//3DNOW versions
#if COMPILE_3DNOW
#undef RENAME
#undef COMPILE_TEMPLATE_MMX
#undef COMPILE_TEMPLATE_MMX2
#undef COMPILE_TEMPLATE_AMD3DNOW
#define COMPILE_TEMPLATE_MMX 1
#define COMPILE_TEMPLATE_MMX2 0
#define COMPILE_TEMPLATE_AMD3DNOW 1
#define RENAME(a) a ## _3DNow
#include "swscale_template.c"
#endif

#endif //ARCH_X86

SwsFunc ff_getSwsFunc(SwsContext *c)
{
#if CONFIG_RUNTIME_CPUDETECT
    int flags = c->flags;

#if ARCH_X86
    // ordered per speed fastest first
    if (flags & SWS_CPU_CAPS_MMX2) {
        sws_init_swScale_MMX2(c);
        return swScale_MMX2;
    } else if (flags & SWS_CPU_CAPS_3DNOW) {
        sws_init_swScale_3DNow(c);
        return swScale_3DNow;
    } else if (flags & SWS_CPU_CAPS_MMX) {
        sws_init_swScale_MMX(c);
        return swScale_MMX;
    } else {
        sws_init_swScale_C(c);
        return swScale_C;
    }

#else
#if COMPILE_ALTIVEC
    if (flags & SWS_CPU_CAPS_ALTIVEC) {
        sws_init_swScale_altivec(c);
        return swScale_altivec;
    } else {
        sws_init_swScale_C(c);
        return swScale_C;
    }
#endif
    sws_init_swScale_C(c);
    return swScale_C;
#endif /* ARCH_X86 */
#else //CONFIG_RUNTIME_CPUDETECT
#if   COMPILE_TEMPLATE_MMX2
    sws_init_swScale_MMX2(c);
    return swScale_MMX2;
#elif COMPILE_TEMPLATE_AMD3DNOW
    sws_init_swScale_3DNow(c);
    return swScale_3DNow;
#elif COMPILE_TEMPLATE_MMX
    sws_init_swScale_MMX(c);
    return swScale_MMX;
#elif COMPILE_TEMPLATE_ALTIVEC
    sws_init_swScale_altivec(c);
    return swScale_altivec;
#else
    sws_init_swScale_C(c);
    return swScale_C;
#endif
#endif //!CONFIG_RUNTIME_CPUDETECT
}

static void copyPlane(const uint8_t *src, int srcStride,
                      int srcSliceY, int srcSliceH, int width,
                      uint8_t *dst, int dstStride)
{
    dst += dstStride * srcSliceY;
    if (dstStride == srcStride && srcStride > 0) {
        memcpy(dst, src, srcSliceH * dstStride);
    } else {
        int i;
        for (i=0; i<srcSliceH; i++) {
            memcpy(dst, src, width);
            src += srcStride;
            dst += dstStride;
        }
    }
}

static int planarToNv12Wrapper(SwsContext *c, const uint8_t* src[], int srcStride[], int srcSliceY,
                               int srcSliceH, uint8_t* dstParam[], int dstStride[])
{
    uint8_t *dst = dstParam[1] + dstStride[1]*srcSliceY/2;

    copyPlane(src[0], srcStride[0], srcSliceY, srcSliceH, c->srcW,
              dstParam[0], dstStride[0]);

    if (c->dstFormat == PIX_FMT_NV12)
        interleaveBytes(src[1], src[2], dst, c->srcW/2, srcSliceH/2, srcStride[1], srcStride[2], dstStride[0]);
    else
        interleaveBytes(src[2], src[1], dst, c->srcW/2, srcSliceH/2, srcStride[2], srcStride[1], dstStride[0]);

    return srcSliceH;
}

static int planarToYuy2Wrapper(SwsContext *c, const uint8_t* src[], int srcStride[], int srcSliceY,
                               int srcSliceH, uint8_t* dstParam[], int dstStride[])
{
    uint8_t *dst=dstParam[0] + dstStride[0]*srcSliceY;

    yv12toyuy2(src[0], src[1], src[2], dst, c->srcW, srcSliceH, srcStride[0], srcStride[1], dstStride[0]);

    return srcSliceH;
}

static int planarToUyvyWrapper(SwsContext *c, const uint8_t* src[], int srcStride[], int srcSliceY,
                               int srcSliceH, uint8_t* dstParam[], int dstStride[])
{
    uint8_t *dst=dstParam[0] + dstStride[0]*srcSliceY;

    yv12touyvy(src[0], src[1], src[2], dst, c->srcW, srcSliceH, srcStride[0], srcStride[1], dstStride[0]);

    return srcSliceH;
}

static int yuv422pToYuy2Wrapper(SwsContext *c, const uint8_t* src[], int srcStride[], int srcSliceY,
                                int srcSliceH, uint8_t* dstParam[], int dstStride[])
{
    uint8_t *dst=dstParam[0] + dstStride[0]*srcSliceY;

    yuv422ptoyuy2(src[0],src[1],src[2],dst,c->srcW,srcSliceH,srcStride[0],srcStride[1],dstStride[0]);

    return srcSliceH;
}

static int yuv422pToUyvyWrapper(SwsContext *c, const uint8_t* src[], int srcStride[], int srcSliceY,
                                int srcSliceH, uint8_t* dstParam[], int dstStride[])
{
    uint8_t *dst=dstParam[0] + dstStride[0]*srcSliceY;

    yuv422ptouyvy(src[0],src[1],src[2],dst,c->srcW,srcSliceH,srcStride[0],srcStride[1],dstStride[0]);

    return srcSliceH;
}

static int yuyvToYuv420Wrapper(SwsContext *c, const uint8_t* src[], int srcStride[], int srcSliceY,
                               int srcSliceH, uint8_t* dstParam[], int dstStride[])
{
    uint8_t *ydst=dstParam[0] + dstStride[0]*srcSliceY;
    uint8_t *udst=dstParam[1] + dstStride[1]*srcSliceY/2;
    uint8_t *vdst=dstParam[2] + dstStride[2]*srcSliceY/2;

    yuyvtoyuv420(ydst, udst, vdst, src[0], c->srcW, srcSliceH, dstStride[0], dstStride[1], srcStride[0]);

    if (dstParam[3])
        fillPlane(dstParam[3], dstStride[3], c->srcW, srcSliceH, srcSliceY, 255);

    return srcSliceH;
}

static int yuyvToYuv422Wrapper(SwsContext *c, const uint8_t* src[], int srcStride[], int srcSliceY,
                               int srcSliceH, uint8_t* dstParam[], int dstStride[])
{
    uint8_t *ydst=dstParam[0] + dstStride[0]*srcSliceY;
    uint8_t *udst=dstParam[1] + dstStride[1]*srcSliceY;
    uint8_t *vdst=dstParam[2] + dstStride[2]*srcSliceY;

    yuyvtoyuv422(ydst, udst, vdst, src[0], c->srcW, srcSliceH, dstStride[0], dstStride[1], srcStride[0]);

    return srcSliceH;
}

static int uyvyToYuv420Wrapper(SwsContext *c, const uint8_t* src[], int srcStride[], int srcSliceY,
                               int srcSliceH, uint8_t* dstParam[], int dstStride[])
{
    uint8_t *ydst=dstParam[0] + dstStride[0]*srcSliceY;
    uint8_t *udst=dstParam[1] + dstStride[1]*srcSliceY/2;
    uint8_t *vdst=dstParam[2] + dstStride[2]*srcSliceY/2;

    uyvytoyuv420(ydst, udst, vdst, src[0], c->srcW, srcSliceH, dstStride[0], dstStride[1], srcStride[0]);

    if (dstParam[3])
        fillPlane(dstParam[3], dstStride[3], c->srcW, srcSliceH, srcSliceY, 255);

    return srcSliceH;
}

static int uyvyToYuv422Wrapper(SwsContext *c, const uint8_t* src[], int srcStride[], int srcSliceY,
                               int srcSliceH, uint8_t* dstParam[], int dstStride[])
{
    uint8_t *ydst=dstParam[0] + dstStride[0]*srcSliceY;
    uint8_t *udst=dstParam[1] + dstStride[1]*srcSliceY;
    uint8_t *vdst=dstParam[2] + dstStride[2]*srcSliceY;

    uyvytoyuv422(ydst, udst, vdst, src[0], c->srcW, srcSliceH, dstStride[0], dstStride[1], srcStride[0]);

    return srcSliceH;
}

static void gray8aToPacked32(const uint8_t *src, uint8_t *dst, long num_pixels, const uint8_t *palette)
{
    long i;
    for (i=0; i<num_pixels; i++)
        ((uint32_t *) dst)[i] = ((const uint32_t *)palette)[src[i<<1]] | (src[(i<<1)+1] << 24);
}

static void gray8aToPacked32_1(const uint8_t *src, uint8_t *dst, long num_pixels, const uint8_t *palette)
{
    long i;

    for (i=0; i<num_pixels; i++)
        ((uint32_t *) dst)[i] = ((const uint32_t *)palette)[src[i<<1]] | src[(i<<1)+1];
}

static void gray8aToPacked24(const uint8_t *src, uint8_t *dst, long num_pixels, const uint8_t *palette)
{
    long i;

    for (i=0; i<num_pixels; i++) {
        //FIXME slow?
        dst[0]= palette[src[i<<1]*4+0];
        dst[1]= palette[src[i<<1]*4+1];
        dst[2]= palette[src[i<<1]*4+2];
        dst+= 3;
    }
}

static int palToRgbWrapper(SwsContext *c, const uint8_t* src[], int srcStride[], int srcSliceY,
                           int srcSliceH, uint8_t* dst[], int dstStride[])
{
    const enum PixelFormat srcFormat= c->srcFormat;
    const enum PixelFormat dstFormat= c->dstFormat;
    void (*conv)(const uint8_t *src, uint8_t *dst, long num_pixels,
                 const uint8_t *palette)=NULL;
    int i;
    uint8_t *dstPtr= dst[0] + dstStride[0]*srcSliceY;
    const uint8_t *srcPtr= src[0];

    if (srcFormat == PIX_FMT_GRAY8A) {
        switch (dstFormat) {
        case PIX_FMT_RGB32  : conv = gray8aToPacked32; break;
        case PIX_FMT_BGR32  : conv = gray8aToPacked32; break;
        case PIX_FMT_BGR32_1: conv = gray8aToPacked32_1; break;
        case PIX_FMT_RGB32_1: conv = gray8aToPacked32_1; break;
        case PIX_FMT_RGB24  : conv = gray8aToPacked24; break;
        case PIX_FMT_BGR24  : conv = gray8aToPacked24; break;
        }
    } else if (usePal(srcFormat)) {
        switch (dstFormat) {
        case PIX_FMT_RGB32  : conv = sws_convertPalette8ToPacked32; break;
        case PIX_FMT_BGR32  : conv = sws_convertPalette8ToPacked32; break;
        case PIX_FMT_BGR32_1: conv = sws_convertPalette8ToPacked32; break;
        case PIX_FMT_RGB32_1: conv = sws_convertPalette8ToPacked32; break;
        case PIX_FMT_RGB24  : conv = sws_convertPalette8ToPacked24; break;
        case PIX_FMT_BGR24  : conv = sws_convertPalette8ToPacked24; break;
        }
    }

    if (!conv)
        av_log(c, AV_LOG_ERROR, "internal error %s -> %s converter\n",
               sws_format_name(srcFormat), sws_format_name(dstFormat));
    else {
        for (i=0; i<srcSliceH; i++) {
            conv(srcPtr, dstPtr, c->srcW, (uint8_t *) c->pal_rgb);
            srcPtr+= srcStride[0];
            dstPtr+= dstStride[0];
        }
    }

    return srcSliceH;
}

#define isRGBA32(x) (            \
           (x) == PIX_FMT_ARGB   \
        || (x) == PIX_FMT_RGBA   \
        || (x) == PIX_FMT_BGRA   \
        || (x) == PIX_FMT_ABGR   \
        )

/* {RGB,BGR}{15,16,24,32,32_1} -> {RGB,BGR}{15,16,24,32} */
static int rgbToRgbWrapper(SwsContext *c, const uint8_t* src[], int srcStride[], int srcSliceY,
                           int srcSliceH, uint8_t* dst[], int dstStride[])
{
    const enum PixelFormat srcFormat= c->srcFormat;
    const enum PixelFormat dstFormat= c->dstFormat;
    const int srcBpp= (c->srcFormatBpp + 7) >> 3;
    const int dstBpp= (c->dstFormatBpp + 7) >> 3;
    const int srcId= c->srcFormatBpp >> 2; /* 1:0, 4:1, 8:2, 15:3, 16:4, 24:6, 32:8 */
    const int dstId= c->dstFormatBpp >> 2;
    void (*conv)(const uint8_t *src, uint8_t *dst, long src_size)=NULL;

#define CONV_IS(src, dst) (srcFormat == PIX_FMT_##src && dstFormat == PIX_FMT_##dst)

    if (isRGBA32(srcFormat) && isRGBA32(dstFormat)) {
        if (     CONV_IS(ABGR, RGBA)
              || CONV_IS(ARGB, BGRA)
              || CONV_IS(BGRA, ARGB)
              || CONV_IS(RGBA, ABGR)) conv = shuffle_bytes_3210;
        else if (CONV_IS(ABGR, ARGB)
              || CONV_IS(ARGB, ABGR)) conv = shuffle_bytes_0321;
        else if (CONV_IS(ABGR, BGRA)
              || CONV_IS(ARGB, RGBA)) conv = shuffle_bytes_1230;
        else if (CONV_IS(BGRA, RGBA)
              || CONV_IS(RGBA, BGRA)) conv = shuffle_bytes_2103;
        else if (CONV_IS(BGRA, ABGR)
              || CONV_IS(RGBA, ARGB)) conv = shuffle_bytes_3012;
    } else
    /* BGR -> BGR */
    if (  (isBGRinInt(srcFormat) && isBGRinInt(dstFormat))
       || (isRGBinInt(srcFormat) && isRGBinInt(dstFormat))) {
        switch(srcId | (dstId<<4)) {
        case 0x34: conv= rgb16to15; break;
        case 0x36: conv= rgb24to15; break;
        case 0x38: conv= rgb32to15; break;
        case 0x43: conv= rgb15to16; break;
        case 0x46: conv= rgb24to16; break;
        case 0x48: conv= rgb32to16; break;
        case 0x63: conv= rgb15to24; break;
        case 0x64: conv= rgb16to24; break;
        case 0x68: conv= rgb32to24; break;
        case 0x83: conv= rgb15to32; break;
        case 0x84: conv= rgb16to32; break;
        case 0x86: conv= rgb24to32; break;
        }
    } else if (  (isBGRinInt(srcFormat) && isRGBinInt(dstFormat))
             || (isRGBinInt(srcFormat) && isBGRinInt(dstFormat))) {
        switch(srcId | (dstId<<4)) {
        case 0x33: conv= rgb15tobgr15; break;
        case 0x34: conv= rgb16tobgr15; break;
        case 0x36: conv= rgb24tobgr15; break;
        case 0x38: conv= rgb32tobgr15; break;
        case 0x43: conv= rgb15tobgr16; break;
        case 0x44: conv= rgb16tobgr16; break;
        case 0x46: conv= rgb24tobgr16; break;
        case 0x48: conv= rgb32tobgr16; break;
        case 0x63: conv= rgb15tobgr24; break;
        case 0x64: conv= rgb16tobgr24; break;
        case 0x66: conv= rgb24tobgr24; break;
        case 0x68: conv= rgb32tobgr24; break;
        case 0x83: conv= rgb15tobgr32; break;
        case 0x84: conv= rgb16tobgr32; break;
        case 0x86: conv= rgb24tobgr32; break;
        }
    }

    if (!conv) {
        av_log(c, AV_LOG_ERROR, "internal error %s -> %s converter\n",
               sws_format_name(srcFormat), sws_format_name(dstFormat));
    } else {
        const uint8_t *srcPtr= src[0];
              uint8_t *dstPtr= dst[0];
        if ((srcFormat == PIX_FMT_RGB32_1 || srcFormat == PIX_FMT_BGR32_1) && !isRGBA32(dstFormat))
            srcPtr += ALT32_CORR;

        if ((dstFormat == PIX_FMT_RGB32_1 || dstFormat == PIX_FMT_BGR32_1) && !isRGBA32(srcFormat))
            dstPtr += ALT32_CORR;

        if (dstStride[0]*srcBpp == srcStride[0]*dstBpp && srcStride[0] > 0 && !(srcStride[0]%srcBpp))
            conv(srcPtr, dstPtr + dstStride[0]*srcSliceY, srcSliceH*srcStride[0]);
        else {
            int i;
            dstPtr += dstStride[0]*srcSliceY;

            for (i=0; i<srcSliceH; i++) {
                conv(srcPtr, dstPtr, c->srcW*srcBpp);
                srcPtr+= srcStride[0];
                dstPtr+= dstStride[0];
            }
        }
    }
    return srcSliceH;
}

static int bgr24ToYv12Wrapper(SwsContext *c, const uint8_t* src[], int srcStride[], int srcSliceY,
                              int srcSliceH, uint8_t* dst[], int dstStride[])
{
    rgb24toyv12(
        src[0],
        dst[0]+ srcSliceY    *dstStride[0],
        dst[1]+(srcSliceY>>1)*dstStride[1],
        dst[2]+(srcSliceY>>1)*dstStride[2],
        c->srcW, srcSliceH,
        dstStride[0], dstStride[1], srcStride[0]);
    if (dst[3])
        fillPlane(dst[3], dstStride[3], c->srcW, srcSliceH, srcSliceY, 255);
    return srcSliceH;
}

static int yvu9ToYv12Wrapper(SwsContext *c, const uint8_t* src[], int srcStride[], int srcSliceY,
                             int srcSliceH, uint8_t* dst[], int dstStride[])
{
    copyPlane(src[0], srcStride[0], srcSliceY, srcSliceH, c->srcW,
              dst[0], dstStride[0]);

    planar2x(src[1], dst[1] + dstStride[1]*(srcSliceY >> 1), c->chrSrcW,
             srcSliceH >> 2, srcStride[1], dstStride[1]);
    planar2x(src[2], dst[2] + dstStride[2]*(srcSliceY >> 1), c->chrSrcW,
             srcSliceH >> 2, srcStride[2], dstStride[2]);
    if (dst[3])
        fillPlane(dst[3], dstStride[3], c->srcW, srcSliceH, srcSliceY, 255);
    return srcSliceH;
}

/* unscaled copy like stuff (assumes nearly identical formats) */
static int packedCopyWrapper(SwsContext *c, const uint8_t* src[], int srcStride[], int srcSliceY,
                             int srcSliceH, uint8_t* dst[], int dstStride[])
{
    if (dstStride[0]==srcStride[0] && srcStride[0] > 0)
        memcpy(dst[0] + dstStride[0]*srcSliceY, src[0], srcSliceH*dstStride[0]);
    else {
        int i;
        const uint8_t *srcPtr= src[0];
        uint8_t *dstPtr= dst[0] + dstStride[0]*srcSliceY;
        int length=0;

        /* universal length finder */
        while(length+c->srcW <= FFABS(dstStride[0])
           && length+c->srcW <= FFABS(srcStride[0])) length+= c->srcW;
        assert(length!=0);

        for (i=0; i<srcSliceH; i++) {
            memcpy(dstPtr, srcPtr, length);
            srcPtr+= srcStride[0];
            dstPtr+= dstStride[0];
        }
    }
    return srcSliceH;
}

#define DITHER_COPY(dst, dstStride, src, srcStride, bswap)\
    uint16_t scale= dither_scale[dst_depth-1][src_depth-1];\
    int shift= src_depth-dst_depth + dither_scale[src_depth-2][dst_depth-1];\
    for (i = 0; i < height; i++) {\
        uint8_t *dither= dithers[src_depth-9][i&7];\
        for (j = 0; j < length-7; j+=8){\
            dst[j+0] = (bswap(src[j+0]) + dither[0])*scale>>shift;\
            dst[j+1] = (bswap(src[j+1]) + dither[1])*scale>>shift;\
            dst[j+2] = (bswap(src[j+2]) + dither[2])*scale>>shift;\
            dst[j+3] = (bswap(src[j+3]) + dither[3])*scale>>shift;\
            dst[j+4] = (bswap(src[j+4]) + dither[4])*scale>>shift;\
            dst[j+5] = (bswap(src[j+5]) + dither[5])*scale>>shift;\
            dst[j+6] = (bswap(src[j+6]) + dither[6])*scale>>shift;\
            dst[j+7] = (bswap(src[j+7]) + dither[7])*scale>>shift;\
        }\
        for (; j < length; j++)\
            dst[j] = (bswap(src[j]) + dither[j&7])*scale>>shift;\
        dst += dstStride;\
        src += srcStride;\
    }


static int planarCopyWrapper(SwsContext *c, const uint8_t* src[], int srcStride[], int srcSliceY,
                             int srcSliceH, uint8_t* dst[], int dstStride[])
{
    int plane, i, j;
    for (plane=0; plane<4; plane++) {
        int length= (plane==0 || plane==3) ? c->srcW  : -((-c->srcW  )>>c->chrDstHSubSample);
        int y=      (plane==0 || plane==3) ? srcSliceY: -((-srcSliceY)>>c->chrDstVSubSample);
        int height= (plane==0 || plane==3) ? srcSliceH: -((-srcSliceH)>>c->chrDstVSubSample);
        const uint8_t *srcPtr= src[plane];
        uint8_t *dstPtr= dst[plane] + dstStride[plane]*y;

        if (!dst[plane]) continue;
        // ignore palette for GRAY8
        if (plane == 1 && !dst[2]) continue;
        if (!src[plane] || (plane == 1 && !src[2])) {
            if(is16BPS(c->dstFormat))
                length*=2;
            fillPlane(dst[plane], dstStride[plane], length, height, y, (plane==3) ? 255 : 128);
        } else {
<<<<<<< HEAD
            if(isNBPS(c->srcFormat) || isNBPS(c->dstFormat)
               || (is16BPS(c->srcFormat) != is16BPS(c->dstFormat))
            ) {
                const int src_depth = av_pix_fmt_descriptors[c->srcFormat].comp[plane].depth_minus1+1;
                const int dst_depth = av_pix_fmt_descriptors[c->dstFormat].comp[plane].depth_minus1+1;
                uint16_t *srcPtr2 = (uint16_t*)srcPtr;
                uint16_t *dstPtr2 = (uint16_t*)dstPtr;

                if (dst_depth == 8) {
                    if(isBE(c->srcFormat) == HAVE_BIGENDIAN){
                        DITHER_COPY(dstPtr, dstStride[plane], srcPtr2, srcStride[plane]/2, )
                    } else {
                        DITHER_COPY(dstPtr, dstStride[plane], srcPtr2, srcStride[plane]/2, av_bswap16)
                    }
                } else if (src_depth == 8) {
                    for (i = 0; i < height; i++) {
                        for (j = 0; j < length; j++)
                            dstPtr2[j] = (srcPtr[j]<<(dst_depth-8)) |
                                (srcPtr[j]>>(2*8-dst_depth));
                        dstPtr2 += dstStride[plane]/2;
                        srcPtr  += srcStride[plane];
                    }
                } else if (src_depth <= dst_depth) {
                    for (i = 0; i < height; i++) {
                        if(isBE(c->dstFormat)){
                            for (j = 0; j < length; j++)
                                AV_WB16(&dstPtr2[j], (srcPtr2[j]<<(dst_depth-src_depth)) |
                                                     (srcPtr2[j]>>(2*src_depth-dst_depth)));
                        }else{
                            for (j = 0; j < length; j++)
                                AV_WL16(&dstPtr2[j], (srcPtr2[j]<<(dst_depth-src_depth)) |
                                                     (srcPtr2[j]>>(2*src_depth-dst_depth)));
                        }
                        dstPtr2 += dstStride[plane]/2;
                        srcPtr2 += srcStride[plane]/2;
=======
            if(is9_OR_10BPS(c->srcFormat)) {
                const int src_depth = av_pix_fmt_descriptors[c->srcFormat].comp[plane].depth_minus1+1;
                const int dst_depth = av_pix_fmt_descriptors[c->dstFormat].comp[plane].depth_minus1+1;
                const uint16_t *srcPtr2 = (const uint16_t*)srcPtr;

                if (is16BPS(c->dstFormat)) {
                    uint16_t *dstPtr2 = (uint16_t*)dstPtr;
#define COPY9_OR_10TO16(rfunc, wfunc) \
                    for (i = 0; i < height; i++) { \
                        for (j = 0; j < length; j++) { \
                            int srcpx = rfunc(&srcPtr2[j]); \
                            wfunc(&dstPtr2[j], (srcpx<<(16-src_depth)) | (srcpx>>(2*src_depth-16))); \
                        } \
                        dstPtr2 += dstStride[plane]/2; \
                        srcPtr2 += srcStride[plane]/2; \
                    }
                    if (isBE(c->dstFormat)) {
                        if (isBE(c->srcFormat)) {
                            COPY9_OR_10TO16(AV_RB16, AV_WB16);
                        } else {
                            COPY9_OR_10TO16(AV_RL16, AV_WB16);
                        }
                    } else {
                        if (isBE(c->srcFormat)) {
                            COPY9_OR_10TO16(AV_RB16, AV_WL16);
                        } else {
                            COPY9_OR_10TO16(AV_RL16, AV_WL16);
                        }
                    }
                } else if (is9_OR_10BPS(c->dstFormat)) {
                    uint16_t *dstPtr2 = (uint16_t*)dstPtr;
#define COPY9_OR_10TO9_OR_10(loop) \
                    for (i = 0; i < height; i++) { \
                        for (j = 0; j < length; j++) { \
                            loop; \
                        } \
                        dstPtr2 += dstStride[plane]/2; \
                        srcPtr2 += srcStride[plane]/2; \
                    }
#define COPY9_OR_10TO9_OR_10_2(rfunc, wfunc) \
                    if (dst_depth > src_depth) { \
                        COPY9_OR_10TO9_OR_10(int srcpx = rfunc(&srcPtr2[j]); \
                            wfunc(&dstPtr2[j], (srcpx << 1) | (srcpx >> 9))); \
                    } else if (dst_depth < src_depth) { \
                        COPY9_OR_10TO9_OR_10(wfunc(&dstPtr2[j], rfunc(&srcPtr2[j]) >> 1)); \
                    } else { \
                        COPY9_OR_10TO9_OR_10(wfunc(&dstPtr2[j], rfunc(&srcPtr2[j]))); \
                    }
                    if (isBE(c->dstFormat)) {
                        if (isBE(c->srcFormat)) {
                            COPY9_OR_10TO9_OR_10_2(AV_RB16, AV_WB16);
                        } else {
                            COPY9_OR_10TO9_OR_10_2(AV_RL16, AV_WB16);
                        }
                    } else {
                        if (isBE(c->srcFormat)) {
                            COPY9_OR_10TO9_OR_10_2(AV_RB16, AV_WL16);
                        } else {
                            COPY9_OR_10TO9_OR_10_2(AV_RL16, AV_WL16);
                        }
                    }
                } else {
                    // FIXME Maybe dither instead.
#define COPY9_OR_10TO8(rfunc) \
                    for (i = 0; i < height; i++) { \
                        for (j = 0; j < length; j++) { \
                            dstPtr[j] = rfunc(&srcPtr2[j])>>(src_depth-8); \
                        } \
                        dstPtr  += dstStride[plane]; \
                        srcPtr2 += srcStride[plane]/2; \
                    }
                    if (isBE(c->srcFormat)) {
                        COPY9_OR_10TO8(AV_RB16);
                    } else {
                        COPY9_OR_10TO8(AV_RL16);
                    }
                }
            } else if(is9_OR_10BPS(c->dstFormat)) {
                const int dst_depth = av_pix_fmt_descriptors[c->dstFormat].comp[plane].depth_minus1+1;
                uint16_t *dstPtr2 = (uint16_t*)dstPtr;

                if (is16BPS(c->srcFormat)) {
                    const uint16_t *srcPtr2 = (const uint16_t*)srcPtr;
#define COPY16TO9_OR_10(rfunc, wfunc) \
                    for (i = 0; i < height; i++) { \
                        for (j = 0; j < length; j++) { \
                            wfunc(&dstPtr2[j], rfunc(&srcPtr2[j])>>(16-dst_depth)); \
                        } \
                        dstPtr2 += dstStride[plane]/2; \
                        srcPtr2 += srcStride[plane]/2; \
                    }
                    if (isBE(c->dstFormat)) {
                        if (isBE(c->srcFormat)) {
                            COPY16TO9_OR_10(AV_RB16, AV_WB16);
                        } else {
                            COPY16TO9_OR_10(AV_RL16, AV_WB16);
                        }
                    } else {
                        if (isBE(c->srcFormat)) {
                            COPY16TO9_OR_10(AV_RB16, AV_WL16);
                        } else {
                            COPY16TO9_OR_10(AV_RL16, AV_WL16);
                        }
                    }
                } else /* 8bit */ {
#define COPY8TO9_OR_10(wfunc) \
                    for (i = 0; i < height; i++) { \
                        for (j = 0; j < length; j++) { \
                            const int srcpx = srcPtr[j]; \
                            wfunc(&dstPtr2[j], (srcpx<<(dst_depth-8)) | (srcpx >> (16-dst_depth))); \
                        } \
                        dstPtr2 += dstStride[plane]/2; \
                        srcPtr  += srcStride[plane]; \
                    }
                    if (isBE(c->dstFormat)) {
                        COPY8TO9_OR_10(AV_WB16);
                    } else {
                        COPY8TO9_OR_10(AV_WL16);
>>>>>>> 552a9995
                    }
                } else {
                    if(isBE(c->srcFormat) == HAVE_BIGENDIAN){
                        DITHER_COPY(dstPtr2, dstStride[plane]/2, srcPtr2, srcStride[plane]/2, )
                    }else{
                        DITHER_COPY(dstPtr2, dstStride[plane]/2, srcPtr2, srcStride[plane]/2, av_bswap16)
                    }
                }
            } else if(is16BPS(c->srcFormat) && is16BPS(c->dstFormat)
                  && isBE(c->srcFormat) != isBE(c->dstFormat)) {

                for (i=0; i<height; i++) {
                    for (j=0; j<length; j++)
                        ((uint16_t*)dstPtr)[j] = av_bswap16(((const uint16_t*)srcPtr)[j]);
                    srcPtr+= srcStride[plane];
                    dstPtr+= dstStride[plane];
                }
            } else if (dstStride[plane] == srcStride[plane] &&
                       srcStride[plane] > 0 && srcStride[plane] == length) {
                memcpy(dst[plane] + dstStride[plane]*y, src[plane],
                       height*dstStride[plane]);
            } else {
                if(is16BPS(c->srcFormat) && is16BPS(c->dstFormat))
                    length*=2;
                for (i=0; i<height; i++) {
                    memcpy(dstPtr, srcPtr, length);
                    srcPtr+= srcStride[plane];
                    dstPtr+= dstStride[plane];
                }
            }
        }
    }
    return srcSliceH;
}

int ff_hardcodedcpuflags(void)
{
    int flags = 0;
#if   COMPILE_TEMPLATE_MMX2
    flags |= SWS_CPU_CAPS_MMX|SWS_CPU_CAPS_MMX2;
#elif COMPILE_TEMPLATE_AMD3DNOW
    flags |= SWS_CPU_CAPS_MMX|SWS_CPU_CAPS_3DNOW;
#elif COMPILE_TEMPLATE_MMX
    flags |= SWS_CPU_CAPS_MMX;
#elif COMPILE_TEMPLATE_ALTIVEC
    flags |= SWS_CPU_CAPS_ALTIVEC;
#elif ARCH_BFIN
    flags |= SWS_CPU_CAPS_BFIN;
#endif
    return flags;
}

void ff_get_unscaled_swscale(SwsContext *c)
{
    const enum PixelFormat srcFormat = c->srcFormat;
    const enum PixelFormat dstFormat = c->dstFormat;
    const int flags = c->flags;
    const int dstH = c->dstH;
    int needsDither;

    needsDither= isAnyRGB(dstFormat)
        &&  c->dstFormatBpp < 24
        && (c->dstFormatBpp < c->srcFormatBpp || (!isAnyRGB(srcFormat)));

    /* yv12_to_nv12 */
    if ((srcFormat == PIX_FMT_YUV420P || srcFormat == PIX_FMT_YUVA420P) && (dstFormat == PIX_FMT_NV12 || dstFormat == PIX_FMT_NV21)) {
        c->swScale= planarToNv12Wrapper;
    }
    /* yuv2bgr */
    if ((srcFormat==PIX_FMT_YUV420P || srcFormat==PIX_FMT_YUV422P || srcFormat==PIX_FMT_YUVA420P) && isAnyRGB(dstFormat)
        && !(flags & SWS_ACCURATE_RND) && !(dstH&1)) {
        c->swScale= ff_yuv2rgb_get_func_ptr(c);
    }

    if (srcFormat==PIX_FMT_YUV410P && (dstFormat==PIX_FMT_YUV420P || dstFormat==PIX_FMT_YUVA420P) && !(flags & SWS_BITEXACT)) {
        c->swScale= yvu9ToYv12Wrapper;
    }

    /* bgr24toYV12 */
    if (srcFormat==PIX_FMT_BGR24 && (dstFormat==PIX_FMT_YUV420P || dstFormat==PIX_FMT_YUVA420P) && !(flags & SWS_ACCURATE_RND))
        c->swScale= bgr24ToYv12Wrapper;

    /* RGB/BGR -> RGB/BGR (no dither needed forms) */
    if (   isAnyRGB(srcFormat)
        && isAnyRGB(dstFormat)
        && srcFormat != PIX_FMT_BGR8      && dstFormat != PIX_FMT_BGR8
        && srcFormat != PIX_FMT_RGB8      && dstFormat != PIX_FMT_RGB8
        && srcFormat != PIX_FMT_BGR4      && dstFormat != PIX_FMT_BGR4
        && srcFormat != PIX_FMT_RGB4      && dstFormat != PIX_FMT_RGB4
        && srcFormat != PIX_FMT_BGR4_BYTE && dstFormat != PIX_FMT_BGR4_BYTE
        && srcFormat != PIX_FMT_RGB4_BYTE && dstFormat != PIX_FMT_RGB4_BYTE
        && srcFormat != PIX_FMT_MONOBLACK && dstFormat != PIX_FMT_MONOBLACK
        && srcFormat != PIX_FMT_MONOWHITE && dstFormat != PIX_FMT_MONOWHITE
        && srcFormat != PIX_FMT_RGB48LE   && dstFormat != PIX_FMT_RGB48LE
        && srcFormat != PIX_FMT_RGB48BE   && dstFormat != PIX_FMT_RGB48BE
        && srcFormat != PIX_FMT_BGR48LE   && dstFormat != PIX_FMT_BGR48LE
        && srcFormat != PIX_FMT_BGR48BE   && dstFormat != PIX_FMT_BGR48BE
        && (!needsDither || (c->flags&(SWS_FAST_BILINEAR|SWS_POINT))))
        c->swScale= rgbToRgbWrapper;

    if ((usePal(srcFormat) && (
        dstFormat == PIX_FMT_RGB32   ||
        dstFormat == PIX_FMT_RGB32_1 ||
        dstFormat == PIX_FMT_RGB24   ||
        dstFormat == PIX_FMT_BGR32   ||
        dstFormat == PIX_FMT_BGR32_1 ||
        dstFormat == PIX_FMT_BGR24)))
        c->swScale= palToRgbWrapper;

    if (srcFormat == PIX_FMT_YUV422P) {
        if (dstFormat == PIX_FMT_YUYV422)
            c->swScale= yuv422pToYuy2Wrapper;
        else if (dstFormat == PIX_FMT_UYVY422)
            c->swScale= yuv422pToUyvyWrapper;
    }

    /* LQ converters if -sws 0 or -sws 4*/
    if (c->flags&(SWS_FAST_BILINEAR|SWS_POINT)) {
        /* yv12_to_yuy2 */
        if (srcFormat == PIX_FMT_YUV420P || srcFormat == PIX_FMT_YUVA420P) {
            if (dstFormat == PIX_FMT_YUYV422)
                c->swScale= planarToYuy2Wrapper;
            else if (dstFormat == PIX_FMT_UYVY422)
                c->swScale= planarToUyvyWrapper;
        }
    }
    if(srcFormat == PIX_FMT_YUYV422 && (dstFormat == PIX_FMT_YUV420P || dstFormat == PIX_FMT_YUVA420P))
        c->swScale= yuyvToYuv420Wrapper;
    if(srcFormat == PIX_FMT_UYVY422 && (dstFormat == PIX_FMT_YUV420P || dstFormat == PIX_FMT_YUVA420P))
        c->swScale= uyvyToYuv420Wrapper;
    if(srcFormat == PIX_FMT_YUYV422 && dstFormat == PIX_FMT_YUV422P)
        c->swScale= yuyvToYuv422Wrapper;
    if(srcFormat == PIX_FMT_UYVY422 && dstFormat == PIX_FMT_YUV422P)
        c->swScale= uyvyToYuv422Wrapper;

#if COMPILE_ALTIVEC
    if ((c->flags & SWS_CPU_CAPS_ALTIVEC) &&
        !(c->flags & SWS_BITEXACT) &&
        srcFormat == PIX_FMT_YUV420P) {
        // unscaled YV12 -> packed YUV, we want speed
        if (dstFormat == PIX_FMT_YUYV422)
            c->swScale= yv12toyuy2_unscaled_altivec;
        else if (dstFormat == PIX_FMT_UYVY422)
            c->swScale= yv12touyvy_unscaled_altivec;
    }
#endif

    /* simple copy */
    if (  srcFormat == dstFormat
        || (srcFormat == PIX_FMT_YUVA420P && dstFormat == PIX_FMT_YUV420P)
        || (srcFormat == PIX_FMT_YUV420P && dstFormat == PIX_FMT_YUVA420P)
        || (isPlanarYUV(srcFormat) && isGray(dstFormat))
        || (isPlanarYUV(dstFormat) && isGray(srcFormat))
        || (isGray(dstFormat) && isGray(srcFormat))
        || (isPlanarYUV(srcFormat) && isPlanarYUV(dstFormat)
            && c->chrDstHSubSample == c->chrSrcHSubSample
            && c->chrDstVSubSample == c->chrSrcVSubSample
            && dstFormat != PIX_FMT_NV12 && dstFormat != PIX_FMT_NV21
            && srcFormat != PIX_FMT_NV12 && srcFormat != PIX_FMT_NV21))
    {
        if (isPacked(c->srcFormat))
            c->swScale= packedCopyWrapper;
        else /* Planar YUV or gray */
            c->swScale= planarCopyWrapper;
    }
#if ARCH_BFIN
    if (flags & SWS_CPU_CAPS_BFIN)
        ff_bfin_get_unscaled_swscale (c);
#endif
}

static void reset_ptr(const uint8_t* src[], int format)
{
    if(!isALPHA(format))
        src[3]=NULL;
    if(!isPlanarYUV(format)) {
        src[3]=src[2]=NULL;

        if (!usePal(format))
            src[1]= NULL;
    }
}

static int check_image_pointers(uint8_t *data[4], enum PixelFormat pix_fmt,
                                const int linesizes[4])
{
    const AVPixFmtDescriptor *desc = &av_pix_fmt_descriptors[pix_fmt];
    int i;

    for (i = 0; i < 4; i++) {
        int plane = desc->comp[i].plane;
        if (!data[plane] || !linesizes[plane])
            return 0;
    }

    return 1;
}

/**
 * swscale wrapper, so we don't need to export the SwsContext.
 * Assumes planar YUV to be in YUV order instead of YVU.
 */
int sws_scale(SwsContext *c, const uint8_t* const src[], const int srcStride[], int srcSliceY,
              int srcSliceH, uint8_t* const dst[], const int dstStride[])
{
    int i;
    const uint8_t* src2[4]= {src[0], src[1], src[2], src[3]};
    uint8_t* dst2[4]= {dst[0], dst[1], dst[2], dst[3]};

    // do not mess up sliceDir if we have a "trailing" 0-size slice
    if (srcSliceH == 0)
        return 0;

    if (!check_image_pointers(src, c->srcFormat, srcStride)) {
        av_log(c, AV_LOG_ERROR, "bad src image pointers\n");
        return 0;
    }
    if (!check_image_pointers(dst, c->dstFormat, dstStride)) {
        av_log(c, AV_LOG_ERROR, "bad dst image pointers\n");
        return 0;
    }

    if (c->sliceDir == 0 && srcSliceY != 0 && srcSliceY + srcSliceH != c->srcH) {
        av_log(c, AV_LOG_ERROR, "Slices start in the middle!\n");
        return 0;
    }
    if (c->sliceDir == 0) {
        if (srcSliceY == 0) c->sliceDir = 1; else c->sliceDir = -1;
    }

    if (usePal(c->srcFormat)) {
        for (i=0; i<256; i++) {
            int p, r, g, b, y, u, v, a = 0xff;
            if(c->srcFormat == PIX_FMT_PAL8) {
                p=((const uint32_t*)(src[1]))[i];
                a= (p>>24)&0xFF;
                r= (p>>16)&0xFF;
                g= (p>> 8)&0xFF;
                b=  p     &0xFF;
            } else if(c->srcFormat == PIX_FMT_RGB8) {
                r= (i>>5    )*36;
                g= ((i>>2)&7)*36;
                b= (i&3     )*85;
            } else if(c->srcFormat == PIX_FMT_BGR8) {
                b= (i>>6    )*85;
                g= ((i>>3)&7)*36;
                r= (i&7     )*36;
            } else if(c->srcFormat == PIX_FMT_RGB4_BYTE) {
                r= (i>>3    )*255;
                g= ((i>>1)&3)*85;
                b= (i&1     )*255;
            } else if(c->srcFormat == PIX_FMT_GRAY8 || c->srcFormat == PIX_FMT_GRAY8A) {
                r = g = b = i;
            } else {
                assert(c->srcFormat == PIX_FMT_BGR4_BYTE);
                b= (i>>3    )*255;
                g= ((i>>1)&3)*85;
                r= (i&1     )*255;
            }
            y= av_clip_uint8((RY*r + GY*g + BY*b + ( 33<<(RGB2YUV_SHIFT-1)))>>RGB2YUV_SHIFT);
            u= av_clip_uint8((RU*r + GU*g + BU*b + (257<<(RGB2YUV_SHIFT-1)))>>RGB2YUV_SHIFT);
            v= av_clip_uint8((RV*r + GV*g + BV*b + (257<<(RGB2YUV_SHIFT-1)))>>RGB2YUV_SHIFT);
            c->pal_yuv[i]= y + (u<<8) + (v<<16) + (a<<24);

            switch(c->dstFormat) {
            case PIX_FMT_BGR32:
#if !HAVE_BIGENDIAN
            case PIX_FMT_RGB24:
#endif
                c->pal_rgb[i]=  r + (g<<8) + (b<<16) + (a<<24);
                break;
            case PIX_FMT_BGR32_1:
#if HAVE_BIGENDIAN
            case PIX_FMT_BGR24:
#endif
                c->pal_rgb[i]= a + (r<<8) + (g<<16) + (b<<24);
                break;
            case PIX_FMT_RGB32_1:
#if HAVE_BIGENDIAN
            case PIX_FMT_RGB24:
#endif
                c->pal_rgb[i]= a + (b<<8) + (g<<16) + (r<<24);
                break;
            case PIX_FMT_RGB32:
#if !HAVE_BIGENDIAN
            case PIX_FMT_BGR24:
#endif
            default:
                c->pal_rgb[i]=  b + (g<<8) + (r<<16) + (a<<24);
            }
        }
    }

    // copy strides, so they can safely be modified
    if (c->sliceDir == 1) {
        // slices go from top to bottom
        int srcStride2[4]= {srcStride[0], srcStride[1], srcStride[2], srcStride[3]};
        int dstStride2[4]= {dstStride[0], dstStride[1], dstStride[2], dstStride[3]};

        reset_ptr(src2, c->srcFormat);
        reset_ptr((const uint8_t**)dst2, c->dstFormat);

        /* reset slice direction at end of frame */
        if (srcSliceY + srcSliceH == c->srcH)
            c->sliceDir = 0;

        return c->swScale(c, src2, srcStride2, srcSliceY, srcSliceH, dst2, dstStride2);
    } else {
        // slices go from bottom to top => we flip the image internally
        int srcStride2[4]= {-srcStride[0], -srcStride[1], -srcStride[2], -srcStride[3]};
        int dstStride2[4]= {-dstStride[0], -dstStride[1], -dstStride[2], -dstStride[3]};

        src2[0] += (srcSliceH-1)*srcStride[0];
        if (!usePal(c->srcFormat))
            src2[1] += ((srcSliceH>>c->chrSrcVSubSample)-1)*srcStride[1];
        src2[2] += ((srcSliceH>>c->chrSrcVSubSample)-1)*srcStride[2];
        src2[3] += (srcSliceH-1)*srcStride[3];
        dst2[0] += ( c->dstH                      -1)*dstStride[0];
        dst2[1] += ((c->dstH>>c->chrDstVSubSample)-1)*dstStride[1];
        dst2[2] += ((c->dstH>>c->chrDstVSubSample)-1)*dstStride[2];
        dst2[3] += ( c->dstH                      -1)*dstStride[3];

        reset_ptr(src2, c->srcFormat);
        reset_ptr((const uint8_t**)dst2, c->dstFormat);

        /* reset slice direction at end of frame */
        if (!srcSliceY)
            c->sliceDir = 0;

        return c->swScale(c, src2, srcStride2, c->srcH-srcSliceY-srcSliceH, srcSliceH, dst2, dstStride2);
    }
}

#if LIBSWSCALE_VERSION_MAJOR < 1
int sws_scale_ordered(SwsContext *c, const uint8_t* const src[], int srcStride[], int srcSliceY,
                      int srcSliceH, uint8_t* dst[], int dstStride[])
{
    return sws_scale(c, src, srcStride, srcSliceY, srcSliceH, dst, dstStride);
}
#endif

/* Convert the palette to the same packed 32-bit format as the palette */
void sws_convertPalette8ToPacked32(const uint8_t *src, uint8_t *dst, long num_pixels, const uint8_t *palette)
{
    long i;

    for (i=0; i<num_pixels; i++)
        ((uint32_t *) dst)[i] = ((const uint32_t *) palette)[src[i]];
}

/* Palette format: ABCD -> dst format: ABC */
void sws_convertPalette8ToPacked24(const uint8_t *src, uint8_t *dst, long num_pixels, const uint8_t *palette)
{
    long i;

    for (i=0; i<num_pixels; i++) {
        //FIXME slow?
        dst[0]= palette[src[i]*4+0];
        dst[1]= palette[src[i]*4+1];
        dst[2]= palette[src[i]*4+2];
        dst+= 3;
    }
}<|MERGE_RESOLUTION|>--- conflicted
+++ resolved
@@ -362,11 +362,10 @@
 static av_always_inline void yuv2yuvX16inC_template(const int16_t *lumFilter, const int16_t **lumSrc, int lumFilterSize,
                                                     const int16_t *chrFilter, const int16_t **chrSrc, int chrFilterSize,
                                                     const int16_t **alpSrc, uint16_t *dest, uint16_t *uDest, uint16_t *vDest, uint16_t *aDest,
-                                                    int dstW, int chrDstW, int big_endian, int output_bits)
+                                                    int dstW, int chrDstW, int big_endian)
 {
     //FIXME Optimize (just quickly written not optimized..)
     int i;
-    int shift = 11 + 16 - output_bits;
 
     for (i = 0; i < dstW; i++) {
         int val = 1 << 10;
@@ -376,9 +375,9 @@
             val += lumSrc[j][i] * lumFilter[j];
 
         if (big_endian) {
-            AV_WB16(&dest[i], av_clip_uint16(val >> shift));
+            AV_WB16(&dest[i], av_clip_uint16(val >> 11));
         } else {
-            AV_WL16(&dest[i], av_clip_uint16(val >> shift));
+            AV_WL16(&dest[i], av_clip_uint16(val >> 11));
         }
     }
 
@@ -394,11 +393,11 @@
             }
 
             if (big_endian) {
-                AV_WB16(&uDest[i], av_clip_uint16(u >> shift));
-                AV_WB16(&vDest[i], av_clip_uint16(v >> shift));
+                AV_WB16(&uDest[i], av_clip_uint16(u >> 11));
+                AV_WB16(&vDest[i], av_clip_uint16(v >> 11));
             } else {
-                AV_WL16(&uDest[i], av_clip_uint16(u >> shift));
-                AV_WL16(&vDest[i], av_clip_uint16(v >> shift));
+                AV_WL16(&uDest[i], av_clip_uint16(u >> 11));
+                AV_WL16(&vDest[i], av_clip_uint16(v >> 11));
             }
         }
     }
@@ -412,9 +411,9 @@
                 val += alpSrc[j][i] * lumFilter[j];
 
             if (big_endian) {
-                AV_WB16(&aDest[i], av_clip_uint16(val >> shift));
+                AV_WB16(&aDest[i], av_clip_uint16(val >> 11));
             } else {
-                AV_WL16(&aDest[i], av_clip_uint16(val >> shift));
+                AV_WL16(&aDest[i], av_clip_uint16(val >> 11));
             }
         }
     }
@@ -469,7 +468,6 @@
                                  const int16_t **alpSrc, uint16_t *dest, uint16_t *uDest, uint16_t *vDest, uint16_t *aDest, int dstW, int chrDstW,
                                  enum PixelFormat dstFormat)
 {
-<<<<<<< HEAD
     if (isNBPS(dstFormat)) {
         const int depth = av_pix_fmt_descriptors[dstFormat].comp[0].depth_minus1+1;
         yuv2yuvXNinC_template(lumFilter, lumSrc, lumFilterSize,
@@ -491,30 +489,7 @@
                                    dest, uDest, vDest, aDest,
                                    dstW, chrDstW, 0);
         }
-=======
-#define conv16(bits) \
-    if (isBE(dstFormat)) { \
-        yuv2yuvX16inC_template(lumFilter, lumSrc, lumFilterSize, \
-                               chrFilter, chrSrc, chrFilterSize, \
-                               alpSrc, \
-                               dest, uDest, vDest, aDest, \
-                               dstW, chrDstW, 1, bits); \
-    } else { \
-        yuv2yuvX16inC_template(lumFilter, lumSrc, lumFilterSize, \
-                               chrFilter, chrSrc, chrFilterSize, \
-                               alpSrc, \
-                               dest, uDest, vDest, aDest, \
-                               dstW, chrDstW, 0, bits); \
-    }
-    if (is16BPS(dstFormat)) {
-        conv16(16);
-    } else if (av_pix_fmt_descriptors[dstFormat].comp[0].depth_minus1 == 8) {
-        conv16(9);
-    } else {
-        conv16(10);
->>>>>>> 552a9995
-    }
-#undef conv16
+    }
 }
 
 static inline void yuv2yuvXinC(const int16_t *lumFilter, const int16_t **lumSrc, int lumFilterSize,
@@ -1900,23 +1875,23 @@
     return srcSliceH;
 }
 
-#define DITHER_COPY(dst, dstStride, src, srcStride, bswap)\
+#define DITHER_COPY(dst, dstStride, src, srcStride, bswap, dbswap)\
     uint16_t scale= dither_scale[dst_depth-1][src_depth-1];\
     int shift= src_depth-dst_depth + dither_scale[src_depth-2][dst_depth-1];\
     for (i = 0; i < height; i++) {\
         uint8_t *dither= dithers[src_depth-9][i&7];\
         for (j = 0; j < length-7; j+=8){\
-            dst[j+0] = (bswap(src[j+0]) + dither[0])*scale>>shift;\
-            dst[j+1] = (bswap(src[j+1]) + dither[1])*scale>>shift;\
-            dst[j+2] = (bswap(src[j+2]) + dither[2])*scale>>shift;\
-            dst[j+3] = (bswap(src[j+3]) + dither[3])*scale>>shift;\
-            dst[j+4] = (bswap(src[j+4]) + dither[4])*scale>>shift;\
-            dst[j+5] = (bswap(src[j+5]) + dither[5])*scale>>shift;\
-            dst[j+6] = (bswap(src[j+6]) + dither[6])*scale>>shift;\
-            dst[j+7] = (bswap(src[j+7]) + dither[7])*scale>>shift;\
+            dst[j+0] = dbswap((bswap(src[j+0]) + dither[0])*scale>>shift);\
+            dst[j+1] = dbswap((bswap(src[j+1]) + dither[1])*scale>>shift);\
+            dst[j+2] = dbswap((bswap(src[j+2]) + dither[2])*scale>>shift);\
+            dst[j+3] = dbswap((bswap(src[j+3]) + dither[3])*scale>>shift);\
+            dst[j+4] = dbswap((bswap(src[j+4]) + dither[4])*scale>>shift);\
+            dst[j+5] = dbswap((bswap(src[j+5]) + dither[5])*scale>>shift);\
+            dst[j+6] = dbswap((bswap(src[j+6]) + dither[6])*scale>>shift);\
+            dst[j+7] = dbswap((bswap(src[j+7]) + dither[7])*scale>>shift);\
         }\
         for (; j < length; j++)\
-            dst[j] = (bswap(src[j]) + dither[j&7])*scale>>shift;\
+            dst[j] = dbswap((bswap(src[j]) + dither[j&7])*scale>>shift);\
         dst += dstStride;\
         src += srcStride;\
     }
@@ -1941,168 +1916,71 @@
                 length*=2;
             fillPlane(dst[plane], dstStride[plane], length, height, y, (plane==3) ? 255 : 128);
         } else {
-<<<<<<< HEAD
             if(isNBPS(c->srcFormat) || isNBPS(c->dstFormat)
                || (is16BPS(c->srcFormat) != is16BPS(c->dstFormat))
             ) {
                 const int src_depth = av_pix_fmt_descriptors[c->srcFormat].comp[plane].depth_minus1+1;
                 const int dst_depth = av_pix_fmt_descriptors[c->dstFormat].comp[plane].depth_minus1+1;
-                uint16_t *srcPtr2 = (uint16_t*)srcPtr;
+                const uint16_t *srcPtr2 = (const uint16_t*)srcPtr;
                 uint16_t *dstPtr2 = (uint16_t*)dstPtr;
 
                 if (dst_depth == 8) {
                     if(isBE(c->srcFormat) == HAVE_BIGENDIAN){
-                        DITHER_COPY(dstPtr, dstStride[plane], srcPtr2, srcStride[plane]/2, )
+                        DITHER_COPY(dstPtr, dstStride[plane], srcPtr2, srcStride[plane]/2, , )
                     } else {
-                        DITHER_COPY(dstPtr, dstStride[plane], srcPtr2, srcStride[plane]/2, av_bswap16)
+                        DITHER_COPY(dstPtr, dstStride[plane], srcPtr2, srcStride[plane]/2, av_bswap16, )
                     }
                 } else if (src_depth == 8) {
                     for (i = 0; i < height; i++) {
-                        for (j = 0; j < length; j++)
-                            dstPtr2[j] = (srcPtr[j]<<(dst_depth-8)) |
-                                (srcPtr[j]>>(2*8-dst_depth));
+                        if(isBE(c->dstFormat)){
+                            for (j = 0; j < length; j++)
+                                AV_WB16(&dstPtr2[j], (srcPtr[j]<<(dst_depth-8)) |
+                                                     (srcPtr[j]>>(2*8-dst_depth)));
+                        } else {
+                            for (j = 0; j < length; j++)
+                                AV_WL16(&dstPtr2[j], (srcPtr[j]<<(dst_depth-8)) |
+                                                     (srcPtr[j]>>(2*8-dst_depth)));
+                        }
                         dstPtr2 += dstStride[plane]/2;
                         srcPtr  += srcStride[plane];
                     }
                 } else if (src_depth <= dst_depth) {
                     for (i = 0; i < height; i++) {
-                        if(isBE(c->dstFormat)){
-                            for (j = 0; j < length; j++)
-                                AV_WB16(&dstPtr2[j], (srcPtr2[j]<<(dst_depth-src_depth)) |
-                                                     (srcPtr2[j]>>(2*src_depth-dst_depth)));
-                        }else{
-                            for (j = 0; j < length; j++)
-                                AV_WL16(&dstPtr2[j], (srcPtr2[j]<<(dst_depth-src_depth)) |
-                                                     (srcPtr2[j]>>(2*src_depth-dst_depth)));
+#define COPY_UP(r,w) \
+    for (j = 0; j < length; j++){ \
+        unsigned int v= r(&srcPtr2[j]);\
+        w(&dstPtr2[j], (v<<(dst_depth-src_depth)) | \
+                       (v>>(2*src_depth-dst_depth)));\
+    }
+                        if(isBE(c->srcFormat)){
+                            if(isBE(c->dstFormat)){
+                                COPY_UP(AV_RB16, AV_WB16)
+                            } else {
+                                COPY_UP(AV_RB16, AV_WL16)
+                            }
+                        } else {
+                            if(isBE(c->dstFormat)){
+                                COPY_UP(AV_RL16, AV_WB16)
+                            } else {
+                                COPY_UP(AV_RL16, AV_WL16)
+                            }
                         }
                         dstPtr2 += dstStride[plane]/2;
                         srcPtr2 += srcStride[plane]/2;
-=======
-            if(is9_OR_10BPS(c->srcFormat)) {
-                const int src_depth = av_pix_fmt_descriptors[c->srcFormat].comp[plane].depth_minus1+1;
-                const int dst_depth = av_pix_fmt_descriptors[c->dstFormat].comp[plane].depth_minus1+1;
-                const uint16_t *srcPtr2 = (const uint16_t*)srcPtr;
-
-                if (is16BPS(c->dstFormat)) {
-                    uint16_t *dstPtr2 = (uint16_t*)dstPtr;
-#define COPY9_OR_10TO16(rfunc, wfunc) \
-                    for (i = 0; i < height; i++) { \
-                        for (j = 0; j < length; j++) { \
-                            int srcpx = rfunc(&srcPtr2[j]); \
-                            wfunc(&dstPtr2[j], (srcpx<<(16-src_depth)) | (srcpx>>(2*src_depth-16))); \
-                        } \
-                        dstPtr2 += dstStride[plane]/2; \
-                        srcPtr2 += srcStride[plane]/2; \
-                    }
-                    if (isBE(c->dstFormat)) {
-                        if (isBE(c->srcFormat)) {
-                            COPY9_OR_10TO16(AV_RB16, AV_WB16);
-                        } else {
-                            COPY9_OR_10TO16(AV_RL16, AV_WB16);
-                        }
-                    } else {
-                        if (isBE(c->srcFormat)) {
-                            COPY9_OR_10TO16(AV_RB16, AV_WL16);
-                        } else {
-                            COPY9_OR_10TO16(AV_RL16, AV_WL16);
-                        }
-                    }
-                } else if (is9_OR_10BPS(c->dstFormat)) {
-                    uint16_t *dstPtr2 = (uint16_t*)dstPtr;
-#define COPY9_OR_10TO9_OR_10(loop) \
-                    for (i = 0; i < height; i++) { \
-                        for (j = 0; j < length; j++) { \
-                            loop; \
-                        } \
-                        dstPtr2 += dstStride[plane]/2; \
-                        srcPtr2 += srcStride[plane]/2; \
-                    }
-#define COPY9_OR_10TO9_OR_10_2(rfunc, wfunc) \
-                    if (dst_depth > src_depth) { \
-                        COPY9_OR_10TO9_OR_10(int srcpx = rfunc(&srcPtr2[j]); \
-                            wfunc(&dstPtr2[j], (srcpx << 1) | (srcpx >> 9))); \
-                    } else if (dst_depth < src_depth) { \
-                        COPY9_OR_10TO9_OR_10(wfunc(&dstPtr2[j], rfunc(&srcPtr2[j]) >> 1)); \
-                    } else { \
-                        COPY9_OR_10TO9_OR_10(wfunc(&dstPtr2[j], rfunc(&srcPtr2[j]))); \
-                    }
-                    if (isBE(c->dstFormat)) {
-                        if (isBE(c->srcFormat)) {
-                            COPY9_OR_10TO9_OR_10_2(AV_RB16, AV_WB16);
-                        } else {
-                            COPY9_OR_10TO9_OR_10_2(AV_RL16, AV_WB16);
-                        }
-                    } else {
-                        if (isBE(c->srcFormat)) {
-                            COPY9_OR_10TO9_OR_10_2(AV_RB16, AV_WL16);
-                        } else {
-                            COPY9_OR_10TO9_OR_10_2(AV_RL16, AV_WL16);
-                        }
-                    }
-                } else {
-                    // FIXME Maybe dither instead.
-#define COPY9_OR_10TO8(rfunc) \
-                    for (i = 0; i < height; i++) { \
-                        for (j = 0; j < length; j++) { \
-                            dstPtr[j] = rfunc(&srcPtr2[j])>>(src_depth-8); \
-                        } \
-                        dstPtr  += dstStride[plane]; \
-                        srcPtr2 += srcStride[plane]/2; \
-                    }
-                    if (isBE(c->srcFormat)) {
-                        COPY9_OR_10TO8(AV_RB16);
-                    } else {
-                        COPY9_OR_10TO8(AV_RL16);
-                    }
-                }
-            } else if(is9_OR_10BPS(c->dstFormat)) {
-                const int dst_depth = av_pix_fmt_descriptors[c->dstFormat].comp[plane].depth_minus1+1;
-                uint16_t *dstPtr2 = (uint16_t*)dstPtr;
-
-                if (is16BPS(c->srcFormat)) {
-                    const uint16_t *srcPtr2 = (const uint16_t*)srcPtr;
-#define COPY16TO9_OR_10(rfunc, wfunc) \
-                    for (i = 0; i < height; i++) { \
-                        for (j = 0; j < length; j++) { \
-                            wfunc(&dstPtr2[j], rfunc(&srcPtr2[j])>>(16-dst_depth)); \
-                        } \
-                        dstPtr2 += dstStride[plane]/2; \
-                        srcPtr2 += srcStride[plane]/2; \
-                    }
-                    if (isBE(c->dstFormat)) {
-                        if (isBE(c->srcFormat)) {
-                            COPY16TO9_OR_10(AV_RB16, AV_WB16);
-                        } else {
-                            COPY16TO9_OR_10(AV_RL16, AV_WB16);
-                        }
-                    } else {
-                        if (isBE(c->srcFormat)) {
-                            COPY16TO9_OR_10(AV_RB16, AV_WL16);
-                        } else {
-                            COPY16TO9_OR_10(AV_RL16, AV_WL16);
-                        }
-                    }
-                } else /* 8bit */ {
-#define COPY8TO9_OR_10(wfunc) \
-                    for (i = 0; i < height; i++) { \
-                        for (j = 0; j < length; j++) { \
-                            const int srcpx = srcPtr[j]; \
-                            wfunc(&dstPtr2[j], (srcpx<<(dst_depth-8)) | (srcpx >> (16-dst_depth))); \
-                        } \
-                        dstPtr2 += dstStride[plane]/2; \
-                        srcPtr  += srcStride[plane]; \
-                    }
-                    if (isBE(c->dstFormat)) {
-                        COPY8TO9_OR_10(AV_WB16);
-                    } else {
-                        COPY8TO9_OR_10(AV_WL16);
->>>>>>> 552a9995
                     }
                 } else {
                     if(isBE(c->srcFormat) == HAVE_BIGENDIAN){
-                        DITHER_COPY(dstPtr2, dstStride[plane]/2, srcPtr2, srcStride[plane]/2, )
+                        if(isBE(c->dstFormat) == HAVE_BIGENDIAN){
+                            DITHER_COPY(dstPtr2, dstStride[plane]/2, srcPtr2, srcStride[plane]/2, , )
+                        } else {
+                            DITHER_COPY(dstPtr2, dstStride[plane]/2, srcPtr2, srcStride[plane]/2, , av_bswap16)
+                        }
                     }else{
-                        DITHER_COPY(dstPtr2, dstStride[plane]/2, srcPtr2, srcStride[plane]/2, av_bswap16)
+                        if(isBE(c->dstFormat) == HAVE_BIGENDIAN){
+                            DITHER_COPY(dstPtr2, dstStride[plane]/2, srcPtr2, srcStride[plane]/2, av_bswap16, )
+                        } else {
+                            DITHER_COPY(dstPtr2, dstStride[plane]/2, srcPtr2, srcStride[plane]/2, av_bswap16, av_bswap16)
+                        }
                     }
                 }
             } else if(is16BPS(c->srcFormat) && is16BPS(c->dstFormat)
