--- conflicted
+++ resolved
@@ -25,15 +25,9 @@
 #include "libavutil/avutil.h"
 #include "libavutil/samplefmt.h"
 
-<<<<<<< HEAD
 #define LIBAVFILTER_VERSION_MAJOR  1
 #define LIBAVFILTER_VERSION_MINOR 77
 #define LIBAVFILTER_VERSION_MICRO  0
-=======
-#define LIBAVFILTER_VERSION_MAJOR  2
-#define LIBAVFILTER_VERSION_MINOR  3
-#define LIBAVFILTER_VERSION_MICRO  1
->>>>>>> d7e5aeba
 
 #define LIBAVFILTER_VERSION_INT AV_VERSION_INT(LIBAVFILTER_VERSION_MAJOR, \
                                                LIBAVFILTER_VERSION_MINOR, \
