\input texinfo @c -*- texinfo -*-
@documentencoding UTF-8

@settitle General Documentation
@titlepage
@center @titlefont{General Documentation}
@end titlepage

@top

@contents

@chapter External libraries

FFmpeg can be hooked up with a number of external libraries to add support
for more formats. None of them are used by default, their use has to be
explicitly requested by passing the appropriate flags to
@command{./configure}.

@section OpenJPEG

FFmpeg can use the OpenJPEG libraries for encoding/decoding J2K videos.  Go to
@url{http://www.openjpeg.org/} to get the libraries and follow the installation
instructions.  To enable using OpenJPEG in FFmpeg, pass @code{--enable-libopenjpeg} to
@file{./configure}.


@section OpenCORE, VisualOn, and Fraunhofer libraries

Spun off Google Android sources, OpenCore, VisualOn and Fraunhofer
libraries provide encoders for a number of audio codecs.

@float NOTE
OpenCORE and VisualOn libraries are under the Apache License 2.0
(see @url{http://www.apache.org/licenses/LICENSE-2.0} for details), which is
incompatible to the LGPL version 2.1 and GPL version 2. You have to
upgrade FFmpeg's license to LGPL version 3 (or if you have enabled
GPL components, GPL version 3) by passing @code{--enable-version3} to configure in
order to use it.

The Fraunhofer AAC library is licensed under a license incompatible to the GPL
and is not known to be compatible to the LGPL. Therefore, you have to pass
@code{--enable-nonfree} to configure to use it.
@end float

@subsection OpenCORE AMR

FFmpeg can make use of the OpenCORE libraries for AMR-NB
decoding/encoding and AMR-WB decoding.

Go to @url{http://sourceforge.net/projects/opencore-amr/} and follow the
instructions for installing the libraries.
Then pass @code{--enable-libopencore-amrnb} and/or
@code{--enable-libopencore-amrwb} to configure to enable them.

@subsection VisualOn AMR-WB encoder library

FFmpeg can make use of the VisualOn AMR-WBenc library for AMR-WB encoding.

Go to @url{http://sourceforge.net/projects/opencore-amr/} and follow the
instructions for installing the library.
Then pass @code{--enable-libvo-amrwbenc} to configure to enable it.

@subsection Fraunhofer AAC library

FFmpeg can make use of the Fraunhofer AAC library for AAC encoding.

Go to @url{http://sourceforge.net/projects/opencore-amr/} and follow the
instructions for installing the library.
Then pass @code{--enable-libfdk-aac} to configure to enable it.

@section LAME

FFmpeg can make use of the LAME library for MP3 encoding.

Go to @url{http://lame.sourceforge.net/} and follow the
instructions for installing the library.
Then pass @code{--enable-libmp3lame} to configure to enable it.

@section TwoLAME

FFmpeg can make use of the TwoLAME library for MP2 encoding.

Go to @url{http://www.twolame.org/} and follow the
instructions for installing the library.
Then pass @code{--enable-libtwolame} to configure to enable it.

@section libvpx

FFmpeg can make use of the libvpx library for VP8/VP9 encoding.

Go to @url{http://www.webmproject.org/} and follow the instructions for
installing the library. Then pass @code{--enable-libvpx} to configure to
enable it.

@section libwavpack

FFmpeg can make use of the libwavpack library for WavPack encoding.

Go to @url{http://www.wavpack.com/} and follow the instructions for
installing the library. Then pass @code{--enable-libwavpack} to configure to
enable it.

@section OpenH264

FFmpeg can make use of the OpenH264 library for H.264 encoding and decoding.

Go to @url{http://www.openh264.org/} and follow the instructions for
installing the library. Then pass @code{--enable-libopenh264} to configure to
enable it.

For decoding, this library is much more limited than the built-in decoder
in libavcodec; currently, this library lacks support for decoding B-frames
and some other main/high profile features. (It currently only supports
constrained baseline profile and CABAC.) Using it is mostly useful for
testing and for taking advantage of Cisco's patent portfolio license
(@url{http://www.openh264.org/BINARY_LICENSE.txt}).

@section x264

FFmpeg can make use of the x264 library for H.264 encoding.

Go to @url{http://www.videolan.org/developers/x264.html} and follow the
instructions for installing the library. Then pass @code{--enable-libx264} to
configure to enable it.

@float NOTE
x264 is under the GNU Public License Version 2 or later
(see @url{http://www.gnu.org/licenses/old-licenses/gpl-2.0.html} for
details), you must upgrade FFmpeg's license to GPL in order to use it.
@end float

@section x265

FFmpeg can make use of the x265 library for HEVC encoding.

Go to @url{http://x265.org/developers.html} and follow the instructions
for installing the library. Then pass @code{--enable-libx265} to configure
to enable it.

@float NOTE
x265 is under the GNU Public License Version 2 or later
(see @url{http://www.gnu.org/licenses/old-licenses/gpl-2.0.html} for
details), you must upgrade FFmpeg's license to GPL in order to use it.
@end float

@section kvazaar

FFmpeg can make use of the kvazaar library for HEVC encoding.

Go to @url{https://github.com/ultravideo/kvazaar} and follow the
instructions for installing the library. Then pass
@code{--enable-libkvazaar} to configure to enable it.

@section libilbc

iLBC is a narrowband speech codec that has been made freely available
by Google as part of the WebRTC project. libilbc is a packaging friendly
copy of the iLBC codec. FFmpeg can make use of the libilbc library for
iLBC encoding and decoding.

Go to @url{https://github.com/TimothyGu/libilbc} and follow the instructions for
installing the library. Then pass @code{--enable-libilbc} to configure to
enable it.

@section libzvbi

libzvbi is a VBI decoding library which can be used by FFmpeg to decode DVB
teletext pages and DVB teletext subtitles.

Go to @url{http://sourceforge.net/projects/zapping/} and follow the instructions for
installing the library. Then pass @code{--enable-libzvbi} to configure to
enable it.

@section AviSynth

FFmpeg can read AviSynth scripts as input. To enable support, pass
@code{--enable-avisynth} to configure.  The correct headers are
included in compat/avisynth/, which allows the user to enable support
without needing to search for these headers themselves.

For Windows, supported AviSynth variants are
@url{http://avisynth.nl, AviSynth 2.6 RC1 or higher} for 32-bit builds and
@url{http://avs-plus.net, AviSynth+ r1718 or higher} for 32-bit and 64-bit builds.
<<<<<<< HEAD
=======
@url{https://github.com/AviSynth/AviSynthPlus, AviSynth+'s git repository}
provides a GNU-style Makefile which can install just the headers using
@code{make install PREFIX=/install/prefix}.

@float NOTE
There is currently a regression in AviSynth+'s @code{capi.h} header as of
October 2016, which interferes with the ability for builds of Libav to use
MSVC-built binaries of AviSynth. Until this is resolved, you can make sure
a known good version is installed by checking out a version from before
the regression occurred:

@code{git clone -b MT git://github.com/AviSynth/AviSynthPlus.git @*
cd AviSynthPlus @*
git checkout -b oldheader b4f292b4dbfad149697fb65c6a037bb3810813f9 @*
make install PREFIX=/install/prefix}
@end float

@float NOTE
When using AviSynth+'s installed headers, the user must also pass
the avisynth/ include directory to @code{--extra-cflags}. For example,
if the PREFIX given to AviSynth+'s Makefile was /usr/i686-w64-mingw32,
then the correct command would be
@code{--extra-cflags="-I/usr/i686-w64-mingw32/include/avisynth"}.
@end float
>>>>>>> bf864627

For Linux and OS X, the supported AviSynth variant is
@url{https://github.com/avxsynth/avxsynth, AvxSynth}.

@float NOTE
AviSynth and AvxSynth are loaded dynamically.  Distributors can build FFmpeg
with @code{--enable-avisynth}, and the binaries will work regardless of the
end user having AviSynth or AvxSynth installed - they'll only need to be
installed to use AviSynth scripts (obviously).
@end float

@section Intel QuickSync Video

FFmpeg can use Intel QuickSync Video (QSV) for accelerated encoding and decoding
of multiple codecs. To use QSV, FFmpeg must be linked against the @code{libmfx}
dispatcher, which loads the actual decoding libraries.

The dispatcher is open source and can be downloaded from
@url{https://github.com/lu-zero/mfx_dispatch.git}. FFmpeg needs to be configured
with the @code{--enable-libmfx} option and @code{pkg-config} needs to be able to
locate the dispatcher's @code{.pc} files.


@chapter Supported File Formats, Codecs or Features

You can use the @code{-formats} and @code{-codecs} options to have an exhaustive list.

@section File Formats

FFmpeg supports the following file formats through the @code{libavformat}
library:

@multitable @columnfractions .4 .1 .1 .4
@item Name @tab Encoding @tab Decoding @tab Comments
@item 3dostr                    @tab   @tab X
@item 4xm                       @tab   @tab X
    @tab 4X Technologies format, used in some games.
@item 8088flex TMV              @tab   @tab X
@item AAX                       @tab   @tab X
    @tab Audible Enhanced Audio format, used in audiobooks.
@item AA                        @tab   @tab X
    @tab Audible Format 2, 3, and 4, used in audiobooks.
@item ACT Voice                 @tab   @tab X
    @tab contains G.729 audio
@item Adobe Filmstrip           @tab X @tab X
@item Audio IFF (AIFF)          @tab X @tab X
@item American Laser Games MM   @tab   @tab X
    @tab Multimedia format used in games like Mad Dog McCree.
@item 3GPP AMR                  @tab X @tab X
@item Amazing Studio Packed Animation File  @tab   @tab X
    @tab Multimedia format used in game Heart Of Darkness.
@item Apple HTTP Live Streaming @tab   @tab X
@item Artworx Data Format       @tab   @tab X
@item Interplay ACM             @tab   @tab X
    @tab Audio only format used in some Interplay games.
@item ADP                       @tab   @tab X
    @tab Audio format used on the Nintendo Gamecube.
@item AFC                       @tab   @tab X
    @tab Audio format used on the Nintendo Gamecube.
@item ADS/SS2                   @tab   @tab X
    @tab Audio format used on the PS2.
@item APNG                      @tab X @tab X
@item ASF                       @tab X @tab X
@item AST                       @tab X @tab X
    @tab Audio format used on the Nintendo Wii.
@item AVI                       @tab X @tab X
@item AviSynth                  @tab   @tab X
@item AVR                       @tab   @tab X
    @tab Audio format used on Mac.
@item AVS                       @tab   @tab X
    @tab Multimedia format used by the Creature Shock game.
@item Beam Software SIFF        @tab   @tab X
    @tab Audio and video format used in some games by Beam Software.
@item Bethesda Softworks VID    @tab   @tab X
    @tab Used in some games from Bethesda Softworks.
@item Binary text               @tab   @tab X
@item Bink                      @tab   @tab X
    @tab Multimedia format used by many games.
@item Bitmap Brothers JV        @tab   @tab X
    @tab Used in Z and Z95 games.
@item Brute Force & Ignorance   @tab   @tab X
    @tab Used in the game Flash Traffic: City of Angels.
@item BFSTM                     @tab   @tab X
    @tab Audio format used on the Nintendo WiiU (based on BRSTM).
@item BRSTM                     @tab   @tab X
    @tab Audio format used on the Nintendo Wii.
@item BWF                       @tab X @tab X
@item CRI ADX                   @tab X @tab X
    @tab Audio-only format used in console video games.
@item Discworld II BMV          @tab   @tab X
@item Interplay C93             @tab   @tab X
    @tab Used in the game Cyberia from Interplay.
@item Delphine Software International CIN @tab   @tab X
    @tab Multimedia format used by Delphine Software games.
@item Digital Speech Standard (DSS) @tab   @tab X
@item Canopus HQ                @tab   @tab X
@item Canopus HQA               @tab   @tab X
@item Canopus HQX               @tab   @tab X
@item CD+G                      @tab   @tab X
    @tab Video format used by CD+G karaoke disks
@item Phantom Cine              @tab   @tab X
@item Cineform HD               @tab   @tab X
@item Commodore CDXL            @tab   @tab X
    @tab Amiga CD video format
@item Core Audio Format         @tab X @tab X
    @tab Apple Core Audio Format
@item CRC testing format        @tab X @tab
@item Creative Voice            @tab X @tab X
    @tab Created for the Sound Blaster Pro.
@item CRYO APC                  @tab   @tab X
    @tab Audio format used in some games by CRYO Interactive Entertainment.
@item D-Cinema audio            @tab X @tab X
@item Deluxe Paint Animation    @tab   @tab X
@item DCSTR                     @tab   @tab X
@item DFA                       @tab   @tab X
    @tab This format is used in Chronomaster game
@item DirectDraw Surface        @tab   @tab X
@item DSD Stream File (DSF)     @tab   @tab X
@item DV video                  @tab X @tab X
@item DXA                       @tab   @tab X
    @tab This format is used in the non-Windows version of the Feeble Files
         game and different game cutscenes repacked for use with ScummVM.
@item Electronic Arts cdata  @tab    @tab X
@item Electronic Arts Multimedia  @tab    @tab X
    @tab Used in various EA games; files have extensions like WVE and UV2.
@item Ensoniq Paris Audio File  @tab   @tab X
@item FFM (FFserver live feed)  @tab X @tab X
@item Flash (SWF)               @tab X @tab X
@item Flash 9 (AVM2)            @tab X @tab X
    @tab Only embedded audio is decoded.
@item FLI/FLC/FLX animation     @tab   @tab X
    @tab .fli/.flc files
@item Flash Video (FLV)         @tab X @tab X
    @tab Macromedia Flash video files
@item framecrc testing format   @tab X @tab
@item FunCom ISS                @tab   @tab X
    @tab Audio format used in various games from FunCom like The Longest Journey.
@item G.723.1                   @tab X @tab X
@item G.729 BIT                 @tab X @tab X
@item G.729 raw                 @tab   @tab X
@item GENH                      @tab   @tab X
    @tab Audio format for various games.
@item GIF Animation             @tab X @tab X
@item GXF                       @tab X @tab X
    @tab General eXchange Format SMPTE 360M, used by Thomson Grass Valley
         playout servers.
@item HNM @tab   @tab X
    @tab Only version 4 supported, used in some games from Cryo Interactive
@item iCEDraw File              @tab   @tab X
@item ICO                       @tab X @tab X
    @tab Microsoft Windows ICO
@item id Quake II CIN video     @tab   @tab X
@item id RoQ                    @tab X @tab X
    @tab Used in Quake III, Jedi Knight 2 and other computer games.
@item IEC61937 encapsulation @tab X @tab X
@item IFF                       @tab   @tab X
    @tab Interchange File Format
@item iLBC                      @tab X @tab X
@item Interplay MVE             @tab   @tab X
    @tab Format used in various Interplay computer games.
@item Iterated Systems ClearVideo @tab     @tab  X
@item IV8                       @tab   @tab X
    @tab A format generated by IndigoVision 8000 video server.
@item IVF (On2)                 @tab X @tab X
    @tab A format used by libvpx
@item Internet Video Recording  @tab   @tab X
@item IRCAM                     @tab X @tab X
@item LATM                      @tab X @tab X
@item LMLM4                     @tab   @tab X
    @tab Used by Linux Media Labs MPEG-4 PCI boards
@item LOAS                      @tab   @tab X
    @tab contains LATM multiplexed AAC audio
@item LRC                       @tab X @tab X
@item LVF                       @tab   @tab X
@item LXF                       @tab   @tab X
    @tab VR native stream format, used by Leitch/Harris' video servers.
@item Magic Lantern Video (MLV) @tab   @tab X
@item Matroska                  @tab X @tab X
@item Matroska audio            @tab X @tab
@item FFmpeg metadata           @tab X @tab X
    @tab Metadata in text format.
@item MAXIS XA                  @tab   @tab X
    @tab Used in Sim City 3000; file extension .xa.
@item MD Studio                 @tab   @tab X
@item Metal Gear Solid: The Twin Snakes @tab @tab X
@item Megalux Frame             @tab   @tab X
    @tab Used by Megalux Ultimate Paint
@item Mobotix .mxg              @tab   @tab X
@item Monkey's Audio            @tab   @tab X
@item Motion Pixels MVI         @tab   @tab X
@item MOV/QuickTime/MP4         @tab X @tab X
    @tab 3GP, 3GP2, PSP, iPod variants supported
@item MP2                       @tab X @tab X
@item MP3                       @tab X @tab X
@item MPEG-1 System             @tab X @tab X
    @tab muxed audio and video, VCD format supported
@item MPEG-PS (program stream)  @tab X @tab X
    @tab also known as @code{VOB} file, SVCD and DVD format supported
@item MPEG-TS (transport stream) @tab X @tab X
    @tab also known as DVB Transport Stream
@item MPEG-4                    @tab X @tab X
    @tab MPEG-4 is a variant of QuickTime.
@item MSF                       @tab   @tab X
    @tab Audio format used on the PS3.
@item Mirillis FIC video        @tab   @tab X
    @tab No cursor rendering.
@item MIDI Sample Dump Standard @tab   @tab X
@item MIME multipart JPEG       @tab X @tab
@item MSN TCP webcam            @tab   @tab X
    @tab Used by MSN Messenger webcam streams.
@item MTV                       @tab   @tab X
@item Musepack                  @tab   @tab X
@item Musepack SV8              @tab   @tab X
@item Material eXchange Format (MXF) @tab X @tab X
    @tab SMPTE 377M, used by D-Cinema, broadcast industry.
@item Material eXchange Format (MXF), D-10 Mapping @tab X @tab X
    @tab SMPTE 386M, D-10/IMX Mapping.
@item NC camera feed            @tab   @tab X
    @tab NC (AVIP NC4600) camera streams
@item NIST SPeech HEader REsources @tab   @tab X
@item NTT TwinVQ (VQF)          @tab   @tab X
    @tab Nippon Telegraph and Telephone Corporation TwinVQ.
@item Nullsoft Streaming Video  @tab   @tab X
@item NuppelVideo               @tab   @tab X
@item NUT                       @tab X @tab X
    @tab NUT Open Container Format
@item Ogg                       @tab X @tab X
@item Playstation Portable PMP  @tab   @tab X
@item Portable Voice Format     @tab   @tab X
@item TechnoTrend PVA           @tab   @tab X
    @tab Used by TechnoTrend DVB PCI boards.
@item QCP                       @tab   @tab X
@item raw ADTS (AAC)            @tab X @tab X
@item raw AC-3                  @tab X @tab X
@item raw Chinese AVS video     @tab X @tab X
@item raw CRI ADX               @tab X @tab X
@item raw Dirac                 @tab X @tab X
@item raw DNxHD                 @tab X @tab X
@item raw DTS                   @tab X @tab X
@item raw DTS-HD                @tab   @tab X
@item raw E-AC-3                @tab X @tab X
@item raw FLAC                  @tab X @tab X
@item raw GSM                   @tab   @tab X
@item raw H.261                 @tab X @tab X
@item raw H.263                 @tab X @tab X
@item raw H.264                 @tab X @tab X
@item raw HEVC                  @tab X @tab X
@item raw Ingenient MJPEG       @tab   @tab X
@item raw MJPEG                 @tab X @tab X
@item raw MLP                   @tab   @tab X
@item raw MPEG                  @tab   @tab X
@item raw MPEG-1                @tab   @tab X
@item raw MPEG-2                @tab   @tab X
@item raw MPEG-4                @tab X @tab X
@item raw NULL                  @tab X @tab
@item raw video                 @tab X @tab X
@item raw id RoQ                @tab X @tab
@item raw Shorten               @tab   @tab X
@item raw TAK                   @tab   @tab X
@item raw TrueHD                @tab X @tab X
@item raw VC-1                  @tab X @tab X
@item raw PCM A-law             @tab X @tab X
@item raw PCM mu-law            @tab X @tab X
@item raw PCM signed 8 bit      @tab X @tab X
@item raw PCM signed 16 bit big-endian  @tab X @tab X
@item raw PCM signed 16 bit little-endian  @tab X @tab X
@item raw PCM signed 24 bit big-endian  @tab X @tab X
@item raw PCM signed 24 bit little-endian  @tab X @tab X
@item raw PCM signed 32 bit big-endian  @tab X @tab X
@item raw PCM signed 32 bit little-endian  @tab X @tab X
@item raw PCM signed 64 bit big-endian  @tab X @tab X
@item raw PCM signed 64 bit little-endian  @tab X @tab X
@item raw PCM unsigned 8 bit    @tab X @tab X
@item raw PCM unsigned 16 bit big-endian  @tab X @tab X
@item raw PCM unsigned 16 bit little-endian  @tab X @tab X
@item raw PCM unsigned 24 bit big-endian  @tab X @tab X
@item raw PCM unsigned 24 bit little-endian  @tab X @tab X
@item raw PCM unsigned 32 bit big-endian  @tab X @tab X
@item raw PCM unsigned 32 bit little-endian  @tab X @tab X
@item raw PCM 16.8 floating point little-endian @tab   @tab X
@item raw PCM 24.0 floating point little-endian @tab   @tab X
@item raw PCM floating-point 32 bit big-endian  @tab X @tab X
@item raw PCM floating-point 32 bit little-endian  @tab X @tab X
@item raw PCM floating-point 64 bit big-endian  @tab X @tab X
@item raw PCM floating-point 64 bit little-endian  @tab X @tab X
@item RDT                       @tab   @tab X
@item REDCODE R3D               @tab   @tab X
    @tab File format used by RED Digital cameras, contains JPEG 2000 frames and PCM audio.
@item RealMedia                 @tab X @tab X
@item Redirector                @tab   @tab X
@item RedSpark                  @tab   @tab X
@item Renderware TeXture Dictionary @tab   @tab X
@item Resolume DXV              @tab   @tab X
@item RL2                       @tab   @tab X
    @tab Audio and video format used in some games by Entertainment Software Partners.
@item RPL/ARMovie               @tab   @tab X
@item Lego Mindstorms RSO       @tab X @tab X
@item RSD                       @tab   @tab X
@item RTMP                      @tab X @tab X
    @tab Output is performed by publishing stream to RTMP server
@item RTP                       @tab X @tab X
@item RTSP                      @tab X @tab X
@item Sample Dump eXchange      @tab   @tab X
@item SAP                       @tab X @tab X
@item SBG                       @tab   @tab X
@item SDP                       @tab   @tab X
@item Sega FILM/CPK             @tab   @tab X
    @tab Used in many Sega Saturn console games.
@item Silicon Graphics Movie    @tab   @tab X
@item Sierra SOL                @tab   @tab X
    @tab .sol files used in Sierra Online games.
@item Sierra VMD                @tab   @tab X
    @tab Used in Sierra CD-ROM games.
@item Smacker                   @tab   @tab X
    @tab Multimedia format used by many games.
@item SMJPEG                    @tab X @tab X
    @tab Used in certain Loki game ports.
@item Smush                     @tab   @tab X
    @tab Multimedia format used in some LucasArts games.
@item Sony OpenMG (OMA)         @tab X @tab X
    @tab Audio format used in Sony Sonic Stage and Sony Vegas.
@item Sony PlayStation STR      @tab   @tab X
@item Sony Wave64 (W64)         @tab X @tab X
@item SoX native format         @tab X @tab X
@item SUN AU format             @tab X @tab X
@item SUP raw PGS subtitles     @tab   @tab X
@item SVAG                      @tab   @tab X
    @tab Audio format used in Konami PS2 games.
@item TDSC                      @tab   @tab X
@item Text files                @tab   @tab X
@item THP                       @tab   @tab X
    @tab Used on the Nintendo GameCube.
@item Tiertex Limited SEQ       @tab   @tab X
    @tab Tiertex .seq files used in the DOS CD-ROM version of the game Flashback.
@item True Audio                @tab X @tab X
@item VAG                       @tab   @tab X
    @tab Audio format used in many Sony PS2 games.
@item VC-1 test bitstream       @tab X @tab X
@item Vidvox Hap                @tab X @tab X
@item Vivo                      @tab   @tab X
@item VPK                       @tab   @tab X
    @tab Audio format used in Sony PS games.
@item WAV                       @tab X @tab X
@item WavPack                   @tab X @tab X
@item WebM                      @tab X @tab X
@item Windows Televison (WTV)   @tab X @tab X
@item Wing Commander III movie  @tab   @tab X
    @tab Multimedia format used in Origin's Wing Commander III computer game.
@item Westwood Studios audio    @tab   @tab X
    @tab Multimedia format used in Westwood Studios games.
@item Westwood Studios VQA      @tab   @tab X
    @tab Multimedia format used in Westwood Studios games.
@item Wideband Single-bit Data (WSD) @tab   @tab X
@item WVE                       @tab   @tab X
@item XMV                       @tab   @tab X
    @tab Microsoft video container used in Xbox games.
@item XVAG                      @tab   @tab X
    @tab Audio format used on the PS3.
@item xWMA                      @tab   @tab X
    @tab Microsoft audio container used by XAudio 2.
@item eXtended BINary text (XBIN) @tab @tab X
@item YUV4MPEG pipe             @tab X @tab X
@item Psygnosis YOP             @tab   @tab X
@end multitable

@code{X} means that encoding (resp. decoding) is supported.

@section Image Formats

FFmpeg can read and write images for each frame of a video sequence. The
following image formats are supported:

@multitable @columnfractions .4 .1 .1 .4
@item Name @tab Encoding @tab Decoding @tab Comments
@item .Y.U.V       @tab X @tab X
    @tab one raw file per component
@item Alias PIX    @tab X @tab X
    @tab Alias/Wavefront PIX image format
@item animated GIF @tab X @tab X
@item APNG         @tab X @tab X
@item BMP          @tab X @tab X
    @tab Microsoft BMP image
@item BRender PIX  @tab   @tab X
    @tab Argonaut BRender 3D engine image format.
@item DPX          @tab X @tab X
    @tab Digital Picture Exchange
@item EXR          @tab   @tab X
    @tab OpenEXR
@item JPEG         @tab X @tab X
    @tab Progressive JPEG is not supported.
@item JPEG 2000    @tab X @tab X
@item JPEG-LS      @tab X @tab X
@item LJPEG        @tab X @tab
    @tab Lossless JPEG
@item PAM          @tab X @tab X
    @tab PAM is a PNM extension with alpha support.
@item PBM          @tab X @tab X
    @tab Portable BitMap image
@item PCX          @tab X @tab X
    @tab PC Paintbrush
@item PGM          @tab X @tab X
    @tab Portable GrayMap image
@item PGMYUV       @tab X @tab X
    @tab PGM with U and V components in YUV 4:2:0
@item PIC          @tab @tab X
    @tab Pictor/PC Paint
@item PNG          @tab X @tab X
@item PPM          @tab X @tab X
    @tab Portable PixelMap image
@item PSD          @tab   @tab X
    @tab Photoshop
@item PTX          @tab   @tab X
    @tab V.Flash PTX format
@item SGI          @tab X @tab X
    @tab SGI RGB image format
@item Sun Rasterfile  @tab X @tab X
    @tab Sun RAS image format
@item TIFF         @tab X @tab X
    @tab YUV, JPEG and some extension is not supported yet.
@item Truevision Targa  @tab X @tab X
    @tab Targa (.TGA) image format
@item WebP         @tab E @tab X
    @tab WebP image format, encoding supported through external library libwebp
@item XBM  @tab X @tab X
    @tab X BitMap image format
@item XFace @tab X @tab X
    @tab X-Face image format
@item XPM  @tab   @tab X
    @tab X PixMap image format
@item XWD  @tab X @tab X
    @tab X Window Dump image format
@end multitable

@code{X} means that encoding (resp. decoding) is supported.

@code{E} means that support is provided through an external library.

@section Video Codecs

@multitable @columnfractions .4 .1 .1 .4
@item Name @tab Encoding @tab Decoding @tab Comments
@item 4X Movie               @tab     @tab  X
    @tab Used in certain computer games.
@item 8088flex TMV           @tab     @tab  X
@item A64 multicolor         @tab  X  @tab
    @tab Creates video suitable to be played on a commodore 64 (multicolor mode).
@item Amazing Studio PAF Video @tab     @tab  X
@item American Laser Games MM  @tab    @tab X
    @tab Used in games like Mad Dog McCree.
@item AMV Video              @tab  X  @tab  X
    @tab Used in Chinese MP3 players.
@item ANSI/ASCII art         @tab     @tab  X
@item Apple Intermediate Codec @tab     @tab  X
@item Apple MJPEG-B          @tab     @tab  X
@item Apple Pixlet           @tab     @tab  X
@item Apple ProRes           @tab  X  @tab  X
@item Apple QuickDraw        @tab     @tab  X
    @tab fourcc: qdrw
@item Asus v1                @tab  X  @tab  X
    @tab fourcc: ASV1
@item Asus v2                @tab  X  @tab  X
    @tab fourcc: ASV2
@item ATI VCR1               @tab     @tab  X
    @tab fourcc: VCR1
@item ATI VCR2               @tab     @tab  X
    @tab fourcc: VCR2
@item Auravision Aura        @tab     @tab  X
@item Auravision Aura 2      @tab     @tab  X
@item Autodesk Animator Flic video  @tab     @tab  X
@item Autodesk RLE           @tab     @tab  X
    @tab fourcc: AASC
@item Avid 1:1 10-bit RGB Packer  @tab  X  @tab  X
    @tab fourcc: AVrp
@item AVS (Audio Video Standard) video  @tab     @tab  X
    @tab Video encoding used by the Creature Shock game.
@item AYUV                   @tab  X  @tab  X
    @tab Microsoft uncompressed packed 4:4:4:4
@item Beam Software VB       @tab     @tab  X
@item Bethesda VID video     @tab     @tab  X
    @tab Used in some games from Bethesda Softworks.
@item Bink Video             @tab     @tab  X
@item BitJazz SheerVideo     @tab     @tab  X
@item Bitmap Brothers JV video  @tab   @tab X
@item y41p Brooktree uncompressed 4:1:1 12-bit     @tab  X  @tab  X
@item Brute Force & Ignorance   @tab   @tab X
    @tab Used in the game Flash Traffic: City of Angels.
@item C93 video              @tab     @tab  X
    @tab Codec used in Cyberia game.
@item CamStudio              @tab     @tab  X
    @tab fourcc: CSCD
@item CD+G                   @tab     @tab  X
    @tab Video codec for CD+G karaoke disks
@item CDXL                   @tab     @tab  X
    @tab Amiga CD video codec
@item Chinese AVS video      @tab  E  @tab  X
    @tab AVS1-P2, JiZhun profile, encoding through external library libxavs
@item Delphine Software International CIN video  @tab     @tab  X
    @tab Codec used in Delphine Software International games.
@item Discworld II BMV Video @tab     @tab  X
@item Canopus Lossless Codec @tab     @tab  X
@item Cinepak                @tab     @tab  X
@item Cirrus Logic AccuPak   @tab  X  @tab  X
    @tab fourcc: CLJR
@item CPiA Video Format      @tab     @tab  X
@item Creative YUV (CYUV)    @tab     @tab  X
@item DFA                    @tab     @tab  X
    @tab Codec used in Chronomaster game.
@item Dirac                  @tab  E  @tab  X
    @tab supported through external library libschroedinger
@item Deluxe Paint Animation @tab     @tab  X
@item DNxHD                  @tab   X @tab  X
    @tab aka SMPTE VC3
@item Duck TrueMotion 1.0   @tab     @tab  X
    @tab fourcc: DUCK
@item Duck TrueMotion 2.0    @tab     @tab  X
    @tab fourcc: TM20
@item Duck TrueMotion 2.0 RT @tab     @tab  X
    @tab fourcc: TR20
@item DV (Digital Video)     @tab  X  @tab  X
@item Dxtory capture format  @tab     @tab  X
@item Feeble Files/ScummVM DXA  @tab     @tab  X
    @tab Codec originally used in Feeble Files game.
@item Electronic Arts CMV video  @tab     @tab  X
    @tab Used in NHL 95 game.
@item Electronic Arts Madcow video  @tab     @tab  X
@item Electronic Arts TGV video  @tab     @tab  X
@item Electronic Arts TGQ video  @tab     @tab  X
@item Electronic Arts TQI video  @tab     @tab  X
@item Escape 124             @tab     @tab  X
@item Escape 130             @tab     @tab  X
@item FFmpeg video codec #1  @tab  X  @tab  X
    @tab lossless codec (fourcc: FFV1)
@item Flash Screen Video v1  @tab  X  @tab  X
    @tab fourcc: FSV1
@item Flash Screen Video v2  @tab  X  @tab  X
@item Flash Video (FLV)      @tab  X  @tab  X
    @tab Sorenson H.263 used in Flash
@item FM Screen Capture Codec  @tab     @tab  X
@item Forward Uncompressed   @tab     @tab  X
@item Fraps                  @tab     @tab  X
@item Go2Meeting             @tab     @tab  X
    @tab fourcc: G2M2, G2M3
@item Go2Webinar             @tab     @tab  X
    @tab fourcc: G2M4
@item H.261                  @tab  X  @tab  X
@item H.263 / H.263-1996     @tab  X  @tab  X
@item H.263+ / H.263-1998 / H.263 version 2  @tab  X  @tab  X
@item H.264 / AVC / MPEG-4 AVC / MPEG-4 part 10  @tab  E  @tab  X
    @tab encoding supported through external library libx264 and OpenH264
@item HEVC                   @tab  X  @tab  X
    @tab encoding supported through external library libx265 and libkvazaar
@item HNM version 4          @tab     @tab  X
@item HuffYUV                @tab  X  @tab  X
@item HuffYUV FFmpeg variant @tab  X  @tab  X
@item IBM Ultimotion         @tab     @tab  X
    @tab fourcc: ULTI
@item id Cinematic video     @tab     @tab  X
    @tab Used in Quake II.
@item id RoQ video           @tab  X  @tab  X
    @tab Used in Quake III, Jedi Knight 2, other computer games.
@item IFF ILBM               @tab     @tab  X
    @tab IFF interleaved bitmap
@item IFF ByteRun1           @tab     @tab  X
    @tab IFF run length encoded bitmap
@item Intel H.263            @tab     @tab  X
@item Intel Indeo 2          @tab     @tab  X
@item Intel Indeo 3          @tab     @tab  X
@item Intel Indeo 4          @tab     @tab  X
@item Intel Indeo 5          @tab     @tab  X
@item Interplay C93          @tab     @tab  X
    @tab Used in the game Cyberia from Interplay.
@item Interplay MVE video    @tab     @tab  X
    @tab Used in Interplay .MVE files.
@item J2K @tab  X  @tab  X
@item Karl Morton's video codec  @tab     @tab  X
    @tab Codec used in Worms games.
@item Kega Game Video (KGV1) @tab      @tab  X
    @tab Kega emulator screen capture codec.
@item Lagarith               @tab     @tab  X
@item LCL (LossLess Codec Library) MSZH  @tab     @tab  X
@item LCL (LossLess Codec Library) ZLIB  @tab  E  @tab  E
@item LOCO                   @tab     @tab  X
@item LucasArts SANM/Smush   @tab     @tab  X
    @tab Used in LucasArts games / SMUSH animations.
@item lossless MJPEG         @tab  X  @tab  X
@item MagicYUV Video         @tab     @tab  X
@item Microsoft ATC Screen   @tab     @tab  X
    @tab Also known as Microsoft Screen 3.
@item Microsoft Expression Encoder Screen  @tab     @tab  X
    @tab Also known as Microsoft Titanium Screen 2.
@item Microsoft RLE          @tab     @tab  X
@item Microsoft Screen 1     @tab     @tab  X
    @tab Also known as Windows Media Video V7 Screen.
@item Microsoft Screen 2     @tab     @tab  X
    @tab Also known as Windows Media Video V9 Screen.
@item Microsoft Video 1      @tab     @tab  X
@item Mimic                  @tab     @tab  X
    @tab Used in MSN Messenger Webcam streams.
@item Miro VideoXL           @tab     @tab  X
    @tab fourcc: VIXL
@item MJPEG (Motion JPEG)    @tab  X  @tab  X
@item Mobotix MxPEG video    @tab     @tab  X
@item Motion Pixels video    @tab     @tab  X
@item MPEG-1 video           @tab  X  @tab  X
@item MPEG-2 video           @tab  X  @tab  X
@item MPEG-4 part 2          @tab  X  @tab  X
    @tab libxvidcore can be used alternatively for encoding.
@item MPEG-4 part 2 Microsoft variant version 1  @tab     @tab  X
@item MPEG-4 part 2 Microsoft variant version 2  @tab  X  @tab  X
@item MPEG-4 part 2 Microsoft variant version 3  @tab  X  @tab  X
@item Newtek SpeedHQ               @tab     @tab  X
@item Nintendo Gamecube THP video  @tab     @tab  X
@item NuppelVideo/RTjpeg     @tab     @tab  X
    @tab Video encoding used in NuppelVideo files.
@item On2 VP3                @tab     @tab  X
    @tab still experimental
@item On2 VP5                @tab     @tab  X
    @tab fourcc: VP50
@item On2 VP6                @tab     @tab  X
    @tab fourcc: VP60,VP61,VP62
@item On2 VP7                @tab     @tab  X
    @tab fourcc: VP70,VP71
@item VP8                    @tab  E  @tab  X
    @tab fourcc: VP80, encoding supported through external library libvpx
@item VP9                    @tab  E  @tab  X
    @tab encoding supported through external library libvpx
@item Pinnacle TARGA CineWave YUV16 @tab     @tab  X
    @tab fourcc: Y216
@item Prores                 @tab     @tab  X
    @tab fourcc: apch,apcn,apcs,apco
@item Q-team QPEG            @tab     @tab  X
    @tab fourccs: QPEG, Q1.0, Q1.1
@item QuickTime 8BPS video   @tab     @tab  X
@item QuickTime Animation (RLE) video  @tab  X  @tab  X
    @tab fourcc: 'rle '
@item QuickTime Graphics (SMC)  @tab     @tab  X
    @tab fourcc: 'smc '
@item QuickTime video (RPZA) @tab     @tab  X
    @tab fourcc: rpza
@item R10K AJA Kona 10-bit RGB Codec     @tab  X  @tab  X
@item R210 Quicktime Uncompressed RGB 10-bit     @tab  X  @tab  X
@item Raw Video              @tab  X  @tab  X
@item RealVideo 1.0          @tab  X  @tab  X
@item RealVideo 2.0          @tab  X  @tab  X
@item RealVideo 3.0          @tab     @tab  X
    @tab still far from ideal
@item RealVideo 4.0          @tab     @tab  X
@item Renderware TXD (TeXture Dictionary)  @tab     @tab  X
    @tab Texture dictionaries used by the Renderware Engine.
@item RL2 video              @tab     @tab  X
    @tab used in some games by Entertainment Software Partners
@item ScreenPressor          @tab     @tab  X
@item Screenpresso           @tab     @tab  X
@item Sierra VMD video       @tab     @tab  X
    @tab Used in Sierra VMD files.
@item Silicon Graphics Motion Video Compressor 1 (MVC1)  @tab     @tab  X
@item Silicon Graphics Motion Video Compressor 2 (MVC2)  @tab     @tab  X
@item Silicon Graphics RLE 8-bit video  @tab     @tab  X
@item Smacker video          @tab     @tab  X
    @tab Video encoding used in Smacker.
@item SMPTE VC-1             @tab     @tab  X
@item Snow                   @tab  X  @tab  X
    @tab experimental wavelet codec (fourcc: SNOW)
@item Sony PlayStation MDEC (Motion DECoder)  @tab     @tab  X
@item Sorenson Vector Quantizer 1  @tab  X  @tab  X
    @tab fourcc: SVQ1
@item Sorenson Vector Quantizer 3  @tab     @tab  X
    @tab fourcc: SVQ3
@item Sunplus JPEG (SP5X)    @tab     @tab  X
    @tab fourcc: SP5X
@item TechSmith Screen Capture Codec  @tab     @tab  X
    @tab fourcc: TSCC
@item TechSmith Screen Capture Codec 2  @tab     @tab  X
    @tab fourcc: TSC2
@item Theora                 @tab  E  @tab  X
    @tab encoding supported through external library libtheora
@item Tiertex Limited SEQ video  @tab     @tab  X
    @tab Codec used in DOS CD-ROM FlashBack game.
@item Ut Video               @tab  X  @tab  X
@item v210 QuickTime uncompressed 4:2:2 10-bit     @tab  X  @tab  X
@item v308 QuickTime uncompressed 4:4:4            @tab  X  @tab  X
@item v408 QuickTime uncompressed 4:4:4:4          @tab  X  @tab  X
@item v410 QuickTime uncompressed 4:4:4 10-bit     @tab  X  @tab  X
@item VBLE Lossless Codec    @tab     @tab  X
@item VMware Screen Codec / VMware Video  @tab     @tab  X
    @tab Codec used in videos captured by VMware.
@item Westwood Studios VQA (Vector Quantized Animation) video  @tab     @tab  X
@item Windows Media Image    @tab     @tab  X
@item Windows Media Video 7  @tab  X  @tab  X
@item Windows Media Video 8  @tab  X  @tab  X
@item Windows Media Video 9  @tab     @tab  X
    @tab not completely working
@item Wing Commander III / Xan  @tab     @tab  X
    @tab Used in Wing Commander III .MVE files.
@item Wing Commander IV / Xan  @tab     @tab  X
    @tab Used in Wing Commander IV.
@item Winnov WNV1            @tab     @tab  X
@item WMV7                   @tab  X  @tab  X
@item YAMAHA SMAF            @tab  X  @tab  X
@item Psygnosis YOP Video    @tab     @tab  X
@item yuv4                   @tab  X  @tab  X
    @tab libquicktime uncompressed packed 4:2:0
@item ZeroCodec Lossless Video @tab     @tab  X
@item ZLIB                   @tab  X  @tab  X
    @tab part of LCL, encoder experimental
@item Zip Motion Blocks Video  @tab   X @tab  X
    @tab Encoder works only in PAL8.
@end multitable

@code{X} means that encoding (resp. decoding) is supported.

@code{E} means that support is provided through an external library.

@section Audio Codecs

@multitable @columnfractions .4 .1 .1 .4
@item Name @tab Encoding @tab Decoding @tab Comments
@item 8SVX exponential       @tab     @tab  X
@item 8SVX fibonacci         @tab     @tab  X
@item AAC                    @tab EX  @tab  X
    @tab encoding supported through internal encoder and external library libfdk-aac
@item AAC+                   @tab  E  @tab  IX
    @tab encoding supported through external library libfdk-aac
@item AC-3                   @tab IX  @tab  IX
@item ADPCM 4X Movie         @tab     @tab  X
@item APDCM Yamaha AICA      @tab     @tab  X
@item ADPCM CDROM XA         @tab     @tab  X
@item ADPCM Creative Technology @tab     @tab  X
    @tab 16 -> 4, 8 -> 4, 8 -> 3, 8 -> 2
@item ADPCM Electronic Arts  @tab     @tab  X
    @tab Used in various EA titles.
@item ADPCM Electronic Arts Maxis CDROM XS  @tab     @tab  X
    @tab Used in Sim City 3000.
@item ADPCM Electronic Arts R1  @tab     @tab  X
@item ADPCM Electronic Arts R2  @tab     @tab  X
@item ADPCM Electronic Arts R3  @tab     @tab  X
@item ADPCM Electronic Arts XAS @tab     @tab  X
@item ADPCM G.722            @tab  X  @tab  X
@item ADPCM G.726            @tab  X  @tab  X
@item ADPCM IMA AMV          @tab     @tab  X
    @tab Used in AMV files
@item ADPCM IMA Electronic Arts EACS  @tab     @tab  X
@item ADPCM IMA Electronic Arts SEAD  @tab     @tab  X
@item ADPCM IMA Funcom       @tab     @tab  X
@item ADPCM IMA QuickTime    @tab  X  @tab  X
@item ADPCM IMA Loki SDL MJPEG  @tab     @tab  X
@item ADPCM IMA WAV          @tab  X  @tab  X
@item ADPCM IMA Westwood     @tab     @tab  X
@item ADPCM ISS IMA          @tab     @tab  X
    @tab Used in FunCom games.
@item ADPCM IMA Dialogic     @tab     @tab  X
@item ADPCM IMA Duck DK3     @tab     @tab  X
    @tab Used in some Sega Saturn console games.
@item ADPCM IMA Duck DK4     @tab     @tab  X
    @tab Used in some Sega Saturn console games.
@item ADPCM IMA Radical      @tab     @tab  X
@item ADPCM Microsoft        @tab  X  @tab  X
@item ADPCM MS IMA           @tab  X  @tab  X
@item ADPCM Nintendo Gamecube AFC  @tab     @tab  X
@item ADPCM Nintendo Gamecube DTK  @tab     @tab  X
@item ADPCM Nintendo THP  @tab     @tab  X
@item APDCM Playstation      @tab     @tab  X
@item ADPCM QT IMA           @tab  X  @tab  X
@item ADPCM SEGA CRI ADX     @tab  X  @tab  X
    @tab Used in Sega Dreamcast games.
@item ADPCM Shockwave Flash  @tab  X  @tab  X
@item ADPCM Sound Blaster Pro 2-bit  @tab     @tab  X
@item ADPCM Sound Blaster Pro 2.6-bit  @tab     @tab  X
@item ADPCM Sound Blaster Pro 4-bit  @tab     @tab  X
@item ADPCM VIMA             @tab     @tab  X
    @tab Used in LucasArts SMUSH animations.
@item ADPCM Westwood Studios IMA @tab     @tab  X
    @tab Used in Westwood Studios games like Command and Conquer.
@item ADPCM Yamaha           @tab  X  @tab  X
@item AMR-NB                 @tab  E  @tab  X
    @tab encoding supported through external library libopencore-amrnb
@item AMR-WB                 @tab  E  @tab  X
    @tab encoding supported through external library libvo-amrwbenc
@item Amazing Studio PAF Audio @tab     @tab  X
@item Apple lossless audio   @tab  X  @tab  X
    @tab QuickTime fourcc 'alac'
@item ATRAC1                 @tab     @tab  X
@item ATRAC3                 @tab     @tab  X
@item ATRAC3+                @tab     @tab  X
@item Bink Audio             @tab     @tab  X
    @tab Used in Bink and Smacker files in many games.
@item CELT                   @tab     @tab  E
    @tab decoding supported through external library libcelt
@item Delphine Software International CIN audio  @tab     @tab  X
    @tab Codec used in Delphine Software International games.
@item Digital Speech Standard - Standard Play mode (DSS SP) @tab     @tab  X
@item Discworld II BMV Audio @tab     @tab  X
@item COOK                   @tab     @tab  X
    @tab All versions except 5.1 are supported.
@item DCA (DTS Coherent Acoustics)  @tab  X  @tab  X
    @tab supported extensions: XCh, XXCH, X96, XBR, XLL, LBR (partially)
@item DPCM id RoQ            @tab  X  @tab  X
    @tab Used in Quake III, Jedi Knight 2 and other computer games.
@item DPCM Interplay         @tab     @tab  X
    @tab Used in various Interplay computer games.
@item DPCM Squareroot-Delta-Exact  @tab  @tab  X
    @tab Used in various games.
@item DPCM Sierra Online     @tab     @tab  X
    @tab Used in Sierra Online game audio files.
@item DPCM Sol               @tab     @tab  X
@item DPCM Xan               @tab     @tab  X
    @tab Used in Origin's Wing Commander IV AVI files.
@item DSD (Direct Stream Digitial), least significant bit first  @tab  @tab  X
@item DSD (Direct Stream Digitial), most significant bit first   @tab  @tab  X
@item DSD (Direct Stream Digitial), least significant bit first, planar  @tab  @tab  X
@item DSD (Direct Stream Digitial), most significant bit first, planar   @tab  @tab  X
@item DSP Group TrueSpeech   @tab     @tab  X
@item DST (Direct Stream Transfer) @tab  @tab  X
@item DV audio               @tab     @tab  X
@item Enhanced AC-3          @tab  X  @tab  X
@item EVRC (Enhanced Variable Rate Codec) @tab     @tab  X
@item FLAC (Free Lossless Audio Codec)  @tab  X  @tab  IX
@item G.723.1                @tab X   @tab  X
@item G.729                  @tab     @tab  X
@item GSM                    @tab  E  @tab  X
    @tab encoding supported through external library libgsm
@item GSM Microsoft variant  @tab  E  @tab  X
    @tab encoding supported through external library libgsm
@item IAC (Indeo Audio Coder)  @tab     @tab  X
@item iLBC (Internet Low Bitrate Codec) @tab  E  @tab  E
    @tab encoding and decoding supported through external library libilbc
@item IMC (Intel Music Coder)  @tab     @tab  X
@item Interplay ACM            @tab     @tab  X
@item MACE (Macintosh Audio Compression/Expansion) 3:1  @tab     @tab  X
@item MACE (Macintosh Audio Compression/Expansion) 6:1  @tab     @tab  X
@item MLP (Meridian Lossless Packing)  @tab  X  @tab  X
    @tab Used in DVD-Audio discs.
@item Monkey's Audio         @tab     @tab  X
@item MP1 (MPEG audio layer 1)  @tab     @tab IX
@item MP2 (MPEG audio layer 2)  @tab IX  @tab IX
    @tab encoding supported also through external library TwoLAME
@item MP3 (MPEG audio layer 3)  @tab  E  @tab IX
    @tab encoding supported through external library LAME, ADU MP3 and MP3onMP4 also supported
@item MPEG-4 Audio Lossless Coding (ALS)  @tab     @tab  X
@item Musepack SV7           @tab     @tab  X
@item Musepack SV8           @tab     @tab  X
@item Nellymoser Asao        @tab  X  @tab  X
@item On2 AVC (Audio for Video Codec) @tab     @tab  X
@item Opus                   @tab  E  @tab  X
    @tab encoding supported through external library libopus
@item PCM A-law              @tab  X  @tab  X
@item PCM mu-law             @tab  X  @tab  X
@item PCM signed 8-bit planar  @tab  X  @tab  X
@item PCM signed 16-bit big-endian planar  @tab  X  @tab  X
@item PCM signed 16-bit little-endian planar  @tab  X  @tab  X
@item PCM signed 24-bit little-endian planar  @tab  X  @tab  X
@item PCM signed 32-bit little-endian planar  @tab  X  @tab  X
@item PCM 32-bit floating point big-endian  @tab  X  @tab  X
@item PCM 32-bit floating point little-endian  @tab  X  @tab  X
@item PCM 64-bit floating point big-endian  @tab  X  @tab  X
@item PCM 64-bit floating point little-endian  @tab  X  @tab  X
@item PCM D-Cinema audio signed 24-bit   @tab  X  @tab  X
@item PCM signed 8-bit       @tab  X  @tab  X
@item PCM signed 16-bit big-endian  @tab  X  @tab  X
@item PCM signed 16-bit little-endian  @tab  X  @tab  X
@item PCM signed 24-bit big-endian  @tab  X  @tab  X
@item PCM signed 24-bit little-endian  @tab  X  @tab  X
@item PCM signed 32-bit big-endian  @tab  X  @tab  X
@item PCM signed 32-bit little-endian  @tab  X  @tab  X
@item PCM signed 16/20/24-bit big-endian in MPEG-TS  @tab     @tab  X
@item PCM unsigned 8-bit     @tab  X  @tab  X
@item PCM unsigned 16-bit big-endian  @tab  X  @tab  X
@item PCM unsigned 16-bit little-endian  @tab  X  @tab  X
@item PCM unsigned 24-bit big-endian  @tab  X  @tab  X
@item PCM unsigned 24-bit little-endian  @tab  X  @tab  X
@item PCM unsigned 32-bit big-endian  @tab  X  @tab  X
@item PCM unsigned 32-bit little-endian  @tab  X  @tab  X
@item PCM Zork               @tab     @tab  X
@item QCELP / PureVoice      @tab     @tab  X
@item QDesign Music Codec 1  @tab     @tab  X
@item QDesign Music Codec 2  @tab     @tab  X
    @tab There are still some distortions.
@item RealAudio 1.0 (14.4K)  @tab  X  @tab  X
    @tab Real 14400 bit/s codec
@item RealAudio 2.0 (28.8K)  @tab     @tab  X
    @tab Real 28800 bit/s codec
@item RealAudio 3.0 (dnet)   @tab IX  @tab  X
    @tab Real low bitrate AC-3 codec
@item RealAudio Lossless     @tab     @tab  X
@item RealAudio SIPR / ACELP.NET @tab     @tab  X
@item Shorten                @tab     @tab  X
@item Sierra VMD audio       @tab     @tab  X
    @tab Used in Sierra VMD files.
@item Smacker audio          @tab     @tab  X
@item SMPTE 302M AES3 audio  @tab  X  @tab  X
@item Sonic                  @tab  X  @tab  X
    @tab experimental codec
@item Sonic lossless         @tab  X  @tab  X
    @tab experimental codec
@item Speex                  @tab  E  @tab  E
    @tab supported through external library libspeex
@item TAK (Tom's lossless Audio Kompressor)  @tab     @tab  X
@item True Audio (TTA)       @tab  X  @tab  X
@item TrueHD                 @tab  X  @tab  X
    @tab Used in HD-DVD and Blu-Ray discs.
@item TwinVQ (VQF flavor)    @tab     @tab  X
@item VIMA                   @tab     @tab  X
    @tab Used in LucasArts SMUSH animations.
@item Vorbis                 @tab  E  @tab  X
    @tab A native but very primitive encoder exists.
@item Voxware MetaSound      @tab     @tab  X
@item WavPack                @tab  X  @tab  X
@item Westwood Audio (SND1)  @tab     @tab  X
@item Windows Media Audio 1  @tab  X  @tab  X
@item Windows Media Audio 2  @tab  X  @tab  X
@item Windows Media Audio Lossless @tab  @tab  X
@item Windows Media Audio Pro @tab    @tab  X
@item Windows Media Audio Voice @tab  @tab  X
@item Xbox Media Audio 1     @tab     @tab  X
@item Xbox Media Audio 2     @tab     @tab  X
@end multitable

@code{X} means that encoding (resp. decoding) is supported.

@code{E} means that support is provided through an external library.

@code{I} means that an integer-only version is available, too (ensures high
performance on systems without hardware floating point support).

@section Subtitle Formats

@multitable @columnfractions .4 .1 .1 .1 .1
@item Name @tab Muxing @tab Demuxing @tab Encoding @tab Decoding
@item 3GPP Timed Text  @tab   @tab   @tab X @tab X
@item AQTitle          @tab   @tab X @tab   @tab X
@item DVB              @tab X @tab X @tab X @tab X
@item DVB teletext     @tab   @tab X @tab   @tab E
@item DVD              @tab X @tab X @tab X @tab X
@item JACOsub          @tab X @tab X @tab   @tab X
@item MicroDVD         @tab X @tab X @tab   @tab X
@item MPL2             @tab   @tab X @tab   @tab X
@item MPsub (MPlayer)  @tab   @tab X @tab   @tab X
@item PGS              @tab   @tab   @tab   @tab X
@item PJS (Phoenix)    @tab   @tab X @tab   @tab X
@item RealText         @tab   @tab X @tab   @tab X
@item SAMI             @tab   @tab X @tab   @tab X
@item Spruce format (STL) @tab   @tab X @tab   @tab X
@item SSA/ASS          @tab X @tab X @tab X @tab X
@item SubRip (SRT)     @tab X @tab X @tab X @tab X
@item SubViewer v1     @tab   @tab X @tab   @tab X
@item SubViewer        @tab   @tab X @tab   @tab X
@item TED Talks captions @tab @tab X @tab   @tab X
@item VobSub (IDX+SUB) @tab   @tab X @tab   @tab X
@item VPlayer          @tab   @tab X @tab   @tab X
@item WebVTT           @tab X @tab X @tab X @tab X
@item XSUB             @tab   @tab   @tab X @tab X
@end multitable

@code{X} means that the feature is supported.

@code{E} means that support is provided through an external library.

@section Network Protocols

@multitable @columnfractions .4 .1
@item Name         @tab Support
@item file         @tab X
@item FTP          @tab X
@item Gopher       @tab X
@item HLS          @tab X
@item HTTP         @tab X
@item HTTPS        @tab X
@item Icecast      @tab X
@item MMSH         @tab X
@item MMST         @tab X
@item pipe         @tab X
@item Pro-MPEG FEC @tab X
@item RTMP         @tab X
@item RTMPE        @tab X
@item RTMPS        @tab X
@item RTMPT        @tab X
@item RTMPTE       @tab X
@item RTMPTS       @tab X
@item RTP          @tab X
@item SAMBA        @tab E
@item SCTP         @tab X
@item SFTP         @tab E
@item TCP          @tab X
@item TLS          @tab X
@item UDP          @tab X
@end multitable

@code{X} means that the protocol is supported.

@code{E} means that support is provided through an external library.


@section Input/Output Devices

@multitable @columnfractions .4 .1 .1
@item Name              @tab Input  @tab Output
@item ALSA              @tab X      @tab X
@item BKTR              @tab X      @tab
@item caca              @tab        @tab X
@item DV1394            @tab X      @tab
@item Lavfi virtual device @tab X   @tab
@item Linux framebuffer @tab X      @tab X
@item JACK              @tab X      @tab
@item LIBCDIO           @tab X
@item LIBDC1394         @tab X      @tab
@item OpenAL            @tab X
@item OpenGL            @tab        @tab X
@item OSS               @tab X      @tab X
@item PulseAudio        @tab X      @tab X
@item SDL               @tab        @tab X
@item Video4Linux2      @tab X      @tab X
@item VfW capture       @tab X      @tab
@item X11 grabbing      @tab X      @tab
@item Win32 grabbing    @tab X      @tab
@end multitable

@code{X} means that input/output is supported.

@section Timecode

@multitable @columnfractions .4 .1 .1
@item Codec/format      @tab Read   @tab Write
@item AVI               @tab X      @tab X
@item DV                @tab X      @tab X
@item GXF               @tab X      @tab X
@item MOV               @tab X      @tab X
@item MPEG1/2           @tab X      @tab X
@item MXF               @tab X      @tab X
@end multitable

@bye<|MERGE_RESOLUTION|>--- conflicted
+++ resolved
@@ -182,11 +182,9 @@
 For Windows, supported AviSynth variants are
 @url{http://avisynth.nl, AviSynth 2.6 RC1 or higher} for 32-bit builds and
 @url{http://avs-plus.net, AviSynth+ r1718 or higher} for 32-bit and 64-bit builds.
-<<<<<<< HEAD
-=======
-@url{https://github.com/AviSynth/AviSynthPlus, AviSynth+'s git repository}
-provides a GNU-style Makefile which can install just the headers using
-@code{make install PREFIX=/install/prefix}.
+
+For Linux and OS X, the supported AviSynth variant is
+@url{https://github.com/avxsynth/avxsynth, AvxSynth}.
 
 @float NOTE
 There is currently a regression in AviSynth+'s @code{capi.h} header as of
@@ -200,18 +198,6 @@
 git checkout -b oldheader b4f292b4dbfad149697fb65c6a037bb3810813f9 @*
 make install PREFIX=/install/prefix}
 @end float
-
-@float NOTE
-When using AviSynth+'s installed headers, the user must also pass
-the avisynth/ include directory to @code{--extra-cflags}. For example,
-if the PREFIX given to AviSynth+'s Makefile was /usr/i686-w64-mingw32,
-then the correct command would be
-@code{--extra-cflags="-I/usr/i686-w64-mingw32/include/avisynth"}.
-@end float
->>>>>>> bf864627
-
-For Linux and OS X, the supported AviSynth variant is
-@url{https://github.com/avxsynth/avxsynth, AvxSynth}.
 
 @float NOTE
 AviSynth and AvxSynth are loaded dynamically.  Distributors can build FFmpeg
