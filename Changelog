--- conflicted
+++ resolved
@@ -19,7 +19,8 @@
 - TechSmith Screen Codec 2 decoder
 - AAC encoding via libfdk-aac
 - Microsoft Expression Encoder Screen decoder
-<<<<<<< HEAD
+- RTMPS protocol support
+- RTMPTS protocol support
 - showwaves filter
 - LucasArts SMUSH playback support
 - SAMI demuxer and decoder
@@ -73,11 +74,6 @@
 - vorbis parser
 - png parser
 - audio mix filter
-=======
-- RTMPS protocol support
-- RTMPTS protocol support
-- JPEG 2000 encoding support through OpenJPEG
->>>>>>> 453c02f9
 
 
 version 0.10:
