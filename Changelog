Entries are sorted chronologically from oldest to youngest within each release,
releases are sorted from youngest to oldest.

<<<<<<< HEAD
version <next>:
=======
version 9.8:
- kmvc: Clip pixel position to valid range
- kmvc: Use fixed sized arrays in the context
- indeo: Reject negative array indexes
>>>>>>> fa6eef42
- indeo: Check for reference when inheriting motion vectors
- indeo: Properly forward the error codes
- mjpeg: Check the unescaped size for overflows
- wmapro: Error out on impossible scale factor offsets
- wmapro: Check the min_samples_per_subframe
- wmapro: Return early on unsupported condition
- wmapro: Check num_vec_coeffs against the actual available buffer
- wmapro: Make sure there is room to store the current packet
- lavc: Move put_bits_left in put_bits.h
- 4xm: Do not overread the source buffer in decode_p_block
- 4xm: Check bitstream_size boundary before using it

Most of the following fixes resulted from test samples that the Google
Security Team has kindly made available to us:

- 4xm: fix several programming errors to avoid crashes, etc.
- apetag: use int64_t for filesize
- jpegls: Fix invalid writes to memory
- ljpeg: use the correct number of components in YUV
- mjpeg: Validate sampling factors
- mjpegdec: properly report unsupported disabled features
- mjpegdec: validate parameters in mjpeg_decode_scan_progressive_ac
- mpegvideo: allocate sufficiently large scratch buffer for interlaced vid
- pixdesc: mark gray8 as pseudopal
- smacker: fix several programming errors to avoid crashes, etc.
- tiff: do not overread the source buffer
- vmd: drop incomplete chunks and spurious samples
- vmdav: convert to bytestream2 to avoid invalid reads and writes
- wavpack: check packet size early
- wavpack: use bytestream2 in wavpack_decode_block
- wavpack: validate samples size parsed in wavpack_decode_block

- aac: check the maximum number of channels to avoid invalid writes
- indeo3: fix off by one in MV validity check
- id3v2: check for end of file while unescaping tags to avoid invalid
  writes, reported by Google Security Team
- afifo: fix request_samples on the last frame in certain cases
- hls, segment: fix splitting for audio-only streams
- wav: Always seek to an even offset, Bug #500, LP: #1174737
- swscale: Use alpha from the right row in yuva2rgba_c, Bug #504
- indeo3: use unaligned reads on reference blocks, Bug #503
- oma: properly forward errors in oma_read_packet
- af_asyncts: fix offset calculation
- proresdec: support mixed interlaced/non-interlaced content

Most of the following fixes resulted from test samples that the Google
Security Team has kindly made available to us:

- af_channelmap: sanity check input channel indices in all cases
- avfiltergraph: check for sws opts being non-NULL before using them
- bmv: check for len being valid in bmv_decode_frame()
- configure: Enable hwaccels without external dependencies by default
- dfa: check for invalid access in decode_wdlt()
- id3v2: pad the APIC packets as required by lavc
- indeo3: check motion vectors
- indeo3: fix data size check
- indeo3: switch parsing the header to bytestream2
- lavf: make sure stream probe data gets freed
- matroska: Update the available size after lace parsing
- matroska: fix a corner case in ebml-lace parsing
- matroska: pass the lace size to the matroska_parse_rm_audio
- mp3dec: fallback to generic seeking when a TOC is not present
- oggdec: fix faulty cleanup prototype
- oma: Validate sample rates
- qdm2: check that the FFT size is a power of 2
- riff: check for eof if chunk size and code are 0 to prevent an infinite loop
- rv10: check that extradata is large enough
- svq1dec: check that the reference frame has the same dimensions as the current one
- svq1dec: clip motion vectors to the frame size
- xmv: check audio track parameters validity
- xmv: do not leak memory in the error paths in xmv_read_header()
- atrac3: avoid oversized shifting in decode_bytes()
- eamad: allocate a dummy reference frame when the real one is missing
- ffv1: fix calculating slice dimensions for version 2
- flacdec: simplify bounds checking in flac_probe()
- h264: check for luma and chroma bit dept being equal (CVE-2013-2277)
- hqdn3d: Fix out of array read in LOWPASS
- iff: validate CMAP palette size (CVE-2013-2495)
- ivi_common: do not call MC for intra frames when dc_transform is unset
- libmp3lame: use the correct remaining buffer size when flushing
- lzo: fix overflow checking in copy_backptr()
- mp3dec: Fix VBR bit rate parsing
- png: use av_mallocz_array() for the zlib zalloc function
- roqvideodec: fix a potential infinite loop in roqvideo_decode_frame()
- shorten: fix various programming mistakes
- vf_gradfun: fix uninitialized variable use
- vf_hqdn3d: fix uninitialized variable use
- vmdaudio: fix invalid reads when packet size is not a multiple of chunk size
- wmadec: require block_align to be set
- wmaprodec: require block_align to be set
- wmaprodec: return an error, not 0, when the input is too small
- xxan: fix invalid memory access in xan_decode_frame_type0()
- h264: fix deadlocks with broken/fuzzed files
- flvdec: make decoder more robust
- vorbisdec: fix buffer overflow (CVE-2013-0894)
- ac3dec: validate channel output mode against channel count
- doc: minor improvements
- loco: check that there is data left after decoding a plane.
- mov: use the format context for logging.
- lagarith: avoid infinite loop in lag_rac_refill() with corrupted files
- flicvideo: avoid an infinite loop in byte run compression
- av_memcpy_backptr: avoid an infinite loop for back = 0
- mlpdec: do not try to allocate a zero-sized output buffer.
- qtrle: add more checks against pixel_ptr being negative.
- 4xm: check the return value of read_huffman_tables().
- cavs: initialize various context tables, avoids crashes with corrupted files
- x86/H.264: Don't use redzone in AVX h264_deblock on Win64
- VQA video: check chunk sizes before reading chunks
- RoQ video decoder: check dimensions validity
- QDM2: check array index before use, fix out of array accesses
- mpegvideo: Do REBASE_PICTURE with byte pointers
- SVQ3: unbreak decoding
- libopencore-amrwb: Make AMR-WB ifdeffery more precise
- libopencore-amr: Conditionally compile decoder and encoder bits
- arm: Fall back to runtime cpu feature detection via /proc/cpuinfo
- xxan: properly handle odd heights
- msrledec: check bounds before constructing a possibly invalid pointer (CVE-2496)
- qtrle: fix the topmost line for 1bit
- aasc: fix output for msrle compression
- yop: check for input overreads
- yop: check that extradata is large enough
- fraps: fix off-by one bug for version 1
- vf_delogo: fix copying the input frame
- vf_delogo: fix an uninitialized read
- dnxhdenc: fix invalid reads in dnxhd_mb_var_thread()
- ATRAC3: use correct loop variable in add_tonal_components()
- MLP: store the channel layout for each substream
- MLP decoder: TrueHD: use Libav channel order
- x86: ac3: Fix HAVE_MMXEXT condition to only refer to external assembly
- arm: vp8: Fix the plain-armv6 version of vp8_luma_dc_wht
- lavr: call mix_function_init() in ff_audio_mix_set_matrix()
- rtpenc_chain: Use the original AVFormatContext for getting payload type
- rtp: Make sure the output format pointer is set
- rtp: Make sure priv_data is set before reading it
- videodsp_armv5te: remove #if HAVE_ARMV5TE_EXTERNAL
- get_bits: change the failure condition in init_get_bits
- mpegvideo: fix loop condition in draw_line()
- fate: update ref after rv30_loop_filter fix
- RV30: fix masking in rv30_loop_filter()
- libcdio: support recent cdio-paranoia
- Theora: Skip zero-sized headers
- H.264: add 3 pixels below for subpixel filter wait position
- H.264: fix ff_generate_sliding_window_mmcos() prototype
- H.264: don't clobber mmco opcode tables for non-first slice headers
- libx264: use the library specific default rc_initial_buffer_occupancy
- lavc: set the default rc_initial_buffer_occupancy
- lavc: introduce the convenience function init_get_bits8
- lavc: check for overflow in init_get_bits
- configure: enable pic for shared libs on AArch64
- zmbv: Reset the decoder on keyframe errors
- VC1 decoder: prevent a crash due missing pred_flag parameter
- matroska: Fix use after free
- VP3: Fix double free in vp3_decode_end()
- Fix a crash on windows platforms related to automatic stack alignment
  in libavresample
- Fix memleaks in the Ogg demuxer. Related to CVE-2012-2882


version 1.1:

- stream disposition information printing in ffprobe
- filter for loudness analysis following EBU R128
- Opus encoder using libopus
- ffprobe -select_streams option
- Pinnacle TARGA CineWave YUV16 decoder
- TAK demuxer, decoder and parser
- DTS-HD demuxer
- remove -same_quant, it hasn't worked for years
- FFM2 support
- X-Face image encoder and decoder
- 24-bit FLAC encoding
- multi-channel ALAC encoding up to 7.1
- metadata (INFO tag) support in WAV muxer
- subtitles raw text decoder
- support for building DLLs using MSVC
- LVF demuxer
- ffescape tool
- metadata (info chunk) support in CAF muxer
- field filter ported from libmpcodecs
- AVR demuxer
- geq filter ported from libmpcodecs
- remove ffserver daemon mode
- AST muxer/demuxer
- new expansion syntax for drawtext
- BRender PIX image decoder
- ffprobe -show_entries option
- ffprobe -sections option
- ADPCM IMA Dialogic decoder
- BRSTM demuxer
- animated GIF decoder and demuxer
- PVF demuxer
- subtitles filter
- IRCAM muxer/demuxer
- Paris Audio File demuxer
- Virtual concatenation demuxer
- VobSub demuxer
- JSON captions for TED talks decoding support
- SOX Resampler support in libswresample
- aselect filter
- SGI RLE 8-bit decoder
- Silicon Graphics Motion Video Compressor 1 & 2 decoder
- Silicon Graphics Movie demuxer
- apad filter
- Resolution & pixel format change support with multithreading for H.264
- documentation split into per-component manuals
- pp (postproc) filter ported from MPlayer
- NIST Sphere demuxer
- MPL2, VPlayer, MPlayer, AQTitle, PJS and SubViewer v1 subtitles demuxers and decoders
- Sony Wave64 muxer
- adobe and limelight publisher authentication in RTMP
- data: URI scheme
- support building on the Plan 9 operating system
- kerndeint filter ported from MPlayer
- histeq filter ported from VirtualDub
- Megalux Frame demuxer
- 012v decoder
- Improved AVC Intra decoding support


version 1.0:

- INI and flat output in ffprobe
- Scene detection in libavfilter
- Indeo Audio decoder
- channelsplit audio filter
- setnsamples audio filter
- atempo filter
- ffprobe -show_data option
- RTMPT protocol support
- iLBC encoding/decoding via libilbc
- Microsoft Screen 1 decoder
- join audio filter
- audio channel mapping filter
- Microsoft ATC Screen decoder
- RTSP listen mode
- TechSmith Screen Codec 2 decoder
- AAC encoding via libfdk-aac
- Microsoft Expression Encoder Screen decoder
- RTMPS protocol support
- RTMPTS protocol support
- RTMPE protocol support
- RTMPTE protocol support
- showwaves and showspectrum filter
- LucasArts SMUSH playback support
- SAMI, RealText and SubViewer demuxers and decoders
- Heart Of Darkness PAF playback support
- iec61883 device
- asettb filter
- new option: -progress
- 3GPP Timed Text encoder/decoder
- GeoTIFF decoder support
- ffmpeg -(no)stdin option
- Opus decoder using libopus
- caca output device using libcaca
- alphaextract and alphamerge filters
- concat filter
- flite filter
- Canopus Lossless Codec decoder
- bitmap subtitles in filters (experimental and temporary)
- MP2 encoding via TwoLAME
- bmp parser
- smptebars source
- asetpts filter
- hue filter
- ICO muxer
- SubRip encoder and decoder without embedded timing
- edge detection filter
- framestep filter
- ffmpeg -shortest option is now per-output file
  -pass and -passlogfile are now per-output stream
- volume measurement filter
- Ut Video encoder
- Microsoft Screen 2 decoder
- smartblur filter ported from MPlayer
- CPiA decoder
- decimate filter ported from MPlayer
- RTP depacketization of JPEG
- Smooth Streaming live segmenter muxer
- F4V muxer
- sendcmd and asendcmd filters
- WebVTT demuxer and decoder (simple tags supported)
- RTP packetization of JPEG
- faststart option in the MOV/MP4 muxer
- support for building with MSVC


version 0.11:

- Fixes: CVE-2012-2772, CVE-2012-2774, CVE-2012-2775, CVE-2012-2776, CVE-2012-2777,
         CVE-2012-2779, CVE-2012-2782, CVE-2012-2783, CVE-2012-2784, CVE-2012-2785,
         CVE-2012-2786, CVE-2012-2787, CVE-2012-2788, CVE-2012-2789, CVE-2012-2790,
         CVE-2012-2791, CVE-2012-2792, CVE-2012-2793, CVE-2012-2794, CVE-2012-2795,
         CVE-2012-2796, CVE-2012-2797, CVE-2012-2798, CVE-2012-2799, CVE-2012-2800,
         CVE-2012-2801, CVE-2012-2802, CVE-2012-2803, CVE-2012-2804,
- v408 Quicktime and Microsoft AYUV Uncompressed 4:4:4:4 encoder and decoder
- setfield filter
- CDXL demuxer and decoder
- Apple ProRes encoder
- ffprobe -count_packets and -count_frames options
- Sun Rasterfile Encoder
- ID3v2 attached pictures reading and writing
- WMA Lossless decoder
- bluray protocol
- blackdetect filter
- libutvideo encoder wrapper (--enable-libutvideo)
- swapuv filter
- bbox filter
- XBM encoder and decoder
- RealAudio Lossless decoder
- ZeroCodec decoder
- tile video filter
- Metal Gear Solid: The Twin Snakes demuxer
- OpenEXR image decoder
- removelogo filter
- drop support for ffmpeg without libavfilter
- drawtext video filter: fontconfig support
- ffmpeg -benchmark_all option
- super2xsai filter ported from libmpcodecs
- add libavresample audio conversion library for compatibility
- MicroDVD decoder
- Avid Meridien (AVUI) encoder and decoder
- accept + prefix to -pix_fmt option to disable automatic conversions.
- complete audio filtering in libavfilter and ffmpeg
- add fps filter
- vorbis parser
- png parser
- audio mix filter
- ffv1: support (draft) version 1.3


version 0.10:

- Fixes: CVE-2011-3929, CVE-2011-3934, CVE-2011-3935, CVE-2011-3936,
         CVE-2011-3937, CVE-2011-3940, CVE-2011-3941, CVE-2011-3944,
         CVE-2011-3945, CVE-2011-3946, CVE-2011-3947, CVE-2011-3949,
         CVE-2011-3950, CVE-2011-3951, CVE-2011-3952
- v410 Quicktime Uncompressed 4:4:4 10-bit encoder and decoder
- SBaGen (SBG) binaural beats script demuxer
- OpenMG Audio muxer
- Timecode extraction in DV and MOV
- thumbnail video filter
- XML output in ffprobe
- asplit audio filter
- tinterlace video filter
- astreamsync audio filter
- amerge audio filter
- ISMV (Smooth Streaming) muxer
- GSM audio parser
- SMJPEG muxer
- XWD encoder and decoder
- Automatic thread count based on detection number of (available) CPU cores
- y41p Brooktree Uncompressed 4:1:1 12-bit encoder and decoder
- ffprobe -show_error option
- Avid 1:1 10-bit RGB Packer codec
- v308 Quicktime Uncompressed 4:4:4 encoder and decoder
- yuv4 libquicktime packed 4:2:0 encoder and decoder
- ffprobe -show_frames option
- silencedetect audio filter
- ffprobe -show_program_version, -show_library_versions, -show_versions options
- rv34: frame-level multi-threading
- optimized iMDCT transform on x86 using SSE for for mpegaudiodec
- Improved PGS subtitle decoder
- dumpgraph option to lavfi device
- r210 and r10k encoders
- ffwavesynth decoder
- aviocat tool
- ffeval tool


version 0.9:

- openal input device added
- boxblur filter added
- BWF muxer
- Flash Screen Video 2 decoder
- lavfi input device added
- added avconv, which is almost the same for now, except
for a few incompatible changes in the options, which will hopefully make them
easier to use. The changes are:
    * The options placement is now strictly enforced! While in theory the
      options for ffmpeg should be given in [input options] -i INPUT [output
      options] OUTPUT order, in practice it was possible to give output options
      before the -i and it mostly worked. Except when it didn't - the behavior was
      a bit inconsistent. In avconv, it is not possible to mix input and output
      options. All non-global options are reset after an input or output filename.
    * All per-file options are now truly per-file - they apply only to the next
      input or output file and specifying different values for different files
      will now work properly (notably -ss and -t options).
    * All per-stream options are now truly per-stream - it is possible to
      specify which stream(s) should a given option apply to. See the Stream
      specifiers section in the avconv manual for details.
    * In ffmpeg some options (like -newvideo/-newaudio/...) are irregular in the
      sense that they're specified after the output filename instead of before,
      like all other options. In avconv this irregularity is removed, all options
      apply to the next input or output file.
    * -newvideo/-newaudio/-newsubtitle options were removed. Not only were they
      irregular and highly confusing, they were also redundant. In avconv the -map
      option will create new streams in the output file and map input streams to
      them. E.g. avconv -i INPUT -map 0 OUTPUT will create an output stream for
      each stream in the first input file.
    * The -map option now has slightly different and more powerful syntax:
        + Colons (':') are used to separate file index/stream type/stream index
          instead of dots. Comma (',') is used to separate the sync stream instead
          of colon.. This is done for consistency with other options.
        + It's possible to specify stream type. E.g. -map 0:a:2 creates an
          output stream from the third input audio stream.
        + Omitting the stream index now maps all the streams of the given type,
          not just the first. E.g. -map 0:s creates output streams for all the
          subtitle streams in the first input file.
        + Since -map can now match multiple streams, negative mappings were
          introduced. Negative mappings disable some streams from an already
          defined map. E.g. '-map 0 -map -0:a:1' means 'create output streams for
          all the stream in the first input file, except for the second audio
          stream'.
    * There is a new option -c (or -codec) for choosing the decoder/encoder to
      use, which allows to precisely specify target stream(s) consistently with
      other options. E.g. -c:v lib264 sets the codec for all video streams, -c:a:0
      libvorbis sets the codec for the first audio stream and -c copy copies all
      the streams without reencoding. Old -vcodec/-acodec/-scodec options are now
      aliases to -c:v/a/s
    * It is now possible to precisely specify which stream should an AVOption
      apply to. E.g. -b:v:0 2M sets the bitrate for the first video stream, while
      -b:a 128k sets the bitrate for all audio streams. Note that the old -ab 128k
      syntax is deprecated and will stop working soon.
    * -map_chapters now takes only an input file index and applies to the next
      output file. This is consistent with how all the other options work.
    * -map_metadata now takes only an input metadata specifier and applies to
      the next output file. Output metadata specifier is now part of the option
      name, similarly to the AVOptions/map/codec feature above.
    * -metadata can now be used to set metadata on streams and chapters, e.g.
      -metadata:s:1 language=eng sets the language of the first stream to 'eng'.
      This made -vlang/-alang/-slang options redundant, so they were removed.
    * -qscale option now uses stream specifiers and applies to all streams, not
      just video. I.e. plain -qscale number would now apply to all streams. To get
      the old behavior, use -qscale:v. Also there is now a shortcut -q for -qscale
      and -aq is now an alias for -q:a.
    * -vbsf/-absf/-sbsf options were removed and replaced by a -bsf option which
      uses stream specifiers. Use -bsf:v/a/s instead of the old options.
    * -itsscale option now uses stream specifiers, so its argument is only the
      scale parameter.
    * -intra option was removed, use -g 0 for the same effect.
    * -psnr option was removed, use -flags +psnr for the same effect.
    * -vf option is now an alias to the new -filter option, which uses stream specifiers.
    * -vframes/-aframes/-dframes options are now aliases to the new -frames option.
    * -vtag/-atag/-stag options are now aliases to the new -tag option.
- XMV demuxer
- LOAS demuxer
- ashowinfo filter added
- Windows Media Image decoder
- amovie source added
- LATM muxer/demuxer
- Speex encoder via libspeex
- JSON output in ffprobe
- WTV muxer
- Optional C++ Support (needed for libstagefright)
- H.264 Decoding on Android via Stagefright
- Prores decoder
- BIN/XBIN/ADF/IDF text file decoder
- aconvert audio filter added
- audio support to lavfi input device added
- libcdio-paranoia input device for audio CD grabbing
- Apple ProRes decoder
- CELT in Ogg demuxing
- G.723.1 demuxer and decoder
- libmodplug support (--enable-libmodplug)
- VC-1 interlaced decoding
- libutvideo wrapper (--enable-libutvideo)
- aevalsrc audio source added
- Ut Video decoder
- Speex encoding via libspeex
- 4:2:2 H.264 decoding support
- 4:2:2 and 4:4:4 H.264 encoding with libx264
- Pulseaudio input device
- Prores encoder
- Video Decoder Acceleration (VDA) HWAccel module.
- replacement Indeo 3 decoder
- new ffmpeg option: -map_channel
- volume audio filter added
- earwax audio filter added
- libv4l2 support (--enable-libv4l2)
- TLS/SSL and HTTPS protocol support
- AVOptions API rewritten and documented
- most of CODEC_FLAG2_*, some CODEC_FLAG_* and many codec-specific fields in
  AVCodecContext deprecated. Codec private options should be used instead.
- Properly working defaults in libx264 wrapper, support for native presets.
- Encrypted OMA files support
- Discworld II BMV decoding support
- VBLE Decoder
- OS X Video Decoder Acceleration (VDA) support
- compact and csv output in ffprobe
- pan audio filter
- IFF Amiga Continuous Bitmap (ACBM) decoder
- ass filter
- CRI ADX audio format muxer and demuxer
- Playstation Portable PMP format demuxer
- Microsoft Windows ICO demuxer
- life source
- PCM format support in OMA demuxer
- CLJR encoder
- new option: -report
- Dxtory capture format decoder
- cellauto source
- Simple segmenting muxer
- Indeo 4 decoder
- SMJPEG demuxer


version 0.8:

- many many things we forgot because we rather write code than changelogs
- WebM support in Matroska de/muxer
- low overhead Ogg muxing
- MMS-TCP support
- VP8 de/encoding via libvpx
- Demuxer for On2's IVF format
- Pictor/PC Paint decoder
- HE-AAC v2 decoder
- HE-AAC v2 encoding with libaacplus
- libfaad2 wrapper removed
- DTS-ES extension (XCh) decoding support
- native VP8 decoder
- RTSP tunneling over HTTP
- RTP depacketization of SVQ3
- -strict inofficial replaced by -strict unofficial
- ffplay -exitonkeydown and -exitonmousedown options added
- native GSM / GSM MS decoder
- RTP depacketization of QDM2
- ANSI/ASCII art playback system
- Lego Mindstorms RSO de/muxer
- libavcore added (and subsequently removed)
- SubRip subtitle file muxer and demuxer
- Chinese AVS encoding via libxavs
- ffprobe -show_packets option added
- RTP packetization of Theora and Vorbis
- RTP depacketization of MP4A-LATM
- RTP packetization and depacketization of VP8
- hflip filter
- Apple HTTP Live Streaming demuxer
- a64 codec
- MMS-HTTP support
- G.722 ADPCM audio encoder/decoder
- R10k video decoder
- ocv_smooth filter
- frei0r wrapper filter
- change crop filter syntax to width:height:x:y
- make the crop filter accept parametric expressions
- make ffprobe accept AVFormatContext options
- yadif filter
- blackframe filter
- Demuxer for Leitch/Harris' VR native stream format (LXF)
- RTP depacketization of the X-QT QuickTime format
- SAP (Session Announcement Protocol, RFC 2974) muxer and demuxer
- cropdetect filter
- ffmpeg -crop* options removed
- transpose filter added
- ffmpeg -force_key_frames option added
- demuxer for receiving raw rtp:// URLs without an SDP description
- single stream LATM/LOAS decoder
- setpts filter added
- Win64 support for optimized x86 assembly functions
- MJPEG/AVI1 to JPEG/JFIF bitstream filter
- ASS subtitle encoder and decoder
- IEC 61937 encapsulation for E-AC-3, TrueHD, DTS-HD (for HDMI passthrough)
- overlay filter added
- rename aspect filter to setdar, and pixelaspect to setsar
- IEC 61937 demuxer
- Mobotix .mxg demuxer
- frei0r source added
- hqdn3d filter added
- RTP depacketization of QCELP
- FLAC parser added
- gradfun filter added
- AMR-WB decoder
- replace the ocv_smooth filter with a more generic ocv filter
- Windows Televison (WTV) demuxer
- FFmpeg metadata format muxer and demuxer
- SubRip (srt) subtitle encoder and decoder
- floating-point AC-3 encoder added
- Lagarith decoder
- ffmpeg -copytb option added
- IVF muxer added
- Wing Commander IV movies decoder added
- movie source added
- Bink version 'b' audio and video decoder
- Bitmap Brothers JV playback system
- Apple HTTP Live Streaming protocol handler
- sndio support for playback and record
- Linux framebuffer input device added
- Chronomaster DFA decoder
- DPX image encoder
- MicroDVD subtitle file muxer and demuxer
- Playstation Portable PMP format demuxer
- fieldorder video filter added
- AAC encoding via libvo-aacenc
- AMR-WB encoding via libvo-amrwbenc
- xWMA demuxer
- Mobotix MxPEG decoder
- VP8 frame-multithreading
- NEON optimizations for VP8
- Lots of deprecated API cruft removed
- fft and imdct optimizations for AVX (Sandy Bridge) processors
- showinfo filter added
- SMPTE 302M AES3 audio decoder
- Apple Core Audio Format muxer
- 9bit and 10bit per sample support in the H.264 decoder
- 9bit and 10bit FFV1 encoding / decoding
- split filter added
- select filter added
- sdl output device added
- libmpcodecs video filter support (3 times as many filters than before)
- mpeg2 aspect ratio dection fixed
- libxvid aspect pickiness fixed
- Frame multithreaded decoding
- E-AC-3 audio encoder
- ac3enc: add channel coupling support
- floating-point sample format support to the ac3, eac3, dca, aac, and vorbis decoders.
- H264/MPEG frame-level multi-threading
- All av_metadata_* functions renamed to av_dict_* and moved to libavutil
- 4:4:4 H.264 decoding support
- 10-bit H.264 optimizations for x86
- lut, lutrgb, and lutyuv filters added
- buffersink libavfilter sink added
- Bump libswscale for recently reported ABI break
- New J2K encoder (via OpenJPEG)


version 0.7:

- all the changes for 0.8, but keeping API/ABI compatibility with the 0.6 release


version 0.6:

- PB-frame decoding for H.263
- deprecated vhook subsystem removed
- deprecated old scaler removed
- VQF demuxer
- Alpha channel scaler
- PCX encoder
- RTP packetization of H.263
- RTP packetization of AMR
- RTP depacketization of Vorbis
- CorePNG decoding support
- Cook multichannel decoding support
- introduced avlanguage helpers in libavformat
- 8088flex TMV demuxer and decoder
- per-stream language-tags extraction in asfdec
- V210 decoder and encoder
- remaining GPL parts in AC-3 decoder converted to LGPL
- QCP demuxer
- SoX native format muxer and demuxer
- AMR-NB decoding/encoding, AMR-WB decoding via OpenCORE libraries
- DPX image decoder
- Electronic Arts Madcow decoder
- DivX (XSUB) subtitle encoder
- nonfree libamr support for AMR-NB/WB decoding/encoding removed
- experimental AAC encoder
- RTP depacketization of ASF and RTSP from WMS servers
- RTMP support in libavformat
- noX handling for OPT_BOOL X options
- Wave64 demuxer
- IEC-61937 compatible Muxer
- TwinVQ decoder
- Bluray (PGS) subtitle decoder
- LPCM support in MPEG-TS (HDMV RID as found on Blu-ray disks)
- WMA Pro decoder
- Core Audio Format demuxer
- Atrac1 decoder
- MD STUDIO audio demuxer
- RF64 support in WAV demuxer
- MPEG-4 Audio Lossless Coding (ALS) decoder
- -formats option split into -formats, -codecs, -bsfs, and -protocols
- IV8 demuxer
- CDG demuxer and decoder
- R210 decoder
- Auravision Aura 1 and 2 decoders
- Deluxe Paint Animation playback system
- SIPR decoder
- Adobe Filmstrip muxer and demuxer
- RTP depacketization of H.263
- Bink demuxer and audio/video decoders
- enable symbol versioning by default for linkers that support it
- IFF PBM/ILBM bitmap decoder
- concat protocol
- Indeo 5 decoder
- RTP depacketization of AMR
- WMA Voice decoder
- ffprobe tool
- AMR-NB decoder
- RTSP muxer
- HE-AAC v1 decoder
- Kega Game Video (KGV1) decoder
- VorbisComment writing for FLAC, Ogg FLAC and Ogg Speex files
- RTP depacketization of Theora
- HTTP Digest authentication
- RTMP/RTMPT/RTMPS/RTMPE/RTMPTE protocol support via librtmp
- Psygnosis YOP demuxer and video decoder
- spectral extension support in the E-AC-3 decoder
- unsharp video filter
- RTP hinting in the mov/3gp/mp4 muxer
- Dirac in Ogg demuxing
- seek to keyframes in Ogg
- 4:2:2 and 4:4:4 Theora decoding
- 35% faster VP3/Theora decoding
- faster AAC decoding
- faster H.264 decoding
- RealAudio 1.0 (14.4K) encoder


version 0.5:

- DV50 AKA DVCPRO50 encoder, decoder, muxer and demuxer
- TechSmith Camtasia (TSCC) video decoder
- IBM Ultimotion (ULTI) video decoder
- Sierra Online audio file demuxer and decoder
- Apple QuickDraw (qdrw) video decoder
- Creative ADPCM audio decoder (16 bits as well as 8 bits schemes)
- Electronic Arts Multimedia (WVE/UV2/etc.) file demuxer
- Miro VideoXL (VIXL) video decoder
- H.261 video encoder
- QPEG video decoder
- Nullsoft Video (NSV) file demuxer
- Shorten audio decoder
- LOCO video decoder
- Apple Lossless Audio Codec (ALAC) decoder
- Winnov WNV1 video decoder
- Autodesk Animator Studio Codec (AASC) decoder
- Indeo 2 video decoder
- Fraps FPS1 video decoder
- Snow video encoder/decoder
- Sonic audio encoder/decoder
- Vorbis audio decoder
- Macromedia ADPCM decoder
- Duck TrueMotion 2 video decoder
- support for decoding FLX and DTA extensions in FLIC files
- H.264 custom quantization matrices support
- ffserver fixed, it should now be usable again
- QDM2 audio decoder
- Real Cooker audio decoder
- TrueSpeech audio decoder
- WMA2 audio decoder fixed, now all files should play correctly
- RealAudio 14.4 and 28.8 decoders fixed
- JPEG-LS decoder
- build system improvements
- tabs and trailing whitespace removed from the codebase
- CamStudio video decoder
- AIFF/AIFF-C audio format, encoding and decoding
- ADTS AAC file reading and writing
- Creative VOC file reading and writing
- American Laser Games multimedia (*.mm) playback system
- Zip Motion Blocks Video decoder
- improved Theora/VP3 decoder
- True Audio (TTA) decoder
- AVS demuxer and video decoder
- JPEG-LS encoder
- Smacker demuxer and decoder
- NuppelVideo/MythTV demuxer and RTjpeg decoder
- KMVC decoder
- MPEG-2 intra VLC support
- MPEG-2 4:2:2 encoder
- Flash Screen Video decoder
- GXF demuxer
- Chinese AVS decoder
- GXF muxer
- MXF demuxer
- VC-1/WMV3/WMV9 video decoder
- MacIntel support
- AVISynth support
- VMware video decoder
- VP5 video decoder
- VP6 video decoder
- WavPack lossless audio decoder
- Targa (.TGA) picture decoder
- Vorbis audio encoder
- Delphine Software .cin demuxer/audio and video decoder
- Tiertex .seq demuxer/video decoder
- MTV demuxer
- TIFF picture encoder and decoder
- GIF picture decoder
- Intel Music Coder decoder
- Zip Motion Blocks Video encoder
- Musepack decoder
- Flash Screen Video encoder
- Theora encoding via libtheora
- BMP encoder
- WMA encoder
- GSM-MS encoder and decoder
- DCA decoder
- DXA demuxer and decoder
- DNxHD decoder
- Gamecube movie (.THP) playback system
- Blackfin optimizations
- Interplay C93 demuxer and video decoder
- Bethsoft VID demuxer and video decoder
- CRYO APC demuxer
- Atrac3 decoder
- V.Flash PTX decoder
- RoQ muxer, RoQ audio encoder
- Renderware TXD demuxer and decoder
- extern C declarations for C++ removed from headers
- sws_flags command line option
- codebook generator
- RoQ video encoder
- QTRLE encoder
- OS/2 support removed and restored again
- AC-3 decoder
- NUT muxer
- additional SPARC (VIS) optimizations
- Matroska muxer
- slice-based parallel H.264 decoding
- Monkey's Audio demuxer and decoder
- AMV audio and video decoder
- DNxHD encoder
- H.264 PAFF decoding
- Nellymoser ASAO decoder
- Beam Software SIFF demuxer and decoder
- libvorbis Vorbis decoding removed in favor of native decoder
- IntraX8 (J-Frame) subdecoder for WMV2 and VC-1
- Ogg (Theora, Vorbis and FLAC) muxer
- The "device" muxers and demuxers are now in a new libavdevice library
- PC Paintbrush PCX decoder
- Sun Rasterfile decoder
- TechnoTrend PVA demuxer
- Linux Media Labs MPEG-4 (LMLM4) demuxer
- AVM2 (Flash 9) SWF muxer
- QT variant of IMA ADPCM encoder
- VFW grabber
- iPod/iPhone compatible mp4 muxer
- Mimic decoder
- MSN TCP Webcam stream demuxer
- RL2 demuxer / decoder
- IFF demuxer
- 8SVX audio decoder
- non-recursive Makefiles
- BFI demuxer
- MAXIS EA XA (.xa) demuxer / decoder
- BFI video decoder
- OMA demuxer
- MLP/TrueHD decoder
- Electronic Arts CMV decoder
- Motion Pixels Video decoder
- Motion Pixels MVI demuxer
- removed animated GIF decoder/demuxer
- D-Cinema audio muxer
- Electronic Arts TGV decoder
- Apple Lossless Audio Codec (ALAC) encoder
- AAC decoder
- floating point PCM encoder/decoder
- MXF muxer
- DV100 AKA DVCPRO HD decoder and demuxer
- E-AC-3 support added to AC-3 decoder
- Nellymoser ASAO encoder
- ASS and SSA demuxer and muxer
- liba52 wrapper removed
- SVQ3 watermark decoding support
- Speex decoding via libspeex
- Electronic Arts TGQ decoder
- RV40 decoder
- QCELP / PureVoice decoder
- RV30 decoder
- hybrid WavPack support
- R3D REDCODE demuxer
- ALSA support for playback and record
- Electronic Arts TQI decoder
- OpenJPEG based JPEG 2000 decoder
- NC (NC4600) camera file demuxer
- Gopher client support
- MXF D-10 muxer
- generic metadata API
- flash ScreenVideo2 encoder


version 0.4.9-pre1:

- DV encoder, DV muxer
- Microsoft RLE video decoder
- Microsoft Video-1 decoder
- Apple Animation (RLE) decoder
- Apple Graphics (SMC) decoder
- Apple Video (RPZA) decoder
- Cinepak decoder
- Sega FILM (CPK) file demuxer
- Westwood multimedia support (VQA & AUD files)
- Id Quake II CIN playback support
- 8BPS video decoder
- FLIC playback support
- RealVideo 2.0 (RV20) decoder
- Duck TrueMotion v1 (DUCK) video decoder
- Sierra VMD demuxer and video decoder
- MSZH and ZLIB decoder support
- SVQ1 video encoder
- AMR-WB support
- PPC optimizations
- rate distortion optimal cbp support
- rate distorted optimal ac prediction for MPEG-4
- rate distorted optimal lambda->qp support
- AAC encoding with libfaac
- Sunplus JPEG codec (SP5X) support
- use Lagrange multipler instead of QP for ratecontrol
- Theora/VP3 decoding support
- XA and ADX ADPCM codecs
- export MPEG-2 active display area / pan scan
- Add support for configuring with IBM XLC
- floating point AAN DCT
- initial support for zygo video (not complete)
- RGB ffv1 support
- new audio/video parser API
- av_log() system
- av_read_frame() and av_seek_frame() support
- missing last frame fixes
- seek by mouse in ffplay
- noise reduction of DCT coefficients
- H.263 OBMC & 4MV support
- H.263 alternative inter vlc support
- H.263 loop filter
- H.263 slice structured mode
- interlaced DCT support for MPEG-2 encoding
- stuffing to stay above min_bitrate
- MB type & QP visualization
- frame stepping for ffplay
- interlaced motion estimation
- alternate scantable support
- SVCD scan offset support
- closed GOP support
- SSE2 FDCT
- quantizer noise shaping
- G.726 ADPCM audio codec
- MS ADPCM encoding
- multithreaded/SMP motion estimation
- multithreaded/SMP encoding for MPEG-1/MPEG-2/MPEG-4/H.263
- multithreaded/SMP decoding for MPEG-2
- FLAC decoder
- Metrowerks CodeWarrior suppport
- H.263+ custom pcf support
- nicer output for 'ffmpeg -formats'
- Matroska demuxer
- SGI image format, encoding and decoding
- H.264 loop filter support
- H.264 CABAC support
- nicer looking arrows for the motion vector visualization
- improved VCD support
- audio timestamp drift compensation
- MPEG-2 YUV 422/444 support
- polyphase kaiser windowed sinc and blackman nuttall windowed sinc audio resample
- better image scaling
- H.261 support
- correctly interleave packets during encoding
- VIS optimized motion compensation
- intra_dc_precision>0 encoding support
- support reuse of motion vectors/MB types/field select values of the source video
- more accurate deblock filter
- padding support
- many optimizations and bugfixes
- FunCom ISS audio file demuxer and according ADPCM decoding


version 0.4.8:

- MPEG-2 video encoding (Michael)
- Id RoQ playback subsystem (Mike Melanson and Tim Ferguson)
- Wing Commander III Movie (.mve) file playback subsystem (Mike Melanson
  and Mario Brito)
- Xan DPCM audio decoder (Mario Brito)
- Interplay MVE playback subsystem (Mike Melanson)
- Duck DK3 and DK4 ADPCM audio decoders (Mike Melanson)


version 0.4.7:

- RealAudio 1.0 (14_4) and 2.0 (28_8) native decoders. Author unknown, code from mplayerhq
  (originally from public domain player for Amiga at http://www.honeypot.net/audio)
- current version now also compiles with older GCC (Fabrice)
- 4X multimedia playback system including 4xm file demuxer (Mike
  Melanson), and 4X video and audio codecs (Michael)
- Creative YUV (CYUV) decoder (Mike Melanson)
- FFV1 codec (our very simple lossless intra only codec, compresses much better
  than HuffYUV) (Michael)
- ASV1 (Asus), H.264, Intel indeo3 codecs have been added (various)
- tiny PNG encoder and decoder, tiny GIF decoder, PAM decoder (PPM with
  alpha support), JPEG YUV colorspace support. (Fabrice Bellard)
- ffplay has been replaced with a newer version which uses SDL (optionally)
  for multiplatform support (Fabrice)
- Sorenson Version 3 codec (SVQ3) support has been added (decoding only) - donated
  by anonymous
- AMR format has been added (Johannes Carlsson)
- 3GP support has been added (Johannes Carlsson)
- VP3 codec has been added (Mike Melanson)
- more MPEG-1/2 fixes
- better multiplatform support, MS Visual Studio fixes (various)
- AltiVec optimizations (Magnus Damn and others)
- SH4 processor support has been added (BERO)
- new public interfaces (avcodec_get_pix_fmt) (Roman Shaposhnick)
- VOB streaming support (Brian Foley)
- better MP3 autodetection (Andriy Rysin)
- qpel encoding (Michael)
- 4mv+b frames encoding finally fixed (Michael)
- chroma ME (Michael)
- 5 comparison functions for ME (Michael)
- B-frame encoding speedup (Michael)
- WMV2 codec (unfinished - Michael)
- user specified diamond size for EPZS (Michael)
- Playstation STR playback subsystem, still experimental (Mike and Michael)
- ASV2 codec (Michael)
- CLJR decoder (Alex)

.. And lots more new enhancements and fixes.


version 0.4.6:

- completely new integer only MPEG audio layer 1/2/3 decoder rewritten
  from scratch
- Recoded DCT and motion vector search with gcc (no longer depends on nasm)
- fix quantization bug in AC3 encoder
- added PCM codecs and format. Corrected WAV/AVI/ASF PCM issues
- added prototype ffplay program
- added GOB header parsing on H.263/H.263+ decoder (Juanjo)
- bug fix on MCBPC tables of H.263 (Juanjo)
- bug fix on DC coefficients of H.263 (Juanjo)
- added Advanced Prediction Mode on H.263/H.263+ decoder (Juanjo)
- now we can decode H.263 streams found in QuickTime files (Juanjo)
- now we can decode H.263 streams found in VIVO v1 files(Juanjo)
- preliminary RTP "friendly" mode for H.263/H.263+ coding. (Juanjo)
- added GOB header for H.263/H.263+ coding on RTP mode (Juanjo)
- now H.263 picture size is returned on the first decoded frame (Juanjo)
- added first regression tests
- added MPEG-2 TS demuxer
- new demux API for libav
- more accurate and faster IDCT (Michael)
- faster and entropy-controlled motion search (Michael)
- two pass video encoding (Michael)
- new video rate control (Michael)
- added MSMPEG4V1, MSMPEGV2 and WMV1 support (Michael)
- great performance improvement of video encoders and decoders (Michael)
- new and faster bit readers and vlc parsers (Michael)
- high quality encoding mode: tries all macroblock/VLC types (Michael)
- added DV video decoder
- preliminary RTP/RTSP support in ffserver and libavformat
- H.263+ AIC decoding/encoding support (Juanjo)
- VCD MPEG-PS mode (Juanjo)
- PSNR stuff (Juanjo)
- simple stats output (Juanjo)
- 16-bit and 15-bit RGB/BGR/GBR support (Bisqwit)


version 0.4.5:

- some header fixes (Zdenek Kabelac <kabi at informatics.muni.cz>)
- many MMX optimizations (Nick Kurshev <nickols_k at mail.ru>)
- added configure system (actually a small shell script)
- added MPEG audio layer 1/2/3 decoding using LGPL'ed mpglib by
  Michael Hipp (temporary solution - waiting for integer only
  decoder)
- fixed VIDIOCSYNC interrupt
- added Intel H.263 decoding support ('I263' AVI fourCC)
- added Real Video 1.0 decoding (needs further testing)
- simplified image formats again. Added PGM format (=grey
  pgm). Renamed old PGM to PGMYUV.
- fixed msmpeg4 slice issues (tell me if you still find problems)
- fixed OpenDivX bugs with newer versions (added VOL header decoding)
- added support for MPlayer interface
- added macroblock skip optimization
- added MJPEG decoder
- added mmx/mmxext IDCT from libmpeg2
- added pgmyuvpipe, ppm, and ppm_pipe formats (original patch by Celer
  <celer at shell.scrypt.net>)
- added pixel format conversion layer (e.g. for MJPEG or PPM)
- added deinterlacing option
- MPEG-1/2 fixes
- MPEG-4 vol header fixes (Jonathan Marsden <snmjbm at pacbell.net>)
- ARM optimizations (Lionel Ulmer <lionel.ulmer at free.fr>).
- Windows porting of file converter
- added MJPEG raw format (input/output)
- added JPEG image format support (input/output)


version 0.4.4:

- fixed some std header definitions (Bjorn Lindgren
  <bjorn.e.lindgren at telia.com>).
- added MPEG demuxer (MPEG-1 and 2 compatible).
- added ASF demuxer
- added prototype RM demuxer
- added AC3 decoding (done with libac3 by Aaron Holtzman)
- added decoding codec parameter guessing (.e.g. for MPEG, because the
  header does not include them)
- fixed header generation in MPEG-1, AVI and ASF muxer: wmplayer can now
  play them (only tested video)
- fixed H.263 white bug
- fixed phase rounding in img resample filter
- add MMX code for polyphase img resample filter
- added CPU autodetection
- added generic title/author/copyright/comment string handling (ASF and RM
  use them)
- added SWF demux to extract MP3 track (not usable yet because no MP3
  decoder)
- added fractional frame rate support
- codecs are no longer searched by read_header() (should fix ffserver
  segfault)


version 0.4.3:

- BGR24 patch (initial patch by Jeroen Vreeken <pe1rxq at amsat.org>)
- fixed raw yuv output
- added motion rounding support in MPEG-4
- fixed motion bug rounding in MSMPEG4
- added B-frame handling in video core
- added full MPEG-1 decoding support
- added partial (frame only) MPEG-2 support
- changed the FOURCC code for H.263 to "U263" to be able to see the
  +AVI/H.263 file with the UB Video H.263+ decoder. MPlayer works with
  this +codec ;) (JuanJo).
- Halfpel motion estimation after MB type selection (JuanJo)
- added pgm and .Y.U.V output format
- suppressed 'img:' protocol. Simply use: /tmp/test%d.[pgm|Y] as input or
  output.
- added pgmpipe I/O format (original patch from Martin Aumueller
  <lists at reserv.at>, but changed completely since we use a format
  instead of a protocol)


version 0.4.2:

- added H.263/MPEG-4/MSMPEG4 decoding support. MPEG-4 decoding support
  (for OpenDivX) is almost complete: 8x8 MVs and rounding are
  missing. MSMPEG4 support is complete.
- added prototype MPEG-1 decoder. Only I- and P-frames handled yet (it
  can decode ffmpeg MPEGs :-)).
- added libavcodec API documentation (see apiexample.c).
- fixed image polyphase bug (the bottom of some images could be
  greenish)
- added support for non clipped motion vectors (decoding only)
  and image sizes non-multiple of 16
- added support for AC prediction (decoding only)
- added file overwrite confirmation (can be disabled with -y)
- added custom size picture to H.263 using H.263+ (Juanjo)


version 0.4.1:

- added MSMPEG4 (aka DivX) compatible encoder. Changed default codec
  of AVI and ASF to DIV3.
- added -me option to set motion estimation method
  (default=log). suppressed redundant -hq option.
- added options -acodec and -vcodec to force a given codec (useful for
  AVI for example)
- fixed -an option
- improved dct_quantize speed
- factorized some motion estimation code


version 0.4.0:

- removing grab code from ffserver and moved it to ffmpeg. Added
  multistream support to ffmpeg.
- added timeshifting support for live feeds (option ?date=xxx in the
  URL)
- added high quality image resize code with polyphase filter (need
  mmx/see optimization). Enable multiple image size support in ffserver.
- added multi live feed support in ffserver
- suppressed master feature from ffserver (it should be done with an
  external program which opens the .ffm url and writes it to another
  ffserver)
- added preliminary support for video stream parsing (WAV and AVI half
  done). Added proper support for audio/video file conversion in
  ffmpeg.
- added preliminary support for video file sending from ffserver
- redesigning I/O subsystem: now using URL based input and output
  (see avio.h)
- added WAV format support
- added "tty user interface" to ffmpeg to stop grabbing gracefully
- added MMX/SSE optimizations to SAD (Sums of Absolutes Differences)
  (Juan J. Sierralta P. a.k.a. "Juanjo" <juanjo at atmlab.utfsm.cl>)
- added MMX DCT from mpeg2_movie 1.5 (Juanjo)
- added new motion estimation algorithms, log and phods (Juanjo)
- changed directories: libav for format handling, libavcodec for
  codecs


version 0.3.4:

- added stereo in MPEG audio encoder


version 0.3.3:

- added 'high quality' mode which use motion vectors. It can be used in
  real time at low resolution.
- fixed rounding problems which caused quality problems at high
  bitrates and large GOP size


version 0.3.2: small fixes

- ASF fixes
- put_seek bug fix


version 0.3.1: added avi/divx support

- added AVI support
- added MPEG-4 codec compatible with OpenDivX. It is based on the H.263 codec
- added sound for flash format (not tested)


version 0.3: initial public release<|MERGE_RESOLUTION|>--- conflicted
+++ resolved
@@ -1,14 +1,10 @@
 Entries are sorted chronologically from oldest to youngest within each release,
 releases are sorted from youngest to oldest.
 
-<<<<<<< HEAD
 version <next>:
-=======
-version 9.8:
 - kmvc: Clip pixel position to valid range
 - kmvc: Use fixed sized arrays in the context
 - indeo: Reject negative array indexes
->>>>>>> fa6eef42
 - indeo: Check for reference when inheriting motion vectors
 - indeo: Properly forward the error codes
 - mjpeg: Check the unescaped size for overflows
